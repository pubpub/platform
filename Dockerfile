# syntax=docker/dockerfile:1

# Comments are provided throughout this file to help you get started.
# If you need more help, visit the Dockerfile reference guide at
# https://docs.docker.com/go/dockerfile-reference/

ARG NODE_VERSION=22.13.1
ARG ALPINE_VERSION=3.20

ARG PACKAGE
ARG PORT=3000

ARG PNPM_VERSION=9.10.0


################################################################################
# Use node image for base image for all stages.
FROM node:${NODE_VERSION}-alpine${ALPINE_VERSION} AS base

# these are necessary to be able to use them inside of `base`
ARG BASE_IMAGE
ARG PNPM_VERSION


# Instll dependencies we need at the end
RUN apk add ca-certificates curl postgresql

# Setup RDS CA Certificates
RUN curl -L \
  -o  /usr/local/share/ca-certificates/rds-global-bundle.pem \
  https://truststore.pki.rds.amazonaws.com/global/global-bundle.pem \
  && update-ca-certificates

# Set working directory for all build stages.
WORKDIR /usr/src/app

# Install pnpm.
RUN --mount=type=cache,target=/root/.npm \
  npm install -g pnpm@${PNPM_VERSION}


FROM base AS fetch-deps


# Copy pnpm-lock.yaml so that we can use pnpm to install dependencies
COPY pnpm-lock.yaml ./

# Could possibly be sped up using `turbo prune`
# https://turbo.build/repo/docs/guides/tools/docker
RUN pnpm fetch

# Install dependencies we only need to run pnpm install
RUN apk add g++ make py3-pip

################################################################################
# Create a stage for building the application.
FROM fetch-deps AS monorepo

# Copy over the rest of the files
ADD . ./

# Install from the fetched store
RUN pnpm install -r --prefer-offline

RUN pnpm p:build

################################################################################
FROM monorepo AS withpackage

WORKDIR /usr/src/app

ARG PACKAGE

RUN test -n "$PACKAGE" || (echo "PACKAGE  not set, required for this target" && false)

ENV DOCKERBUILD=1

ARG CI
ENV CI=$CI

RUN --mount=type=secret,id=SENTRY_AUTH_TOKEN,env=SENTRY_AUTH_TOKEN \
  pnpm --filter $PACKAGE build

FROM withpackage AS prepare-jobs

ARG PACKAGE

RUN pnpm --filter $PACKAGE --prod deploy /tmp/app


FROM base AS jobs

ARG PACKAGE

WORKDIR /usr/src/app

COPY --from=prepare-jobs --chown=node:node /tmp/app .

# If the package is site-builder, create necessary directories and set permissions
RUN if [ "$PACKAGE" = "site-builder" ]; then \
  mkdir -p /usr/src/app/builds /usr/src/app/.astro /usr/src/app/dist && \
  chown -R node:node /usr/src/app/builds /usr/src/app/.astro /usr/src/app/dist; \
  fi



USER node

<<<<<<< HEAD

CMD pnpm start
=======
CMD ["pnpm", "start"]
>>>>>>> ee96dc39

################################################################################
# Create a new stage to run the application with minimal runtime dependencies
# where the necessary files are copied from the build stage.
# this is separated by package to make it slightly more clear what happens
# and because you cannot conditionally copy from a different folder
# based on the argument
FROM base AS prod-setup
ARG PORT

# Use production node environment by default.
ENV NODE_ENV=production

# Run the application as a non-root user.
USER node

# Expose the port that the application listens on.
EXPOSE $PORT

# Use production node environment by default.
ENV NODE_ENV=production

# otherwise it will use the strange default docker hostname
ENV HOSTNAME="0.0.0.0"

### Core

FROM prod-setup AS next-app-core
WORKDIR /usr/src/app
COPY --from=withpackage --chown=node:node /usr/src/app/core/.next/standalone ./
COPY --from=withpackage --chown=node:node /usr/src/app/core/.next/static ./core/.next/static
COPY --from=withpackage --chown=node:node /usr/src/app/core/public ./core/public
# needed to set the database url correctly based on PGHOST variables
COPY --from=withpackage --chown=node:node /usr/src/app/core/.env.docker ./core/.env

CMD ["node", "core/server.js"]<|MERGE_RESOLUTION|>--- conflicted
+++ resolved
@@ -106,12 +106,7 @@
 
 USER node
 
-<<<<<<< HEAD
-
-CMD pnpm start
-=======
 CMD ["pnpm", "start"]
->>>>>>> ee96dc39
 
 ################################################################################
 # Create a new stage to run the application with minimal runtime dependencies
