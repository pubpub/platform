--- conflicted
+++ resolved
@@ -47,14 +47,10 @@
         env_file: .env
         environment:
             DATABASE_URL: postgresql://${POSTGRES_USER}:${POSTGRES_PASSWORD}@${POSTGRES_HOST}:${POSTGRES_PORT}/${POSTGRES_DB}
-<<<<<<< HEAD
         # FIXME: remove this once it's merged into main
         volumes:
             - ../core/prisma/create-admin-user.cts:/usr/src/app/core/prisma/create-admin-user.cts
         command: ["pnpm", "migrate-docker"]
-=======
-        command: ["pnpm", "--filter", "core", "migrate-docker"]
->>>>>>> 50589270
         networks:
             - app-network
 
