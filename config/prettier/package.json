--- conflicted
+++ resolved
@@ -1,33 +1,28 @@
 {
-	"name": "@pubpub/prettier-config",
-	"type": "module",
-	"private": true,
-	"version": "0.1.0",
-	"exports": {
-		".": "./index.js",
-		"./astro": "./astro.js"
-	},
-	"scripts": {
-		"clean": "rm -rf .turbo node_modules",
-		"format": "prettier --check . --ignore-path ../../.gitignore",
-		"format:fix": "prettier -w . --ignore-path ../../.gitignore",
-		"type-check": "tsc --noEmit"
-	},
-	"dependencies": {
-		"@ianvs/prettier-plugin-sort-imports": "^4.6.2",
-		"prettier": "catalog:",
-<<<<<<< HEAD
-		"prettier-plugin-jsdoc": "^1.3.0",
-		"prettier-plugin-tailwindcss": "^0.6.6",
-		"prettier-plugin-astro": "^0.14.1"
-=======
-		"prettier-plugin-jsdoc": "^1.3.3",
-		"prettier-plugin-tailwindcss": "^0.6.14"
->>>>>>> e75a05b4
-	},
-	"devDependencies": {
-		"tsconfig": "workspace:*",
-		"typescript": "catalog:"
-	},
-	"prettier": "@pubpub/prettier-config"
+  "name": "@pubpub/prettier-config",
+  "type": "module",
+  "private": true,
+  "version": "0.1.0",
+  "exports": {
+    ".": "./index.js",
+    "./astro": "./astro.js"
+  },
+  "scripts": {
+    "clean": "rm -rf .turbo node_modules",
+    "format": "prettier --check . --ignore-path ../../.gitignore",
+    "format:fix": "prettier -w . --ignore-path ../../.gitignore",
+    "type-check": "tsc --noEmit"
+  },
+  "dependencies": {
+    "@ianvs/prettier-plugin-sort-imports": "^4.6.2",
+    "prettier": "catalog:",
+    "prettier-plugin-astro": "^0.14.1",
+    "prettier-plugin-jsdoc": "^1.3.3",
+    "prettier-plugin-tailwindcss": "^0.6.14"
+  },
+  "devDependencies": {
+    "tsconfig": "workspace:*",
+    "typescript": "catalog:"
+  },
+  "prettier": "@pubpub/prettier-config"
 }