--- conflicted
+++ resolved
@@ -37,12 +37,8 @@
 		"@types/eslint-plugin-jsx-a11y": "^6.10.0",
 		"@types/node": "catalog:",
 		"eslint": "catalog:",
-<<<<<<< HEAD
-		"eslint-config-turbo": "^2.1.1",
 		"eslint-plugin-react-compiler": "19.0.0-beta-63e3235-20250105",
-=======
 		"eslint-config-turbo": "^2.3.3",
->>>>>>> 11f1ef65
 		"eslint-plugin-validate-jsx-nesting": "^0.1.1",
 		"prettier": "catalog:",
 		"tsconfig": "workspace:*",
