--- conflicted
+++ resolved
@@ -7,15 +7,14 @@
 		"no-restricted-syntax": [
 			"error",
 			{
-<<<<<<< HEAD
 				selector:
 					"CallExpression[callee.name='defineServerAction'] > :nth-child(1):not(FunctionExpression[id.name][async=true])",
 				message: "You can only pass named, async functions into defineServerAction",
-=======
+			},
+			{
 				selector: "TryStatement > .block CallExpression[callee.name='redirect']",
 				message:
 					"Do not use 'redirect' inside of 'try'. 'redirect' throws an error in order to function: https://nextjs.org/docs/app/api-reference/functions/redirect",
->>>>>>> 6e17427f
 			},
 		],
 	},
