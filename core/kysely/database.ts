import type { LogEvent } from "kysely";

import { Kysely, PostgresDialect } from "kysely";
import { Pool } from "pg";

import type { Database } from "db/Database";
import { databaseTables } from "db/table-names";
import { logger } from "logger";

import { env } from "~/lib/env/env.mjs";
import { UpdatedAtPlugin } from "./updated-at-plugin";

const dialect = new PostgresDialect({
	pool: new Pool({
		connectionString: env.DATABASE_URL,
	}),
});

const kyselyLogger =
	env.LOG_LEVEL === "debug" && env.KYSELY_DEBUG === "true"
		? ({ query: { sql, parameters }, ...event }: LogEvent) =>
				logger.debug({ event }, "Kysely query:\n%s; --Parameters: %o", sql, parameters)
		: undefined;

const tablesWithUpdateAt = databaseTables
	.filter((table) => table.columns.find((column) => column.name === "updatedAt"))
	.map((table) => table.name);

const updatedAtPlugin = new UpdatedAtPlugin(tablesWithUpdateAt);

// Database interface is passed to Kysely's constructor, and from now on, Kysely
// knows your database structure.
// Dialect is passed to Kysely's constructor, and from now on, Kysely knows how
// to communicate with your database.
export const db = new Kysely<Database>({
	dialect,
	log: kyselyLogger,
<<<<<<< HEAD
});
=======
	plugins: [updatedAtPlugin],
});

const PostgresError = z.object({
	code: z.string(),
	detail: z.string(),
	table: z.string(),
	schema: z.string(),
	constraint: z.string().optional(),
});
type PostgresError = z.infer<typeof PostgresError>;

export const isPostgresError = (error: unknown): error is PostgresError =>
	PostgresError.safeParse(error).success;

export const isUniqueConstraintError = (
	error: unknown
): error is PostgresError & { code: "23505" } => isPostgresError(error) && error.code === "23505";

export const isCheckContraintError = (error: unknown): error is PostgresError & { code: "23514" } =>
	isPostgresError(error) && error.code === "23514";
>>>>>>> dd5a36c1
<|MERGE_RESOLUTION|>--- conflicted
+++ resolved
@@ -35,28 +35,5 @@
 export const db = new Kysely<Database>({
 	dialect,
 	log: kyselyLogger,
-<<<<<<< HEAD
-});
-=======
 	plugins: [updatedAtPlugin],
-});
-
-const PostgresError = z.object({
-	code: z.string(),
-	detail: z.string(),
-	table: z.string(),
-	schema: z.string(),
-	constraint: z.string().optional(),
-});
-type PostgresError = z.infer<typeof PostgresError>;
-
-export const isPostgresError = (error: unknown): error is PostgresError =>
-	PostgresError.safeParse(error).success;
-
-export const isUniqueConstraintError = (
-	error: unknown
-): error is PostgresError & { code: "23505" } => isPostgresError(error) && error.code === "23505";
-
-export const isCheckContraintError = (error: unknown): error is PostgresError & { code: "23514" } =>
-	isPostgresError(error) && error.code === "23514";
->>>>>>> dd5a36c1
+});