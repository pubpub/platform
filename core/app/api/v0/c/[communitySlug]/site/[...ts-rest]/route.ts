--- conflicted
+++ resolved
@@ -2,7 +2,6 @@
 import { createNextHandler } from "@ts-rest/serverless/next";
 import { z } from "zod";
 
-import type { PubWithChildren } from "contracts";
 import type { CommunitiesId, PubsId, PubTypesId, StagesId } from "db/public";
 import type { ApiAccessPermission, ApiAccessPermissionConstraintsInput } from "db/types";
 import { siteApi } from "contracts";
@@ -10,13 +9,10 @@
 import { Capabilities } from "db/src/public/Capabilities";
 import { MembershipType } from "db/src/public/MembershipType";
 
-import type { Target } from "~/lib/authorization/capabilities";
+import type { CapabilityTarget } from "~/lib/authorization/capabilities";
 import { db } from "~/kysely/database";
 import { getLoginData } from "~/lib/authentication/loginData";
-<<<<<<< HEAD
-=======
 import { userCan } from "~/lib/authorization/capabilities";
->>>>>>> 57bd15a2
 import { getStage } from "~/lib/db/queries";
 import {
 	createPubRecursiveNew,
@@ -101,7 +97,7 @@
 const checkAuthorization = async <
 	S extends ApiAccessScope,
 	AT extends ApiAccessType,
-	T extends Target,
+	T extends CapabilityTarget,
 >({
 	token,
 	cookies,
