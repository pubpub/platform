import type { User } from "lucia";

import { headers } from "next/headers";
import { createNextHandler, RequestValidationError } from "@ts-rest/serverless/next";
import { jsonObjectFrom } from "kysely/helpers/postgres";
import qs from "qs";
import { z } from "zod";

import type {
	Communities,
	CommunitiesId,
	CommunityMembershipsId,
	PubsId,
	PubTypesId,
	StagesId,
	UsersId,
} from "db/public";
import type {
	ApiAccessPermission,
	ApiAccessPermissionConstraintsInput,
	LastModifiedBy,
} from "db/types";
import { baseFilterSchema, filterSchema, siteApi } from "contracts";
import { ApiAccessScope, ApiAccessType, Capabilities, MembershipType } from "db/public";
import { assert } from "utils";

import type { CapabilityTarget } from "~/lib/authorization/capabilities";
import { db } from "~/kysely/database";
import { getLoginData } from "~/lib/authentication/loginData";
import { userCan } from "~/lib/authorization/capabilities";
import { getStage } from "~/lib/db/queries";
import { createLastModifiedBy } from "~/lib/lastModifiedBy";
import {
	BadRequestError,
	createPubRecursiveNew,
	deletePub,
	doesPubExist,
	ForbiddenError,
	fullTextSearch,
	getPubsWithRelatedValues,
	NotFoundError,
	removeAllPubRelationsBySlugs,
	removePubRelations,
	replacePubRelationsBySlug,
	tsRestHandleErrors,
	UnauthorizedError,
	updatePub,
	upsertPubRelations,
} from "~/lib/server";
import { validateApiAccessToken } from "~/lib/server/apiAccessTokens";
import { getCommunitySlug } from "~/lib/server/cache/getCommunitySlug";
import { findCommunityBySlug } from "~/lib/server/community";
import { validateFilter } from "~/lib/server/pub-filters-validate";
import { getPubType, getPubTypesForCommunity } from "~/lib/server/pubtype";
import { getStages } from "~/lib/server/stages";
import { getMember, getSuggestedUsers, SAFE_USER_SELECT } from "~/lib/server/user";

const baseAuthorizationObject = Object.fromEntries(
	Object.keys(ApiAccessScope).map(
		(scope) =>
			[
				scope,
				Object.fromEntries(
					Object.keys(ApiAccessType).map((type) => [type, false] as const)
				),
			] as const
	)
) as ApiAccessPermissionConstraintsInput;

const bearerRegex = /Bearer ([^\s+])/;
const bearerSchema = z
	.string()
	.regex(bearerRegex)
	.transform((string) => string.replace(bearerRegex, "$1"));

const getAuthorization = async () => {
	const authorizationTokenWithBearer = (await headers()).get("Authorization");

	const apiKeyParse = bearerSchema.safeParse(authorizationTokenWithBearer);
	if (!apiKeyParse.success) {
		throw new ForbiddenError("Invalid token");
	}
	const apiKey = apiKeyParse.data;

	const community = await findCommunityBySlug();

	if (!community) {
		throw new NotFoundError(`No community found`);
	}

	// this throws, and we should let it
	const validatedAccessToken = await validateApiAccessToken(apiKey, community.id);

	const rules = await db
		.selectFrom("api_access_permissions")
		.selectAll("api_access_permissions")
		.innerJoin(
			"api_access_tokens",
			"api_access_tokens.id",
			"api_access_permissions.apiAccessTokenId"
		)
		.select((eb) =>
			jsonObjectFrom(
				eb
					.selectFrom("users")
					.select(SAFE_USER_SELECT)
					.whereRef("users.id", "=", eb.ref("api_access_tokens.issuedById"))
			).as("user")
		)
		.where("api_access_permissions.apiAccessTokenId", "=", validatedAccessToken.id)
		.$castTo<ApiAccessPermission & { user: User }>()
		.execute();

	const user = rules[0].user;
	if (!rules[0].user) {
		throw new NotFoundError(`Unable to locate user associated with api token`);
	}

	return {
		user,
		authorization: rules.reduce((acc, curr) => {
			if (!curr.constraints) {
				acc[curr.scope][curr.accessType] = true;
				return acc;
			}

			acc[curr.scope][curr.accessType] = curr.constraints ?? true;
			return acc;
		}, baseAuthorizationObject),
		apiAccessTokenId: validatedAccessToken.id,
		community,
	};
};

type AuthorizationOutput<S extends ApiAccessScope, AT extends ApiAccessType> = {
	authorization: true | Exclude<(typeof baseAuthorizationObject)[S][AT], false>;
	community: Communities;
	lastModifiedBy: LastModifiedBy;
	user: User;
};

const checkAuthorization = async <
	S extends ApiAccessScope,
	AT extends ApiAccessType,
	T extends CapabilityTarget,
>({
	token,
	cookies,
}: {
	token: {
		scope: S;
		type: AT;
	};
	cookies:
		| {
				capability: Parameters<typeof userCan>[0];
				target: T;
		  }
		| boolean;
}): Promise<AuthorizationOutput<S, AT>> => {
	const authorizationTokenWithBearer = (await headers()).get("Authorization");

	if (authorizationTokenWithBearer) {
		const { user, authorization, community, apiAccessTokenId } = await getAuthorization();

		const constraints = authorization[token.scope][token.type];
		if (!constraints) {
			throw new ForbiddenError(`You are not authorized to ${token.type} ${token.scope}`);
		}

		const lastModifiedBy = createLastModifiedBy({
			apiAccessTokenId: apiAccessTokenId,
		});

		return {
			authorization: constraints as Exclude<typeof constraints, false>,
			community,
			lastModifiedBy,
			user,
		};
	}

	if (!cookies) {
		throw new UnauthorizedError("This resource is only accessible using an API key");
	}

	const communitySlug = await getCommunitySlug();
	const [{ user }, community] = await Promise.all([
		getLoginData(),
		findCommunityBySlug(communitySlug),
	]);

	if (!user) {
		throw new UnauthorizedError(
			"You must either provide an `Authorization: Bearer ` header or be logged in to access this resource"
		);
	}

	if (!community) {
		throw new NotFoundError(`No community found for slug ${communitySlug}`);
	}

	const lastModifiedBy = createLastModifiedBy({
		userId: user.id as UsersId,
	});

	// Handle cases where we only want to check for login but have no specific capability yet
	if (typeof cookies === "boolean") {
		return { user, authorization: true as const, community, lastModifiedBy };
	}

	const can = await userCan(cookies.capability, cookies.target, user.id);

	if (!can) {
		throw new ForbiddenError(
			`You are not authorized to ${cookies.capability} ${cookies.target.type}`
		);
	}

	return { user, authorization: true as const, community, lastModifiedBy };
};

const shouldReturnRepresentation = async () => {
	const prefer = (await headers()).get("Prefer");

	if (prefer === "return=representation") {
		return true;
	}
	return false;
};

/**
 * manually parses the `?filters` query param.
 * necessary because ts-rest only supports parsing object in query params
 * if they're uri encoded.
 *
 * eg this does not fly
 *  ```
 * ?filters[community-slug:fieldName][$eq]=value
 * ```
 * but this does
 *  ```
 * ?filters=%7B%22%7B%22updatedAt%22%3A%20%7B%22%24gte%22%3A%20%222025-01-01%22%7D%2C%22field-slug%22%3A%20%7B%22%24eq%22%3A%20%22some-value%22%7D%7D`
 * ```
 *
 * the latter is what a ts-rest client sends if `json-query: true`. we want to support both syntaxes.
 *
 */
const manuallyParsePubFilterQueryParams = (url: string, query?: Record<string, any>) => {
	if (!query || Object.keys(query).length === 0) {
		return query;
	}

	// check if we already have properly structured filters
	if (query.filters && typeof query.filters === "object") {
		try {
			const validatedFilters = filterSchema.parse(query.filters);
			return {
				...query,
				filters: validatedFilters,
			};
		} catch (e) {
			throw new RequestValidationError(null, null, e, null);
		}
	}

	// check if we have filter-like keys (using bracket notation)
	const filterLikeKeys = Object.keys(query).filter((key) => key.startsWith("filters["));

	if (filterLikeKeys.length === 0) {
		return query;
	}

	const queryString = url.split("?")[1];
	if (!queryString) {
		return query;
	}

	try {
		// parse with qs
		const parsedQuery = qs.parse(queryString, {
			depth: 10,
			arrayLimit: 100,
			allowDots: false, // don't convert dots to objects (use brackets only)
			ignoreQueryPrefix: true, // remove the leading '?' if present
		});

		if (!parsedQuery.filters) {
			return query; // no filters found after parsing
		}

		const validatedFilters = filterSchema.parse(parsedQuery.filters);

		return {
			...query,
			...parsedQuery,
			filters: validatedFilters,
		};
	} catch (e) {
		if (e instanceof z.ZodError) {
			throw new RequestValidationError(null, null, e, null);
		}
		throw new BadRequestError(`Error parsing filters: ${e.message}`);
	}
};

const handler = createNextHandler(
	siteApi,
	{
		pubs: {
			search: async ({ query }) => {
				const { user, community } = await checkAuthorization({
					token: { scope: ApiAccessScope.pub, type: ApiAccessType.read },
					cookies: true,
				});

				const pubs = await fullTextSearch(query.query, community.id, user.id);

				return {
					status: 200,
					body: pubs,
				};
			},

			get: async ({ params, query }) => {
				const { user, community, authorization } = await checkAuthorization({
					token: { scope: ApiAccessScope.pub, type: ApiAccessType.read },
					cookies: {
						capability: Capabilities.viewPub,
						target: { type: MembershipType.pub, pubId: params.pubId as PubsId },
					},
				});

				const pub = await getPubsWithRelatedValues(
					{
						pubId: params.pubId as PubsId,
						communityId: community.id,
						userId: user.id,
					},
					query
				);

				if (typeof authorization === "object") {
					const allowedStages = authorization.stages;
					if (
						pub.stageId &&
						allowedStages &&
						allowedStages.length > 0 &&
						!allowedStages.includes(pub.stageId)
					) {
						throw new ForbiddenError(
							`You are not authorized to view this pub in stage ${pub.stageId}`
						);
					}

					const allowedPubTypes = authorization.pubTypes;
					if (
						allowedPubTypes &&
						allowedPubTypes.length > 0 &&
						!allowedPubTypes.includes(pub.pubTypeId)
					) {
						throw new ForbiddenError(
							`You are not authorized to view this pub in pub type ${pub.pubTypeId}`
						);
					}
				}

				return {
					status: 200,
					body: pub,
				};
			},
<<<<<<< HEAD
			getMany: async ({ query }) => {
				const { user, community, authorization } = await checkAuthorization({
=======
			getMany: async ({ query }, { request }) => {
				const { user, community } = await checkAuthorization({
>>>>>>> 7bb0ed94
					token: { scope: ApiAccessScope.pub, type: ApiAccessType.read },
					// TODO: figure out capability here
					cookies: false,
				});

<<<<<<< HEAD
				const allowedPubTypes =
					typeof authorization === "object" ? authorization.pubTypes : undefined;
				const allowedStages =
					typeof authorization === "object" ? authorization.stages : undefined;

				let { pubTypeId, stageId, pubIds, ...rest } = query;

				const requestedPubTypes = pubTypeId
					? Array.isArray(pubTypeId)
						? pubTypeId
						: [pubTypeId]
					: undefined;
				const requestedStages = stageId
					? Array.isArray(stageId)
						? stageId
						: [stageId]
					: undefined;
				const requestedPubIds = pubIds
					? Array.isArray(pubIds)
						? pubIds
						: [pubIds]
					: undefined;

				const pubTypes =
					requestedPubTypes?.length && allowedPubTypes?.length
						? requestedPubTypes.filter((pubType) => allowedPubTypes?.includes(pubType))
						: allowedPubTypes && allowedPubTypes.length > 0
							? allowedPubTypes
							: requestedPubTypes;

				const stages =
					requestedStages?.length && allowedStages?.length
						? requestedStages.filter((stage) => allowedStages?.includes(stage))
						: (allowedStages ?? requestedStages);
=======
				const { pubTypeId, stageId, filters, ...rest } = query ?? {};

				const manuallyParsedFilters = manuallyParsePubFilterQueryParams(request.url, query);

				if (manuallyParsedFilters?.filters) {
					try {
						await validateFilter(community.id, manuallyParsedFilters.filters);
					} catch (e) {
						throw new BadRequestError(e.message);
					}
				}
>>>>>>> 7bb0ed94

				const pubs = await getPubsWithRelatedValues(
					{
						communityId: community.id,
						pubTypeId: pubTypes,
						stageId: stages,
						pubIds: requestedPubIds,
						userId: user.id,
					},
					{
						...rest,
						filters: manuallyParsedFilters?.filters,
					}
				);

				return {
					status: 200,
					body: pubs,
				};
			},
			create: async ({ body }) => {
				const { authorization, community, lastModifiedBy } = await checkAuthorization({
					token: { scope: ApiAccessScope.pub, type: ApiAccessType.write },
					// TODO: figure out capability here
					cookies: false,
				});

				if (
					authorization &&
					authorization !== true &&
					!authorization.stages.includes(body.stageId as StagesId)
				) {
					throw new ForbiddenError(
						`You are not authorized to create a pub in stage ${body.stageId}`
					);
				}

				const createdPub = await createPubRecursiveNew({
					communityId: community?.id,
					body,
					lastModifiedBy,
				});

				const returnRepresentation = shouldReturnRepresentation();

				if (!returnRepresentation) {
					return {
						status: 204,
					};
				}

				return {
					status: 201,
					body: createdPub,
				};
			},
			update: async ({ params, body }) => {
				const { user, community, lastModifiedBy } = await checkAuthorization({
					token: { scope: ApiAccessScope.pub, type: ApiAccessType.write },
					cookies: {
						capability: Capabilities.updatePubValues,
						target: { type: MembershipType.pub, pubId: params.pubId as PubsId },
					},
				});

				const { exists } = await doesPubExist(
					params.pubId as PubsId,
					community.id as CommunitiesId
				);

				if (!exists) {
					throw new NotFoundError(`Pub ${params.pubId} not found`);
				}

				const updatedPub = await updatePub({
					pubValues: body,
					pubId: params.pubId as PubsId,
					communityId: community.id,
					continueOnValidationError: false,
					lastModifiedBy,
				});

				const returnRepresentation = shouldReturnRepresentation();

				if (!returnRepresentation) {
					return {
						status: 204,
					};
				}

				const pub = await getPubsWithRelatedValues({
					pubId: params.pubId as PubsId,
					communityId: community.id,
					userId: user.id,
				});

				return {
					status: 200,
					body: pub,
				};
			},
			archive: async ({ params }) => {
				const { lastModifiedBy, community } = await checkAuthorization({
					token: { scope: ApiAccessScope.pub, type: ApiAccessType.write },
					cookies: {
						capability: Capabilities.deletePub,
						target: { type: MembershipType.pub, pubId: params.pubId as PubsId },
					},
				});

				const result = await deletePub({
					pubId: params.pubId as PubsId,
					communityId: community.id,
					lastModifiedBy,
				});

				if (result?.numDeletedRows !== BigInt(1)) {
					return {
						status: 404,
						body: "Pub not found",
					};
				}

				return {
					status: 204,
				};
			},
			relations: {
				remove: async ({ params, body }) => {
					const { user, community, lastModifiedBy } = await checkAuthorization({
						token: { scope: ApiAccessScope.pub, type: ApiAccessType.write },
						cookies: {
							capability: Capabilities.deletePub,
							target: { type: MembershipType.pub, pubId: params.pubId as PubsId },
						},
					});

					const { exists } = await doesPubExist(
						params.pubId as PubsId,
						community.id as CommunitiesId
					);

					if (!exists) {
						throw new NotFoundError(`Pub ${params.pubId} not found`);
					}

					const { all, some } = Object.entries(body).reduce(
						(acc, [fieldSlug, pubIds]) => {
							if (pubIds === "*") {
								acc.all.push(fieldSlug);
							} else {
								acc.some.push(
									...pubIds.map((relatedPubId) => ({
										slug: fieldSlug,
										relatedPubId,
									}))
								);
							}
							return acc;
						},
						{
							all: [] as string[],
							some: [] as { slug: string; relatedPubId: PubsId }[],
						}
					);

					const [removedAllSettled, removedSomeSettled] = await Promise.allSettled([
						removeAllPubRelationsBySlugs({
							pubId: params.pubId as PubsId,
							slugs: all,
							communityId: community.id,
							lastModifiedBy,
						}),
						removePubRelations({
							pubId: params.pubId as PubsId,
							relations: some,
							communityId: community.id,
							lastModifiedBy,
						}),
					]);

					if (
						removedAllSettled.status === "rejected" ||
						removedSomeSettled.status === "rejected"
					) {
						return {
							status: 400,
							body: `Failed to remove pub relations: ${
								removedAllSettled.status === "rejected"
									? removedAllSettled.reason
									: removedSomeSettled.status === "rejected"
										? removedSomeSettled.reason
										: ""
							}`,
						};
					}

					const returnRepresentation = shouldReturnRepresentation();

					if (!returnRepresentation) {
						return {
							status: 204,
						};
					}

					const pub = await getPubsWithRelatedValues({
						pubId: params.pubId as PubsId,
						communityId: community.id,
						userId: user.id,
					});

					return {
						status: 200,
						body: pub,
					};
				},
				update: async ({ params, body }) => {
					const { user, community, lastModifiedBy } = await checkAuthorization({
						token: { scope: ApiAccessScope.pub, type: ApiAccessType.write },
						cookies: {
							capability: Capabilities.deletePub,
							target: { type: MembershipType.pub, pubId: params.pubId as PubsId },
						},
					});

					const { exists } = await doesPubExist(
						params.pubId as PubsId,
						community.id as CommunitiesId
					);

					if (!exists) {
						throw new NotFoundError(`Pub ${params.pubId} not found`);
					}

					const relations = Object.entries(body).flatMap(([slug, data]) =>
						data.map((idOrPubInitPayload) => ({ slug, ...idOrPubInitPayload }))
					);

					await upsertPubRelations({
						pubId: params.pubId as PubsId,
						relations,
						communityId: community.id,
						lastModifiedBy,
					});

					const returnRepresentation = shouldReturnRepresentation();

					if (!returnRepresentation) {
						return {
							status: 204,
						};
					}

					const pub = await getPubsWithRelatedValues({
						pubId: params.pubId as PubsId,
						communityId: community.id,
						userId: user.id,
					});

					return {
						status: 200,
						body: pub,
					};
				},
				replace: async ({ params, body }) => {
					const { user, community, lastModifiedBy } = await checkAuthorization({
						token: { scope: ApiAccessScope.pub, type: ApiAccessType.write },
						cookies: {
							capability: Capabilities.deletePub,
							target: { type: MembershipType.pub, pubId: params.pubId as PubsId },
						},
					});

					const { exists } = await doesPubExist(
						params.pubId as PubsId,
						community.id as CommunitiesId
					);

					if (!exists) {
						throw new NotFoundError(`Pub ${params.pubId} not found`);
					}
					const relations = Object.entries(body).flatMap(([slug, data]) =>
						data.map((idOrPubInitPayload) => ({ slug, ...idOrPubInitPayload }))
					);

					await replacePubRelationsBySlug({
						pubId: params.pubId as PubsId,
						relations,
						communityId: community.id,
						lastModifiedBy,
					});

					const returnRepresentation = shouldReturnRepresentation();

					if (!returnRepresentation) {
						return {
							status: 204,
						};
					}

					const pub = await getPubsWithRelatedValues({
						pubId: params.pubId as PubsId,
						communityId: community.id,
						userId: user.id,
					});

					return {
						status: 200,
						body: pub,
					};
				},
			},
		},
		pubTypes: {
			get: async (req) => {
				const { community } = await checkAuthorization({
					token: { scope: ApiAccessScope.pubType, type: ApiAccessType.read },
					// TODO: figure out capability her
					cookies: false,
				});

				const pubType = await getPubType(
					req.params.pubTypeId as PubTypesId
				).executeTakeFirst();

				if (!pubType) {
					throw new NotFoundError(`No pub type found for id ${req.params.pubTypeId}`);
				}

				return {
					status: 200,
					body: pubType,
				};
			},
			getMany: async (req, args) => {
				const { community } = await checkAuthorization({
					token: { scope: ApiAccessScope.pubType, type: ApiAccessType.read },
					// TODO: figure out capability here
					cookies: false,
				});

				const pubTypes = await getPubTypesForCommunity(
					community.id as CommunitiesId,
					req.query
				);
				return {
					status: 200,
					body: pubTypes,
				};
			},
		},
		stages: {
			get: async (req) => {
				const { user } = await checkAuthorization({
					token: { scope: ApiAccessScope.stage, type: ApiAccessType.read },
					cookies: {
						capability: Capabilities.viewStage,
						target: {
							type: MembershipType.stage,
							stageId: req.params.stageId as StagesId,
						},
					},
				});
				const stage = await getStage(
					req.params.stageId as StagesId,
					user.id
				).executeTakeFirst();
				if (!stage) {
					throw new NotFoundError("No stage found");
				}

				return {
					status: 200,
					body: stage,
				};
			},
			getMany: async (req, res) => {
				const { community, user } = await checkAuthorization({
					token: { scope: ApiAccessScope.stage, type: ApiAccessType.read },
					cookies: false,
				});

				const stages = await getStages({
					communityId: community.id,
					userId: user.id,
				}).execute();
				return {
					status: 200,
					body: stages,
				};
			},
		},
		users: {
			search: async (req) => {
				const { community } = await checkAuthorization({
					token: { scope: ApiAccessScope.community, type: ApiAccessType.read },
					cookies: true,
				});

				const users = await getSuggestedUsers({
					communityId: req.query.communityId,
					query: {
						email: req.query.email,
						firstName: req.query.name,
						lastName: req.query.name,
					},
					limit: req.query.limit,
				}).execute();
				return {
					status: 200,
					body: users,
				};
			},
		},
		members: {
			get: async (req) => {
				const { community } = await checkAuthorization({
					token: { scope: ApiAccessScope.community, type: ApiAccessType.read },
					cookies: true,
				});
				const memberId = req.params.memberId as CommunityMembershipsId;
				const user = await getMember(memberId).executeTakeFirst();
				if (!user) {
					throw new NotFoundError("No member found");
				}

				return {
					status: 200,
					body: user,
				};
			},
		},
	},
	{
		handlerType: "app-router",
		jsonQuery: true,
		errorHandler: tsRestHandleErrors,
		cors: {
			origin: "*",
			allowMethods: ["GET", "POST", "PUT", "PATCH", "DELETE"],
		},
	}
);

export {
	handler as DELETE,
	handler as GET,
	handler as OPTIONS,
	handler as PATCH,
	handler as POST,
	handler as PUT,
};<|MERGE_RESOLUTION|>--- conflicted
+++ resolved
@@ -370,25 +370,19 @@
 					body: pub,
 				};
 			},
-<<<<<<< HEAD
-			getMany: async ({ query }) => {
+			getMany: async ({ query }, { request }) => {
 				const { user, community, authorization } = await checkAuthorization({
-=======
-			getMany: async ({ query }, { request }) => {
-				const { user, community } = await checkAuthorization({
->>>>>>> 7bb0ed94
 					token: { scope: ApiAccessScope.pub, type: ApiAccessType.read },
 					// TODO: figure out capability here
 					cookies: false,
 				});
 
-<<<<<<< HEAD
 				const allowedPubTypes =
 					typeof authorization === "object" ? authorization.pubTypes : undefined;
 				const allowedStages =
 					typeof authorization === "object" ? authorization.stages : undefined;
 
-				let { pubTypeId, stageId, pubIds, ...rest } = query;
+				let { pubTypeId, stageId, pubIds, filters, ...rest } = query;
 
 				const requestedPubTypes = pubTypeId
 					? Array.isArray(pubTypeId)
@@ -417,8 +411,6 @@
 					requestedStages?.length && allowedStages?.length
 						? requestedStages.filter((stage) => allowedStages?.includes(stage))
 						: (allowedStages ?? requestedStages);
-=======
-				const { pubTypeId, stageId, filters, ...rest } = query ?? {};
 
 				const manuallyParsedFilters = manuallyParsePubFilterQueryParams(request.url, query);
 
@@ -429,7 +421,6 @@
 						throw new BadRequestError(e.message);
 					}
 				}
->>>>>>> 7bb0ed94
 
 				const pubs = await getPubsWithRelatedValues(
 					{
