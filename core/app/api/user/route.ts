import "server-only";
import { NextRequest, NextResponse } from "next/server";
import prisma from "prisma/db";
import { getServerSupabase } from "lib/supabaseServer";
import { generateHash, getSlugSuffix, slugifyString } from "lib/string";
import { getSupabaseId } from "lib/auth/loginId";
import { BadRequestError, ForbiddenError, UnauthorizedError, handleErrors } from "~/lib/server";
import { captureException } from "@sentry/nextjs";
<<<<<<< HEAD
import { logger } from "logger";
=======
import { env } from "~/lib/env/env.mjs";
>>>>>>> 3dac6edc

export type UserPostBody = {
	firstName: string;
	lastName?: string;
	email: string;
	password: string;
};

export type UserPutBody = {
	firstName: string;
	lastName?: string;
};

export async function POST(req: NextRequest) {
	return await handleErrors(async () => {
		const submittedData: UserPostBody = await req.json();
		const { firstName, lastName, email, password } = submittedData;
		const supabase = getServerSupabase();

		const existingUser = await prisma.user.findUnique({
			where: {
				email,
			},
		});

		if (existingUser?.supabaseId) {
			throw new ForbiddenError("User already exists");
		}

		//TODO: figure out something better than this supabase metadata
		const { data, error } = await supabase.auth.signUp({
			email,
			password,
			options: {
				emailRedirectTo: `${env.NEXT_PUBLIC_PUBPUB_URL}/login`,
				data: {
					firstName,
					lastName,
					canAdmin: true,
				},
			},
		});
		/* Supabase returns:
			{
				user: {
					id: '3d73fdda-5663-4cf1-ba5d-d20e44ec8ade',
					aud: 'authenticated',
					role: 'authenticated',
					email: 'testemail@gmail.com',
					phone: '',
					confirmation_sent_at: '2022-11-15T21:05:38.831540303Z',
					app_metadata: { provider: 'email', providers: [Array] },
					user_metadata: {},
					identities: [ [Object] ],
					created_at: '2022-11-15T21:05:38.821244Z',
					updated_at: '2022-11-15T21:05:39.307552Z'
				},
				session: null
			}
		*/

		logger.info(`Supabase user: ${data}`);
		if (error || !data.user) {
			logger.error(`Supabase createUser error: ${error}`);
			captureException(error);
			return NextResponse.json({ message: "Supabase createUser error" }, { status: 500 });
		}

		if (existingUser) {
			// TODO: create community membership here, update name, slug etc.
			// await prisma.user.update({
			// 	where: {
			// 		email,
			// 	},
			// 	data: {
			// 		supabaseId: data.user.id,
			// 	},
			// });
			return NextResponse.json({ message: "Existing account claimed" }, { status: 200 });
		} else {
			await prisma.user.create({
				data: {
					supabaseId: data.user.id,
					slug: `${slugifyString(firstName)}${
						lastName ? `-${slugifyString(lastName)}` : ""
					}-${generateHash(4, "0123456789")}`,
					firstName,
					lastName: lastName || undefined,
					email,
				},
			});
			return NextResponse.json({ message: "New user created" }, { status: 201 });
		}
	});
}

export async function PUT(req: NextRequest) {
	return await handleErrors(async () => {
		const supabaseId = await getSupabaseId(req);
		if (!supabaseId) {
			throw new UnauthorizedError();
		}
		const submittedData: UserPutBody = await req.json();
		const { firstName, lastName } = submittedData;
		const currentData = await prisma.user.findUnique({
			where: { supabaseId },
		});
		if (!currentData) {
			throw new BadRequestError("Unable to find user");
		}
		const slugSuffix = getSlugSuffix(currentData.slug);
		await prisma.user.update({
			where: { supabaseId },
			data: {
				slug: `${slugifyString(firstName)}-${slugSuffix}`,
				firstName,
				lastName,
			},
		});
		return NextResponse.json({}, { status: 200 });
	});
}

// Used to determine if an email is available when a user attempts to change theirs
export async function GET(req: NextRequest) {
	return await handleErrors(async () => {
		const supabaseId = await getSupabaseId(req);
		if (!supabaseId) {
			throw new UnauthorizedError();
		}

		const email = req.nextUrl.searchParams.get("email");

		if (!email) {
			throw new BadRequestError();
		}

		const emailUsed = await prisma.user.findUnique({
			where: {
				email,
			},
		});

		if (emailUsed) {
			throw new ForbiddenError("Email already in use");
		}

		return NextResponse.json({ message: "Email is available" }, { status: 200 });
	});
}<|MERGE_RESOLUTION|>--- conflicted
+++ resolved
@@ -6,11 +6,8 @@
 import { getSupabaseId } from "lib/auth/loginId";
 import { BadRequestError, ForbiddenError, UnauthorizedError, handleErrors } from "~/lib/server";
 import { captureException } from "@sentry/nextjs";
-<<<<<<< HEAD
 import { logger } from "logger";
-=======
 import { env } from "~/lib/env/env.mjs";
->>>>>>> 3dac6edc
 
 export type UserPostBody = {
 	firstName: string;
