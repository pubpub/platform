--- conflicted
+++ resolved
@@ -69,10 +69,6 @@
 			}
 		*/
 
-<<<<<<< HEAD
-=======
-		logger.info(`Supabase user: ${data}`);
->>>>>>> 9d97ebd1
 		if (error || !data.user) {
 			logger.error(`Supabase createUser error: ${error}`);
 			captureException(error);
