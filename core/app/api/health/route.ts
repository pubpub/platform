import type { NextRequest } from "next/server";

import { NextResponse } from "next/server";

import { logger } from "logger";

import { db } from "~/kysely/database";
import { getRedisClient } from "~/lib/redis";
import { handleErrors } from "~/lib/server";

export async function GET(req: NextRequest) {
	return await handleErrors(async () => {
		try {
			const dbQuery = db
				.selectFrom("communities")
<<<<<<< HEAD
				.selectAll()
=======
				.select("id")
>>>>>>> ee96dc39
				.limit(1)
				.executeTakeFirstOrThrow();
			const cacheQuery = (await getRedisClient()).ping();
			await Promise.all([dbQuery, cacheQuery]);
		} catch (err) {
<<<<<<< HEAD
			logger.error(err);
			if (err instanceof Error) {
				errors.push(err.message);
			}
		}

		if (errors.length > 0) {
			return NextResponse.json({ errors }, { status: 500 });
=======
			logger.error({ msg: "error in health check", err });
			return NextResponse.json({}, { status: 500 });
>>>>>>> ee96dc39
		}

		return NextResponse.json({});
	});
}<|MERGE_RESOLUTION|>--- conflicted
+++ resolved
@@ -13,29 +13,14 @@
 		try {
 			const dbQuery = db
 				.selectFrom("communities")
-<<<<<<< HEAD
-				.selectAll()
-=======
 				.select("id")
->>>>>>> ee96dc39
 				.limit(1)
 				.executeTakeFirstOrThrow();
 			const cacheQuery = (await getRedisClient()).ping();
 			await Promise.all([dbQuery, cacheQuery]);
 		} catch (err) {
-<<<<<<< HEAD
-			logger.error(err);
-			if (err instanceof Error) {
-				errors.push(err.message);
-			}
-		}
-
-		if (errors.length > 0) {
-			return NextResponse.json({ errors }, { status: 500 });
-=======
 			logger.error({ msg: "error in health check", err });
 			return NextResponse.json({}, { status: 500 });
->>>>>>> ee96dc39
 		}
 
 		return NextResponse.json({});
