--- conflicted
+++ resolved
@@ -17,6 +17,7 @@
 	/* accessible text for the button */
 	buttonText?: string;
 	iconOnly?: boolean;
+	children?: React.ReactNode;
 } & ButtonProps;
 
 export const PubsRunActionDropDownMenu = async ({
@@ -24,22 +25,10 @@
 	pubId,
 	testId,
 	iconOnly,
-<<<<<<< HEAD
+	buttonText,
 	children,
 	...buttonProps
-}: {
-	actionInstances: ActionInstances[];
-	pubId: PubsId;
-	stage: Stages;
-	testId?: string;
-	iconOnly?: boolean;
-	children?: React.ReactNode;
-} & ButtonProps) => {
-=======
-	buttonText,
-	...buttonProps
 }: PubsRunActionDropDownMenuProps) => {
->>>>>>> 08b6e5a1
 	if (!actionInstances.length) {
 		return null;
 	}
@@ -54,21 +43,15 @@
 					data-testid={testId}
 					{...buttonProps}
 				>
-<<<<<<< HEAD
 					{children ?? (
 						<>
 							<Play size="12" strokeWidth="1px" className="text-neutral-500" />
-							<span className={cn({ "sr-only": iconOnly })}>Run action</span>
+							<span className={cn({ "sr-only": iconOnly })}>
+								{buttonText ?? "Run action"}
+							</span>
 							{iconOnly ? null : <ChevronDown size="14" />}
 						</>
 					)}
-=======
-					<Play size="12" strokeWidth="1px" className="text-neutral-500" />
-					<span className={cn({ "sr-only": iconOnly })}>
-						{buttonText ?? "Run action"}
-					</span>
-					{iconOnly ? null : <ChevronDown size="14" />}
->>>>>>> 08b6e5a1
 				</Button>
 			</DropdownMenuTrigger>
 			<DropdownMenuContent>
