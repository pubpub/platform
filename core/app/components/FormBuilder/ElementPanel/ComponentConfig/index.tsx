"use client";

import type React from "react";

import dynamic from "next/dynamic";

import { InputComponent } from "db/public";
import { Skeleton } from "ui/skeleton";

<<<<<<< HEAD
import type { ComponentConfigFormProps, InnerFormProps } from "./types.ts";

export const ComponentConfig = ({ component, ...props }: ComponentConfigFormProps) => {
	let ConfigForm: ComponentType<InnerFormProps>;
	switch (component) {
		case InputComponent.checkbox:
			ConfigForm = dynamic(() => import("./Checkbox.tsx"), {
				ssr: false,
				loading: () => <Skeleton className="h-full w-full" />,
			});
			break;
		case InputComponent.checkboxGroup:
			ConfigForm = dynamic(() => import("./CheckboxGroup.tsx"), {
				ssr: false,
				loading: () => <Skeleton className="h-full w-full" />,
			});
			break;
		case InputComponent.confidenceInterval:
			ConfigForm = dynamic(() => import("./ConfidenceInterval.tsx"), {
				ssr: false,
				loading: () => <Skeleton className="h-full w-full" />,
			});
			break;
		case InputComponent.datePicker:
			ConfigForm = dynamic(() => import("./DatePicker.tsx"), {
				ssr: false,
				loading: () => <Skeleton className="h-full w-full" />,
			});
			break;
		case InputComponent.fileUpload:
			ConfigForm = dynamic(() => import("./FileUpload.tsx"), {
				ssr: false,
				loading: () => <Skeleton className="h-full w-full" />,
			});
			break;
		case InputComponent.memberSelect:
			ConfigForm = dynamic(() => import("./MemberSelect.tsx"), {
				ssr: false,
				loading: () => <Skeleton className="h-full w-full" />,
			});
			break;
		case InputComponent.radioGroup:
			ConfigForm = dynamic(() => import("./RadioGroup.tsx"), {
				ssr: false,
				loading: () => <Skeleton className="h-full w-full" />,
			});
			break;
		case InputComponent.selectDropdown:
			ConfigForm = dynamic(() => import("./MultivalueBase.tsx"), {
				ssr: false,
				loading: () => <Skeleton className="h-full w-full" />,
			});
			break;
		case InputComponent.textArea:
			ConfigForm = dynamic(() => import("./TextArea.tsx"), {
				ssr: false,
				loading: () => <Skeleton className="h-full w-full" />,
			});
			break;
		case InputComponent.textInput:
			ConfigForm = dynamic(() => import("./TextInput.tsx"), {
				ssr: false,
				loading: () => <Skeleton className="h-full w-full" />,
			});
			break;
		default:
			return null;
	}
	return <ConfigForm {...props} />;
=======
import type { ComponentConfigFormProps } from "./types.ts";

const toDynamic = (path: string) =>
	// this dynamic import path needs to provide enough information for webpack/turbopack
	// to be able to find it. The relative path and the extension are enough, but something like
	// `import(path)` will not work.
	dynamic(() => import(`./${path}.tsx`), {
		ssr: false,
		loading: () => <Skeleton className="h-full w-full" />,
	});

const InputCompomentMap = {
	[InputComponent.checkbox]: toDynamic("Checkbox"),
	[InputComponent.confidenceInterval]: toDynamic("ConfidenceInterval"),
	[InputComponent.datePicker]: toDynamic("DatePicker"),
	[InputComponent.fileUpload]: toDynamic("FileUpload"),
	[InputComponent.memberSelect]: toDynamic("MemberSelect"),
	[InputComponent.textArea]: toDynamic("TextArea"),
	[InputComponent.textInput]: toDynamic("TextInput"),
};

export const ComponentConfig = <I extends InputComponent>(props: ComponentConfigFormProps<I>) => {
	// ideally the compenent would be selected through some (generic) function, but for `dynamic`
	// to work properly the components need to be defined already outside of the react tree,
	// hence the map and the type cast
	const ConfigComponent = InputCompomentMap[props.component] as React.FC<
		ComponentConfigFormProps<I>
	>;

	return <ConfigComponent {...props} />;
>>>>>>> 3ddcbab5
};<|MERGE_RESOLUTION|>--- conflicted
+++ resolved
@@ -7,77 +7,6 @@
 import { InputComponent } from "db/public";
 import { Skeleton } from "ui/skeleton";
 
-<<<<<<< HEAD
-import type { ComponentConfigFormProps, InnerFormProps } from "./types.ts";
-
-export const ComponentConfig = ({ component, ...props }: ComponentConfigFormProps) => {
-	let ConfigForm: ComponentType<InnerFormProps>;
-	switch (component) {
-		case InputComponent.checkbox:
-			ConfigForm = dynamic(() => import("./Checkbox.tsx"), {
-				ssr: false,
-				loading: () => <Skeleton className="h-full w-full" />,
-			});
-			break;
-		case InputComponent.checkboxGroup:
-			ConfigForm = dynamic(() => import("./CheckboxGroup.tsx"), {
-				ssr: false,
-				loading: () => <Skeleton className="h-full w-full" />,
-			});
-			break;
-		case InputComponent.confidenceInterval:
-			ConfigForm = dynamic(() => import("./ConfidenceInterval.tsx"), {
-				ssr: false,
-				loading: () => <Skeleton className="h-full w-full" />,
-			});
-			break;
-		case InputComponent.datePicker:
-			ConfigForm = dynamic(() => import("./DatePicker.tsx"), {
-				ssr: false,
-				loading: () => <Skeleton className="h-full w-full" />,
-			});
-			break;
-		case InputComponent.fileUpload:
-			ConfigForm = dynamic(() => import("./FileUpload.tsx"), {
-				ssr: false,
-				loading: () => <Skeleton className="h-full w-full" />,
-			});
-			break;
-		case InputComponent.memberSelect:
-			ConfigForm = dynamic(() => import("./MemberSelect.tsx"), {
-				ssr: false,
-				loading: () => <Skeleton className="h-full w-full" />,
-			});
-			break;
-		case InputComponent.radioGroup:
-			ConfigForm = dynamic(() => import("./RadioGroup.tsx"), {
-				ssr: false,
-				loading: () => <Skeleton className="h-full w-full" />,
-			});
-			break;
-		case InputComponent.selectDropdown:
-			ConfigForm = dynamic(() => import("./MultivalueBase.tsx"), {
-				ssr: false,
-				loading: () => <Skeleton className="h-full w-full" />,
-			});
-			break;
-		case InputComponent.textArea:
-			ConfigForm = dynamic(() => import("./TextArea.tsx"), {
-				ssr: false,
-				loading: () => <Skeleton className="h-full w-full" />,
-			});
-			break;
-		case InputComponent.textInput:
-			ConfigForm = dynamic(() => import("./TextInput.tsx"), {
-				ssr: false,
-				loading: () => <Skeleton className="h-full w-full" />,
-			});
-			break;
-		default:
-			return null;
-	}
-	return <ConfigForm {...props} />;
-=======
 import type { ComponentConfigFormProps } from "./types.ts";
 
 const toDynamic = (path: string) =>
@@ -91,10 +20,13 @@
 
 const InputCompomentMap = {
 	[InputComponent.checkbox]: toDynamic("Checkbox"),
+	[InputComponent.checkboxGroup]: toDynamic("CheckboxGroup"),
 	[InputComponent.confidenceInterval]: toDynamic("ConfidenceInterval"),
 	[InputComponent.datePicker]: toDynamic("DatePicker"),
 	[InputComponent.fileUpload]: toDynamic("FileUpload"),
 	[InputComponent.memberSelect]: toDynamic("MemberSelect"),
+	[InputComponent.radioGroup]: toDynamic("RadioGroup"),
+	[InputComponent.selectDropdown]: toDynamic("SelectDropdown"),
 	[InputComponent.textArea]: toDynamic("TextArea"),
 	[InputComponent.textInput]: toDynamic("TextInput"),
 };
@@ -108,5 +40,4 @@
 	>;
 
 	return <ConfigComponent {...props} />;
->>>>>>> 3ddcbab5
 };