"use client";

import type { TSchema } from "@sinclair/typebox";

import { useMemo } from "react";
import dynamic from "next/dynamic";
import { typeboxResolver } from "@hookform/resolvers/typebox";
import { Type } from "@sinclair/typebox";
import { Value } from "@sinclair/typebox/value";
import { useForm } from "react-hook-form";
import { componentConfigSchemas, componentsBySchema } from "schemas";

import { CoreSchemaType, InputComponent } from "db/public";
import { Button } from "ui/button";
import { Checkbox } from "ui/checkbox";
import { Confidence } from "ui/customRenderers/confidence/confidence";
import { Form, FormControl, FormField, FormItem, FormLabel, FormMessage } from "ui/form";
import { useUnsavedChangesWarning } from "ui/hooks";
import { ImagePlus } from "ui/icon";
import { Input } from "ui/input";
import { Label } from "ui/label";
import { RadioGroup, RadioGroupItem } from "ui/radio-group";
import {
	Select,
	SelectContent,
	SelectGroup,
	SelectItem,
	SelectTrigger,
	SelectValue,
} from "ui/select";
import { Skeleton } from "ui/skeleton";
import { Switch } from "ui/switch";
import { Textarea } from "ui/textarea";

import type { InputElement } from "../types";
import type { ConfigFormData } from "./ComponentConfig/types";
import { useFormBuilder } from "../FormBuilderContext";
import { FieldInputElement } from "../FormElement";
import { isFieldInput } from "../types";
import { ComponentConfig } from "./ComponentConfig";

type SchemaComponentData = {
	name?: string;
	placeholder?: string;
	demoComponent?: (props: { element: InputElement }) => JSX.Element;
};

const DatePicker = dynamic(() => import("ui/date-picker").then((mod) => mod.DatePicker), {
	ssr: false,
	loading: () => <Skeleton className="h-9 w-full" />,
});

const componentInfo: Record<InputComponent, SchemaComponentData> = {
	[InputComponent.textArea]: {
		name: "Textarea",
		demoComponent: () => <Textarea placeholder="For long text" />,
	},
	[InputComponent.textInput]: {
		name: "Input",
		placeholder: "For short text",
		demoComponent: ({ element }) => (
			<Input
				placeholder={
					element.schemaName === CoreSchemaType.String ? "For short text" : "For numbers"
				}
				type={element.schemaName === CoreSchemaType.String ? "text" : "number"}
			/>
		),
	},
	[InputComponent.checkbox]: { name: "Checkbox", demoComponent: () => <Checkbox checked /> },
	[InputComponent.datePicker]: {
		name: "Date picker",
		demoComponent: () => <DatePicker setDate={() => {}} />,
	},
	[InputComponent.fileUpload]: {
		name: "File Upload",
		demoComponent: () => <ImagePlus size={30} />,
	},
	[InputComponent.memberSelect]: { name: "Member select" },
	[InputComponent.confidenceInterval]: {
		name: "Combo Slider",
		demoComponent: () => <Confidence value={[0, 50, 100]} min={0} max={100} />,
	},
	[InputComponent.checkboxGroup]: {
		name: "Checkbox Group",
		demoComponent: () => (
			<div className="flex h-full w-full flex-col items-start justify-between gap-1 text-left text-sm text-gray-500">
				<div>Label</div>
				<div className="flex items-center gap-1">
					<Checkbox id="c1" />
					<Label className="font-normal" htmlFor="c1">
						Checkbox 1 value
					</Label>
				</div>
				<div className="flex items-center gap-1">
					<Checkbox id="c2" />
					<Label className="font-normal" htmlFor="c2">
						Checkbox 2 value
					</Label>
				</div>
			</div>
		),
	},
	[InputComponent.radioGroup]: {
		name: "Radio Group",
		demoComponent: () => (
			<RadioGroup className="w-full text-left text-sm text-gray-500">
				<div>Label</div>
				<div className="flex items-center gap-1">
					<RadioGroupItem value="1" id="r1" />
					<Label className="font-normal" htmlFor="r1">
						Radio 1 value
					</Label>
				</div>
				<div className="flex items-center gap-1">
					<RadioGroupItem value="2" id="r2" />
					<Label className="font-normal" htmlFor="r2">
						Radio 2 value
					</Label>
				</div>
			</RadioGroup>
		),
	},
	[InputComponent.selectDropdown]: {
		name: "Select Dropdown",
		demoComponent: () => (
			<div className="flex flex-col gap-1 text-left text-sm text-gray-500">
				<div>Label</div>
				<Select>
					<SelectTrigger className="text-left">
						<SelectValue placeholder="Select an option" />
					</SelectTrigger>
					<SelectContent>
						<SelectGroup className="text-left">
							<SelectItem value="1">Select 1 value</SelectItem>
							<SelectItem value="2">Select 2 value</SelectItem>
						</SelectGroup>
					</SelectContent>
				</Select>
			</div>
		),
	},
} as const;

const ComponentSelect = ({
	components,
	onChange,
	value,
	element,
}: {
	components: InputComponent[];
	value: InputComponent;
	onChange: (component: InputComponent) => void;
	element: InputElement;
}) => {
	return (
		<div className="grid grid-cols-2 gap-3">
			{components.map((c) => {
				const { name, demoComponent: Component } = componentInfo[c];
				const selected = value === c;
				return (
					<div key={c}>
						{/* We use regular input instead of a RadioGroup here because the RadioGroup
						renders buttons, and we cannot render buttons inside of buttons. Some of the demo components
						need to render buttons. */}
						<input
							id={`component-${c}`}
							name="component"
							type="radio"
							className="peer sr-only"
							defaultChecked={selected}
							onChange={() => {
								onChange(c);
							}}
						/>
						<div className="flex h-[124px] w-full flex-col justify-between rounded-lg border bg-card text-card-foreground shadow-sm peer-checked:border-2 peer-checked:border-ring peer-checked:outline-none">
							<label
								className="cursor-pointer"
								htmlFor={`component-${c}`}
								data-testid={`component-${c}`}
							>
								<div
									// 'inert' allows demo components to not be interactive unless they are selected
									// @ts-ignore inert isn't typed properly in React 18, but will be in 19
									inert={selected ? undefined : ""}
									className="flex h-[88px] w-full items-center justify-center p-3"
								>
									{Component && <Component element={element} />}
								</div>
								<hr className="w-full" />
								<div className="w-full py-2 text-center text-sm text-foreground">
									{name}
								</div>
							</label>
						</div>
					</div>
				);
			})}
		</div>
	);
};

const Nullable = <T extends TSchema>(schema: T) => Type.Union([schema, Type.Null()]);

type Props = {
	index: number;
};

export const InputComponentConfigurationForm = ({ index }: Props) => {
	const { selectedElement, update, dispatch, removeIfUnconfigured } = useFormBuilder();
	if (!selectedElement || !isFieldInput(selectedElement)) {
		return null;
	}
	const { schemaName } = selectedElement;
	const allowedComponents = componentsBySchema[schemaName];

	const form = useForm<ConfigFormData<(typeof allowedComponents)[number]>>({
		// Dynamically set the resolver so that the schema can update based on the selected component
		resolver: (values, context, options) => {
			const schema = Type.Object({
				required: Nullable(Type.Boolean({ default: true })),
				component: Type.Enum(InputComponent),
				config: componentConfigSchemas[values.component],
			});
			const createResolver = typeboxResolver(schema);
			return createResolver(values, context, options);
		},
		defaultValues: selectedElement,
	});

	useUnsavedChangesWarning(form.formState.isDirty);

	const component = form.watch("component");

	const onSubmit = (values: ConfigFormData<typeof component>) => {
		// Some `config` schemas have extra values which persist if we don't Clean first
		const cleanedConfig = Value.Clean(componentConfigSchemas[values.component], values.config);
		update(index, {
			...selectedElement,
			...values,
			config: cleanedConfig,
			updated: true,
			configured: true,
		});
		dispatch({ eventName: "save" });
	};
	const configForm = useMemo(
		() => <ComponentConfig schemaName={schemaName} form={form} component={component} />,
		[component, schemaName]
	);
	return (
		<Form {...form}>
			<form
				onSubmit={(e) => {
					e.stopPropagation(); //prevent submission from propagating to parent form
					form.handleSubmit(onSubmit)(e);
				}}
				className="flex h-full flex-col gap-2"
			>
				<div className="flex flex-nowrap rounded border border-l-[12px] border-solid border-gray-200 border-l-emerald-100 bg-white p-3 pr-4">
					<FieldInputElement element={selectedElement} isEditing={false} />
				</div>
				<div className="text-sm uppercase text-muted-foreground">Appearance</div>
				<hr />
				<FormField
					control={form.control}
					name="component"
					render={({ field }) => (
						<ComponentSelect
							onChange={field.onChange}
							value={field.value}
							element={selectedElement}
							components={allowedComponents}
						/>
					)}
				/>
				{configForm}
				<hr className="mt-4" />
				{component !== InputComponent.checkbox && (
					<FormField
						control={form.control}
						name="required"
						render={({ field }) => (
							<FormItem className="mb-auto mt-1 flex items-center">
								<FormControl>
									<Switch
										className="mr-2 data-[state=checked]:bg-emerald-400"
										checked={field.value ?? undefined}
										onCheckedChange={field.onChange}
									/>
								</FormControl>
								<FormLabel className="!mt-0">Mark as required</FormLabel>
								<FormMessage />
							</FormItem>
						)}
					/>
				)}
				<div className="grid grid-cols-2 gap-2">
					<Button
						type="button"
						className="border-slate-950"
						variant="outline"
						onClick={() => {
							removeIfUnconfigured();
							dispatch({ eventName: "cancel" });
						}}
					>
						Cancel
					</Button>
					<Button
<<<<<<< HEAD
						data-testid="save-configuration-button"
						type="submit"
						className="bg-blue-500 hover:bg-blue-600"
=======
						type="submit"
						className="bg-blue-500 hover:bg-blue-600"
						disabled={!form.formState.isDirty}
>>>>>>> 040cfebe
					>
						Save
					</Button>
				</div>
			</form>
		</Form>
	);
};<|MERGE_RESOLUTION|>--- conflicted
+++ resolved
@@ -308,15 +308,10 @@
 						Cancel
 					</Button>
 					<Button
-<<<<<<< HEAD
 						data-testid="save-configuration-button"
 						type="submit"
 						className="bg-blue-500 hover:bg-blue-600"
-=======
-						type="submit"
-						className="bg-blue-500 hover:bg-blue-600"
 						disabled={!form.formState.isDirty}
->>>>>>> 040cfebe
 					>
 						Save
 					</Button>
