"use client";

import type { TSchema } from "@sinclair/typebox";

import { useMemo } from "react";
import dynamic from "next/dynamic";
import { typeboxResolver } from "@hookform/resolvers/typebox";
import { Type } from "@sinclair/typebox";
import { Value } from "@sinclair/typebox/value";
import { useForm } from "react-hook-form";
import { componentConfigSchemas, componentsBySchema } from "schemas";

import { CoreSchemaType, InputComponent } from "db/public";
import { Button } from "ui/button";
import { Checkbox } from "ui/checkbox";
import { Confidence } from "ui/customRenderers/confidence/confidence";
import { Form, FormControl, FormField, FormItem, FormLabel, FormMessage } from "ui/form";
import { ImagePlus } from "ui/icon";
import { Input } from "ui/input";
import { Label } from "ui/label";
import { RadioGroup, RadioGroupItem } from "ui/radio-group";
import {
	Select,
	SelectContent,
	SelectGroup,
	SelectItem,
	SelectTrigger,
	SelectValue,
} from "ui/select";
import { Skeleton } from "ui/skeleton";
import { Switch } from "ui/switch";
import { Textarea } from "ui/textarea";

import type { InputElement } from "../types";
import type { ConfigFormData } from "./ComponentConfig/types";
import { useFormBuilder } from "../FormBuilderContext";
import { FieldInputElement } from "../FormElement";
import { isFieldInput } from "../types";
import { ComponentConfig } from "./ComponentConfig";

type SchemaComponentData = {
	name?: string;
	placeholder?: string;
	demoComponent?: (props: { element: InputElement }) => JSX.Element;
};

const DatePicker = dynamic(() => import("ui/date-picker").then((mod) => mod.DatePicker), {
	ssr: false,
	loading: () => <Skeleton className="h-9 w-full" />,
});

const componentInfo: Record<InputComponent, SchemaComponentData> = {
	[InputComponent.textArea]: {
		name: "Textarea",
		demoComponent: () => <Textarea placeholder="For long text" />,
	},
	[InputComponent.textInput]: {
		name: "Input",
		placeholder: "For short text",
		demoComponent: ({ element }) => (
			<Input
				placeholder={
					element.schemaName === CoreSchemaType.String ? "For short text" : "For numbers"
				}
				type={element.schemaName === CoreSchemaType.String ? "text" : "number"}
			/>
		),
	},
	[InputComponent.checkbox]: { name: "Checkbox", demoComponent: () => <Checkbox checked /> },
	[InputComponent.datePicker]: {
		name: "Date picker",
		demoComponent: () => <DatePicker setDate={() => {}} />,
	},
	[InputComponent.fileUpload]: {
		name: "File Upload",
		demoComponent: () => <ImagePlus size={30} />,
	},
	[InputComponent.memberSelect]: { name: "Member select" },
	[InputComponent.confidenceInterval]: {
		name: "Combo Slider",
		demoComponent: () => <Confidence value={[0, 50, 100]} min={0} max={100} />,
	},
	[InputComponent.checkboxGroup]: {
		name: "Checkbox Group",
		demoComponent: () => (
			<div className="flex h-full w-full flex-col items-start justify-between gap-1 text-left text-sm text-gray-500">
				<div>Label</div>
				<div className="flex items-center gap-1">
					<Checkbox id="c1" />
					<Label className="font-normal" htmlFor="c1">
						Checkbox 1 value
					</Label>
				</div>
				<div className="flex items-center gap-1">
					<Checkbox id="c2" />
					<Label className="font-normal" htmlFor="c2">
						Checkbox 2 value
					</Label>
				</div>
			</div>
		),
	},
	[InputComponent.radioGroup]: {
		name: "Radio Group",
		demoComponent: () => (
			<RadioGroup className="w-full text-left text-sm text-gray-500">
				<div>Label</div>
				<div className="flex items-center gap-1">
					<RadioGroupItem value="1" id="r1" />
					<Label className="font-normal" htmlFor="r1">
						Radio 1 value
					</Label>
				</div>
				<div className="flex items-center gap-1">
					<RadioGroupItem value="2" id="r2" />
					<Label className="font-normal" htmlFor="r2">
						Radio 2 value
					</Label>
				</div>
			</RadioGroup>
		),
	},
	[InputComponent.selectDropdown]: {
		name: "Select Dropdown",
		demoComponent: () => (
			<div className="flex flex-col gap-1 text-left text-sm text-gray-500">
				<div>Label</div>
				<Select>
					<SelectTrigger className="text-left">
						<SelectValue placeholder="Select an option" />
					</SelectTrigger>
					<SelectContent>
						<SelectGroup className="text-left">
							<SelectItem value="1">Select 1 value</SelectItem>
							<SelectItem value="2">Select 2 value</SelectItem>
						</SelectGroup>
					</SelectContent>
				</Select>
			</div>
		),
	},
} as const;

const ComponentSelect = ({
	components,
	onChange,
	value,
	element,
}: {
	components: InputComponent[];
	value: InputComponent;
	onChange: (component: InputComponent) => void;
	element: InputElement;
}) => {
	return (
		<div className="grid grid-cols-2 gap-3">
			{components.map((c) => {
				const { name, demoComponent: Component } = componentInfo[c];
				return (
					<div key={c}>
						{/* We use regular input instead of a RadioGroup here because the RadioGroup
						renders buttons, and we cannot render buttons inside of buttons. Some of the demo components
						need to render buttons. */}
						<input
							id={`component-${c}`}
							name="component"
							type="radio"
							className="peer sr-only"
							defaultChecked={value === c}
							onChange={() => {
								onChange(c);
							}}
						/>
						<div className="flex h-[124px] w-full flex-col justify-between rounded-lg border bg-card text-card-foreground shadow-sm peer-checked:border-2 peer-checked:border-ring peer-checked:outline-none">
							<label className="cursor-pointer" htmlFor={`component-${c}`}>
								<div className="flex h-[88px] w-full items-center justify-center p-3">
									{Component && <Component element={element} />}
								</div>
								<hr className="w-full" />
								<div className="w-full py-2 text-center text-sm text-foreground">
									{name}
								</div>
							</label>
						</div>
					</div>
				);
			})}
		</div>
	);
};

const Nullable = <T extends TSchema>(schema: T) => Type.Union([schema, Type.Null()]);

type Props = {
	index: number;
};

export const InputComponentConfigurationForm = ({ index }: Props) => {
	const { selectedElement, update, dispatch, removeIfUnconfigured } = useFormBuilder();
	if (!selectedElement || !isFieldInput(selectedElement)) {
		return null;
	}
	const { schemaName } = selectedElement;
	const allowedComponents = componentsBySchema[schemaName];

	const form = useForm<ConfigFormData<(typeof allowedComponents)[number]>>({
		// Dynamically set the resolver so that the schema can update based on the selected component
		resolver: (values, context, options) => {
			const schema = Type.Object({
				required: Nullable(Type.Boolean({ default: true })),
				component: Type.Enum(InputComponent),
				config: componentConfigSchemas[values.component],
			});
			const createResolver = typeboxResolver(schema);
			return createResolver(values, context, options);
		},
		defaultValues: selectedElement,
	});

	const component = form.watch("component");

<<<<<<< HEAD
	const onSubmit = (values: ConfigFormData) => {
		// Some `config` schemas have extra values which persist if we don't Clean first
		const cleanedConfig = Value.Clean(componentConfigSchemas[values.component], values.config);
		update(index, {
			...selectedElement,
			...values,
			config: cleanedConfig,
			updated: true,
			configured: true,
		});
=======
	const onSubmit = (values: ConfigFormData<typeof component>) => {
		update(index, { ...selectedElement, ...values, updated: true, configured: true });
>>>>>>> 3ddcbab5
		dispatch({ eventName: "save" });
	};
	const configForm = useMemo(
		() => <ComponentConfig schemaName={schemaName} form={form} component={component} />,
		[component, schemaName]
	);
	return (
		<Form {...form}>
			<form
				onSubmit={(e) => {
					e.stopPropagation(); //prevent submission from propagating to parent form
					form.handleSubmit(onSubmit)(e);
				}}
				className="flex h-full flex-col gap-2"
			>
				<div className="flex flex-nowrap rounded border border-l-[12px] border-solid border-gray-200 border-l-emerald-100 bg-white p-3 pr-4">
					<FieldInputElement element={selectedElement} isEditing={false} />
				</div>
				<div className="text-sm uppercase text-muted-foreground">Appearance</div>
				<hr />
				<FormField
					control={form.control}
					name="component"
					render={({ field }) => (
						<ComponentSelect
							onChange={field.onChange}
							value={field.value}
							element={selectedElement}
							components={allowedComponents}
						/>
					)}
				/>
				{configForm}
				<hr className="mt-4" />
				{component !== InputComponent.checkbox && (
					<FormField
						control={form.control}
						name="required"
						render={({ field }) => (
							<FormItem className="mb-auto mt-1 flex items-center">
								<FormControl>
									<Switch
										className="mr-2 data-[state=checked]:bg-emerald-400"
										checked={field.value ?? undefined}
										onCheckedChange={field.onChange}
									/>
								</FormControl>
								<FormLabel className="!mt-0">Mark as required</FormLabel>
								<FormMessage />
							</FormItem>
						)}
					/>
				)}
				<div className="grid grid-cols-2 gap-2">
					<Button
						type="button"
						className="border-slate-950"
						variant="outline"
						onClick={() => {
							removeIfUnconfigured();
							dispatch({ eventName: "cancel" });
						}}
					>
						Cancel
					</Button>
					<Button type="submit" className="bg-blue-500 hover:bg-blue-600">
						Save
					</Button>
				</div>
			</form>
		</Form>
	);
};<|MERGE_RESOLUTION|>--- conflicted
+++ resolved
@@ -219,8 +219,7 @@
 
 	const component = form.watch("component");
 
-<<<<<<< HEAD
-	const onSubmit = (values: ConfigFormData) => {
+	const onSubmit = (values: ConfigFormData<typeof component>) => {
 		// Some `config` schemas have extra values which persist if we don't Clean first
 		const cleanedConfig = Value.Clean(componentConfigSchemas[values.component], values.config);
 		update(index, {
@@ -230,10 +229,6 @@
 			updated: true,
 			configured: true,
 		});
-=======
-	const onSubmit = (values: ConfigFormData<typeof component>) => {
-		update(index, { ...selectedElement, ...values, updated: true, configured: true });
->>>>>>> 3ddcbab5
 		dispatch({ eventName: "save" });
 	};
 	const configForm = useMemo(
