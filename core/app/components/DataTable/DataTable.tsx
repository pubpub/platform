--- conflicted
+++ resolved
@@ -42,12 +42,9 @@
 	selectedRows?: RowSelectionState;
 	setSelectedRows?: React.Dispatch<React.SetStateAction<{}>>;
 	getRowId?: (data: TData) => string;
-<<<<<<< HEAD
 	pagination?: PaginationState;
 	stickyHeader?: boolean;
-=======
 	defaultSort?: SortingState;
->>>>>>> 59d61243
 }
 
 const STRIPED_ROW_STYLING = "hover:bg-gray-100 data-[state=selected]:bg-sky-50";
@@ -64,12 +61,9 @@
 	selectedRows,
 	setSelectedRows,
 	getRowId,
-<<<<<<< HEAD
 	pagination,
 	stickyHeader,
-=======
 	defaultSort,
->>>>>>> 59d61243
 }: DataTableProps<TData, TValue>) {
 	const [sorting, setSorting] = React.useState<SortingState>(defaultSort ?? []);
 	const [columnFilters, setColumnFilters] = React.useState<ColumnFiltersState>([]);
