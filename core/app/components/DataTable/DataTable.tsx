/**
 * Original DataTable component, you may want to use v2/DataTable.tsx instead which encapsulates
 * updated designs
 */

import type {
	ColumnDef,
	ColumnFiltersState,
	PaginationState,
	Row,
	RowSelectionState,
	SortingState,
} from "@tanstack/react-table";

import * as React from "react";
import {
	flexRender,
	getCoreRowModel,
	getFilteredRowModel,
	getPaginationRowModel,
	getSortedRowModel,
	useReactTable,
} from "@tanstack/react-table";

import { DataTablePagination } from "ui/data-table";
import { Search } from "ui/icon";
import { Input } from "ui/input";
import { Label } from "ui/label";
import { Table, TableBody, TableCell, TableHead, TableHeader, TableRow } from "ui/table";
import { cn } from "utils";

export interface DataTableProps<TData, TValue> {
	columns: ColumnDef<TData, TValue>[];
	data: TData[];
	searchBy?: string;
	hidePaginationWhenSinglePage?: boolean;
	onRowClick?: (row: Row<TData>) => void;
	className?: string;
	striped?: boolean;
	emptyState?: React.ReactNode;
	/** Control row selection */
	selectedRows?: RowSelectionState;
	setSelectedRows?: React.Dispatch<React.SetStateAction<{}>>;
	getRowId?: (data: TData) => string;
	pagination?: PaginationState;
	stickyHeader?: boolean;
<<<<<<< HEAD
=======
	defaultSort?: SortingState;
>>>>>>> d935cdec
}

const STRIPED_ROW_STYLING = "hover:bg-gray-100 data-[state=selected]:bg-sky-50";

export function DataTable<TData, TValue>({
	columns,
	data,
	searchBy,
	hidePaginationWhenSinglePage,
	onRowClick,
	className,
	striped,
	emptyState,
	selectedRows,
	setSelectedRows,
	getRowId,
	pagination,
	stickyHeader,
<<<<<<< HEAD
=======
	defaultSort,
>>>>>>> d935cdec
}: DataTableProps<TData, TValue>) {
	const [sorting, setSorting] = React.useState<SortingState>(defaultSort ?? []);
	const [columnFilters, setColumnFilters] = React.useState<ColumnFiltersState>([]);
	const [rowSelection, setRowSelection] = React.useState({});

	const table = useReactTable({
		data,
		columns,
		getCoreRowModel: getCoreRowModel(),
		getPaginationRowModel: getPaginationRowModel(),
		onSortingChange: setSorting,
		getSortedRowModel: getSortedRowModel(),
		getFilteredRowModel: getFilteredRowModel(),
		onColumnFiltersChange: setColumnFilters,
		onRowSelectionChange: setSelectedRows ?? setRowSelection,
		getRowId: getRowId,
		state: {
			sorting,
			columnFilters,
			rowSelection: selectedRows ?? rowSelection,
		},
		initialState: {
			pagination: pagination ?? {
				pageIndex: 0,
				pageSize: 10,
			},
		},
	});

	const showPagination = hidePaginationWhenSinglePage ? table.getPageCount() > 1 : true;

	const handleRowClick = (
		evt:
			| React.MouseEvent<HTMLTableRowElement, MouseEvent>
			| React.KeyboardEvent<HTMLTableRowElement>,
		row: Row<TData>
	) => {
		if (!onRowClick) {
			return;
		}
		// Do not activate the row click if the element already has a click handler
		// Ex: a button inside a table cell should still be clickable
		if (evt.type !== "keydown" && (evt.target as HTMLTableRowElement).onclick) {
			return;
		}
		onRowClick(row);
	};

	return (
		<div>
			{searchBy && (
				<div className="flex flex-col items-start gap-y-2 py-4">
					<Label htmlFor="email-filter" className="flex items-center gap-x-1">
						<Search className="h-4 w-4" /> Search by {searchBy}
					</Label>
					<Input
						name={`${searchBy}-filter`}
						placeholder={`Search table by ${searchBy}`}
						value={(table.getColumn(`${searchBy}`)?.getFilterValue() as string) ?? ""}
						onChange={(event) =>
							table.getColumn(`${searchBy}`)?.setFilterValue(event.target.value)
						}
						className="max-w-sm"
					/>
				</div>
			)}
			<div className={cn("mb-2 rounded-md border", className)}>
				<Table>
					<TableHeader
						className={cn({
							"sticky top-0 z-10 bg-white": stickyHeader,
						})}
						style={
							stickyHeader
								? {
										// you cant put borders on the table header without doing some evil shit
										// https://stackoverflow.com/questions/50361698/border-style-do-not-work-with-sticky-position-element
										boxShadow: `inset 0 -1px 0 hsl(var(--border))`,
									}
								: {}
						}
					>
						{table.getHeaderGroups().map((headerGroup) => (
							<TableRow key={headerGroup.id}>
								{headerGroup.headers.map((header) => {
									const size = header.column.columnDef.size;
									const isNotDefaultSize = size && size !== 150;
									return (
										<TableHead
											key={header.id}
											className={cn([
												Boolean(isNotDefaultSize)
													? "overflow-clip"
													: "max-w-[12rem] overflow-auto",
											])}
											style={
												isNotDefaultSize
													? {
															width: size,
															minWidth: size,
															maxWidth: size,
														}
													: undefined
											}
										>
											{header.isPlaceholder
												? null
												: flexRender(
														header.column.columnDef.header,
														header.getContext()
													)}
										</TableHead>
									);
								})}
							</TableRow>
						))}
					</TableHeader>
					<TableBody>
						{table.getRowModel().rows?.length
							? table.getRowModel().rows.map((row, idx) => (
									<TableRow
										key={row.id}
										data-state={row.getIsSelected() && "selected"}
										tabIndex={0}
										role="button"
										aria-pressed={row.getIsSelected() ? "true" : "false"}
										onKeyDown={(evt) => {
											if (evt.code === "Enter" || evt.code === "Space") {
												handleRowClick(evt, row);
											}
										}}
										onClick={(evt) => {
											handleRowClick(evt, row);
										}}
										className={cn({
											"cursor-pointer": Boolean(onRowClick),
											"bg-gray-100/50": striped && idx % 2,
											[STRIPED_ROW_STYLING]: striped,
										})}
									>
										{row.getVisibleCells().map((cell) => {
											const size = cell.column.columnDef.size;
											const isNotDefaultSize = size && size !== 150;
											return (
												<TableCell
													key={cell.id}
													className={cn([
														Boolean(isNotDefaultSize)
															? "overflow-clip"
															: "max-w-[12rem] overflow-auto",
													])}
													style={
														isNotDefaultSize
															? {
																	width: size,
																	maxWidth: size,
																	minWidth: size,
																}
															: undefined
													}
												>
													{flexRender(
														cell.column.columnDef.cell,
														cell.getContext()
													)}
												</TableCell>
											);
										})}
									</TableRow>
								))
							: (emptyState ?? (
									<TableRow>
										<TableCell
											colSpan={columns.length}
											className="h-24 text-center"
										>
											No results.
										</TableCell>
									</TableRow>
								))}
					</TableBody>
				</Table>
			</div>
			{showPagination ? <DataTablePagination table={table} /> : null}
		</div>
	);
}<|MERGE_RESOLUTION|>--- conflicted
+++ resolved
@@ -44,10 +44,7 @@
 	getRowId?: (data: TData) => string;
 	pagination?: PaginationState;
 	stickyHeader?: boolean;
-<<<<<<< HEAD
-=======
 	defaultSort?: SortingState;
->>>>>>> d935cdec
 }
 
 const STRIPED_ROW_STYLING = "hover:bg-gray-100 data-[state=selected]:bg-sky-50";
@@ -66,10 +63,7 @@
 	getRowId,
 	pagination,
 	stickyHeader,
-<<<<<<< HEAD
-=======
 	defaultSort,
->>>>>>> d935cdec
 }: DataTableProps<TData, TValue>) {
 	const [sorting, setSorting] = React.useState<SortingState>(defaultSort ?? []);
 	const [columnFilters, setColumnFilters] = React.useState<ColumnFiltersState>([]);
