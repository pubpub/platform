"use client";

<<<<<<< HEAD
import { useQueryState } from "nuqs";
=======
import { useEffect, useState } from "react";
import { usePathname, useRouter, useSearchParams } from "next/navigation";
>>>>>>> fadc96e3

import {
	Select,
	SelectContent,
	SelectGroup,
	SelectItem,
	SelectLabel,
	SelectTrigger,
} from "ui/select";
import { cn } from "utils";

import type { SimpleForm } from "~/lib/server/form";

export const formSwitcherUrlParam = "form";

export const FormSwitcher = ({
	forms,
	defaultFormSlug,
	htmlId,
	className,
	children,
}: {
	forms: SimpleForm[];
	defaultFormSlug?: string;
	htmlId?: string;
	className?: string;
	children?: React.ReactNode;
}) => {
	const defaultForm = forms.find((form) => form.isDefault);

<<<<<<< HEAD
	const [currentFormSlug, setCurrentFormSlug] = useQueryState(formSwitcherUrlParam, {
		shallow: false,
		defaultValue: defaultForm?.slug ?? forms[0].slug,
	});

	const currentForm = forms.find((form) => form.slug === currentFormSlug);

	if (!forms.length || forms.length === 1 || !currentForm) {
=======
	const [selectedFormSlug, setSelectedFormSlug] = useState(defaultFormSlug ?? forms[0].slug);
	useEffect(() => {
		if (!params.get(formSwitcherUrlParam)) {
			const newParams = new URLSearchParams(params);
			newParams.set(formSwitcherUrlParam, selectedFormSlug);
			router.replace(`${pathname}?${newParams.toString()}`, { scroll: false });
		}
	}, []);

	if (!forms.length) {
>>>>>>> fadc96e3
		return null;
	}

	return (
		<div className="flex items-center gap-2">
			<Select
				onValueChange={(slug: string) => {
					setCurrentFormSlug(slug);
				}}
				defaultValue={currentFormSlug || defaultFormSlug}
			>
				<SelectTrigger
					id={htmlId}
					className={cn(
						"flex h-6 items-center gap-1 border-none bg-transparent",
						className
					)}
				>
					{children}
					{currentForm?.name}
				</SelectTrigger>
				<SelectContent>
					<SelectGroup>
						<SelectLabel className="text-xs font-normal text-muted-foreground">
							Content will change upon selection. You may lose unsaved changes.
						</SelectLabel>
						{forms.map((form) => (
							<SelectItem key={form.id} value={form.slug}>
								{form.name}
							</SelectItem>
						))}
					</SelectGroup>
				</SelectContent>
			</Select>
		</div>
	);
};<|MERGE_RESOLUTION|>--- conflicted
+++ resolved
@@ -1,11 +1,7 @@
 "use client";
 
-<<<<<<< HEAD
-import { useQueryState } from "nuqs";
-=======
 import { useEffect, useState } from "react";
 import { usePathname, useRouter, useSearchParams } from "next/navigation";
->>>>>>> fadc96e3
 
 import {
 	Select,
@@ -36,16 +32,6 @@
 }) => {
 	const defaultForm = forms.find((form) => form.isDefault);
 
-<<<<<<< HEAD
-	const [currentFormSlug, setCurrentFormSlug] = useQueryState(formSwitcherUrlParam, {
-		shallow: false,
-		defaultValue: defaultForm?.slug ?? forms[0].slug,
-	});
-
-	const currentForm = forms.find((form) => form.slug === currentFormSlug);
-
-	if (!forms.length || forms.length === 1 || !currentForm) {
-=======
 	const [selectedFormSlug, setSelectedFormSlug] = useState(defaultFormSlug ?? forms[0].slug);
 	useEffect(() => {
 		if (!params.get(formSwitcherUrlParam)) {
@@ -56,7 +42,6 @@
 	}, []);
 
 	if (!forms.length) {
->>>>>>> fadc96e3
 		return null;
 	}
 
