--- conflicted
+++ resolved
@@ -154,11 +154,7 @@
 
 	const prevDisabled = page <= 1;
 	const nextDisabled = props.mode === "total" ? page >= props.totalPages : !props.hasNextPage;
-<<<<<<< HEAD
-	const showLastButton = props.mode === "total";
-=======
 	const showLastButton = props.mode === "total" && props.totalPages > 1;
->>>>>>> b09d04c9
 
 	return (
 		<div
@@ -167,16 +163,11 @@
 				className
 			)}
 		>
-<<<<<<< HEAD
-			<div className="flex w-full items-center gap-2">
-=======
 			<div className="flex w-full items-center gap-2 md:flex-col">
->>>>>>> b09d04c9
 				<ResultsPerPageInput className="justify-self-start" />
 				<Pagination
 					className={cn("items-center gap-2 lg:gap-8", { "mx-0 justify-end": !children })}
 				>
-<<<<<<< HEAD
 					<PaginationContent className="gap-2">
 						{/* dont show this on mobile */}
 						<div className="hidden md:block">
@@ -189,16 +180,6 @@
 							)}
 						</div>
 
-=======
-					{props.mode === "total" ? (
-						<span className="hidden whitespace-nowrap md:block">
-							Page {page} of {props.totalPages}
-						</span>
-					) : (
-						<span className="hidden whitespace-nowrap md:block">Page {page}</span>
-					)}
-					<PaginationContent className="gap-2">
->>>>>>> b09d04c9
 						<PaginationFirst
 							iconOnly
 							aria-disabled={prevDisabled}
@@ -223,7 +204,6 @@
 								query: { ...searchParams, page: page - 1 },
 							}}
 						/>
-<<<<<<< HEAD
 						{/* show this on mobile */}
 						<PaginationItem className="md:hidden">
 							{props.mode === "total" ? (
@@ -242,16 +222,6 @@
 								>
 									{page}
 								</PaginationLink>
-=======
-
-						<PaginationItem>
-							{props.mode === "total" ? (
-								<span className="whitespace-nowrap text-sm md:hidden">
-									{page} / {props.totalPages}
-								</span>
-							) : (
-								<span className="whitespace-nowrap text-sm md:hidden">{page}</span>
->>>>>>> b09d04c9
 							)}
 						</PaginationItem>
 						<PaginationNext
@@ -277,10 +247,6 @@
 								})}
 								href={{
 									pathname: basePath,
-<<<<<<< HEAD
-=======
-
->>>>>>> b09d04c9
 									query: { ...searchParams, page: props.totalPages },
 								}}
 							/>
