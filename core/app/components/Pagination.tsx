import {
	Pagination,
	PaginationContent,
	PaginationEllipsis,
	PaginationFirst,
	PaginationItem,
	PaginationLast,
	PaginationLink,
	PaginationNext,
	PaginationPrevious,
} from "ui/pagination";
import { cn } from "utils";

import { ResultsPerPageInput } from "./ResultsPerPageInput";

export const BasicPagination = (props: {
	basePath: string;
	searchParams: Record<string, unknown>;
	page: number;
	totalPages: number;
	/**
	 * @default true
	 */
	hideIfSinglePage?: boolean;
}) => {
	if (props.hideIfSinglePage !== false && props.totalPages === 1) {
		return null;
	}

	return (
		<Pagination>
			<PaginationContent>
				{props.page > 1 && (
					<PaginationItem>
						<PaginationPrevious
							href={{
								pathname: props.basePath,
								query: { ...props.searchParams, page: props.page - 1 },
							}}
						/>
					</PaginationItem>
				)}

				{props.page > 2 && (
					<PaginationItem>
						<PaginationLink
							href={{
								pathname: props.basePath,
								query: { ...props.searchParams, page: 1 },
							}}
						>
							1
						</PaginationLink>
					</PaginationItem>
				)}

				{props.page > 3 && (
					<PaginationItem>
						<PaginationEllipsis />
					</PaginationItem>
				)}

				{props.page > 1 && (
					<PaginationItem>
						<PaginationLink
							href={{
								pathname: props.basePath,
								query: { ...props.searchParams, page: props.page - 1 },
							}}
						>
							{props.page - 1}
						</PaginationLink>
					</PaginationItem>
				)}

				<PaginationItem>
					<PaginationLink
						href={{
							pathname: props.basePath,
							query: { ...props.searchParams, page: props.page },
						}}
						isActive
					>
						{props.page}
					</PaginationLink>
				</PaginationItem>

				{props.page < props.totalPages && (
					<PaginationItem>
						<PaginationLink
							href={{
								pathname: props.basePath,
								query: { ...props.searchParams, page: props.page + 1 },
							}}
						>
							{props.page + 1}
						</PaginationLink>
					</PaginationItem>
				)}

				{props.page < props.totalPages - 2 && (
					<PaginationItem>
						<PaginationEllipsis />
					</PaginationItem>
				)}

				{props.page < props.totalPages - 1 && (
					<PaginationItem>
						<PaginationLink
							href={{
								pathname: props.basePath,
								query: { ...props.searchParams, page: props.totalPages },
							}}
						>
							{props.totalPages}
						</PaginationLink>
					</PaginationItem>
				)}

				{props.page < props.totalPages && (
					<PaginationItem>
						<PaginationNext
							href={{
								pathname: props.basePath,
								query: { ...props.searchParams, page: props.page + 1 },
							}}
						/>
					</PaginationItem>
				)}
			</PaginationContent>
		</Pagination>
	);
};

export const FooterPagination = (
	props: {
		basePath: string;
		searchParams: Record<string, unknown>;
		page: number;
		children?: React.ReactNode;
		className?: string;
	} & (
		| {
				mode: "total";
				totalPages: number;
		  }
		| {
				mode: "cursor";
				hasNextPage: boolean;
		  }
	)
) => {
	const { basePath, searchParams, page, children, className } = props;

	const prevDisabled = page <= 1;
	const nextDisabled = props.mode === "total" ? page >= props.totalPages : !props.hasNextPage;
	const showLastButton = props.mode === "total";

	return (
		<div
			className={cn(
				"absolute bottom-0 left-0 flex w-full flex-col items-center justify-between gap-2 border-t border-gray-300 bg-white px-4 py-2 text-sm leading-[19px] shadow-[4px_0px_10px_-1px_rgba(0,0,0,0.2)] md:flex-row",
				className
			)}
		>
<<<<<<< HEAD
			<div className="flex w-full items-center gap-2 md:flex-col">
				<ResultsPerPageInput className="justify-self-start" />
				<Pagination
					className={cn("items-center gap-2 lg:gap-8", { "mx-0 justify-end": !children })}
				>
					<PaginationContent className="gap-2">
						<PaginationFirst
							iconOnly
							aria-disabled={prevDisabled}
							tabIndex={prevDisabled ? -1 : undefined}
							className={cn("border px-3 py-3", {
								"pointer-events-none opacity-50": prevDisabled,
							})}
							href={{
								pathname: basePath,
								query: { ...searchParams, page: 1 },
							}}
						/>
						<PaginationPrevious
							iconOnly
							aria-disabled={prevDisabled}
							tabIndex={prevDisabled ? -1 : undefined}
							className={cn("border px-3 py-3", {
								"pointer-events-none opacity-50": prevDisabled,
							})}
							href={{
								pathname: basePath,
								query: { ...searchParams, page: page - 1 },
							}}
						/>

						<PaginationItem>
							<span className="whitespace-nowrap text-sm">
								{page} / {totalPages}
							</span>
						</PaginationItem>
						<PaginationNext
							iconOnly
							aria-disabled={nextDisabled}
							tabIndex={nextDisabled ? -1 : undefined}
							className={cn("border px-3 py-3", {
								"pointer-events-none opacity-50": nextDisabled,
							})}
							href={{
								pathname: basePath,
								query: { ...searchParams, page: page + 1 },
							}}
						/>
=======
			<ResultsPerPageInput />
			<Pagination
				className={cn("items-center gap-2 lg:gap-8", { "mx-0 justify-end": !children })}
			>
				{props.mode === "total" ? (
					<span className="whitespace-nowrap">
						Page {page} of {props.totalPages}
					</span>
				) : (
					<span className="whitespace-nowrap">Page {page}</span>
				)}

				<PaginationContent className="gap-2">
					<PaginationFirst
						iconOnly
						aria-disabled={prevDisabled}
						tabIndex={prevDisabled ? -1 : undefined}
						className={cn("border px-3 py-3", {
							"pointer-events-none opacity-50": prevDisabled,
						})}
						href={{
							pathname: basePath,
							query: { ...searchParams, page: 1 },
						}}
					/>
					<PaginationPrevious
						iconOnly
						aria-disabled={prevDisabled}
						tabIndex={prevDisabled ? -1 : undefined}
						className={cn("border px-3 py-3", {
							"pointer-events-none opacity-50": prevDisabled,
						})}
						href={{
							pathname: basePath,
							query: { ...searchParams, page: page - 1 },
						}}
					/>
					<PaginationNext
						iconOnly
						aria-disabled={nextDisabled}
						tabIndex={nextDisabled ? -1 : undefined}
						className={cn("border px-3 py-3", {
							"pointer-events-none opacity-50": nextDisabled,
						})}
						href={{
							pathname: basePath,
							query: { ...searchParams, page: page + 1 },
						}}
					/>
					{showLastButton && (
>>>>>>> 19b03bc6
						<PaginationLast
							iconOnly
							aria-disabled={nextDisabled}
							tabIndex={nextDisabled ? -1 : undefined}
							className={cn("border px-3 py-3", {
								"pointer-events-none opacity-50": nextDisabled,
							})}
							href={{
								pathname: basePath,
<<<<<<< HEAD
								query: { ...searchParams, page: totalPages },
							}}
						/>
					</PaginationContent>
				</Pagination>
			</div>
=======
								query: { ...searchParams, page: props.totalPages },
							}}
						/>
					)}
				</PaginationContent>
			</Pagination>
>>>>>>> 19b03bc6
			{children}
		</div>
	);
};<|MERGE_RESOLUTION|>--- conflicted
+++ resolved
@@ -163,13 +163,23 @@
 				className
 			)}
 		>
-<<<<<<< HEAD
-			<div className="flex w-full items-center gap-2 md:flex-col">
+			<div className="flex w-full items-center gap-2">
 				<ResultsPerPageInput className="justify-self-start" />
 				<Pagination
 					className={cn("items-center gap-2 lg:gap-8", { "mx-0 justify-end": !children })}
 				>
 					<PaginationContent className="gap-2">
+						{/* dont show this on mobile */}
+						<div className="hidden md:block">
+							{props.mode === "total" ? (
+								<span className="whitespace-nowrap">
+									Page {page} of {props.totalPages}
+								</span>
+							) : (
+								<span className="whitespace-nowrap">Page {page}</span>
+							)}
+						</div>
+
 						<PaginationFirst
 							iconOnly
 							aria-disabled={prevDisabled}
@@ -194,11 +204,25 @@
 								query: { ...searchParams, page: page - 1 },
 							}}
 						/>
-
-						<PaginationItem>
-							<span className="whitespace-nowrap text-sm">
-								{page} / {totalPages}
-							</span>
+						{/* show this on mobile */}
+						<PaginationItem className="md:hidden">
+							{props.mode === "total" ? (
+								<span className="whitespace-nowrap text-sm">
+									{page}
+
+									{props.mode === "total" && <span> of {props.totalPages}</span>}
+								</span>
+							) : (
+								<PaginationLink
+									isActive
+									href={{
+										pathname: basePath,
+										query: { ...searchParams, page: page },
+									}}
+								>
+									{page}
+								</PaginationLink>
+							)}
 						</PaginationItem>
 						<PaginationNext
 							iconOnly
@@ -212,82 +236,24 @@
 								query: { ...searchParams, page: page + 1 },
 							}}
 						/>
-=======
-			<ResultsPerPageInput />
-			<Pagination
-				className={cn("items-center gap-2 lg:gap-8", { "mx-0 justify-end": !children })}
-			>
-				{props.mode === "total" ? (
-					<span className="whitespace-nowrap">
-						Page {page} of {props.totalPages}
-					</span>
-				) : (
-					<span className="whitespace-nowrap">Page {page}</span>
-				)}
-
-				<PaginationContent className="gap-2">
-					<PaginationFirst
-						iconOnly
-						aria-disabled={prevDisabled}
-						tabIndex={prevDisabled ? -1 : undefined}
-						className={cn("border px-3 py-3", {
-							"pointer-events-none opacity-50": prevDisabled,
-						})}
-						href={{
-							pathname: basePath,
-							query: { ...searchParams, page: 1 },
-						}}
-					/>
-					<PaginationPrevious
-						iconOnly
-						aria-disabled={prevDisabled}
-						tabIndex={prevDisabled ? -1 : undefined}
-						className={cn("border px-3 py-3", {
-							"pointer-events-none opacity-50": prevDisabled,
-						})}
-						href={{
-							pathname: basePath,
-							query: { ...searchParams, page: page - 1 },
-						}}
-					/>
-					<PaginationNext
-						iconOnly
-						aria-disabled={nextDisabled}
-						tabIndex={nextDisabled ? -1 : undefined}
-						className={cn("border px-3 py-3", {
-							"pointer-events-none opacity-50": nextDisabled,
-						})}
-						href={{
-							pathname: basePath,
-							query: { ...searchParams, page: page + 1 },
-						}}
-					/>
-					{showLastButton && (
->>>>>>> 19b03bc6
-						<PaginationLast
-							iconOnly
-							aria-disabled={nextDisabled}
-							tabIndex={nextDisabled ? -1 : undefined}
-							className={cn("border px-3 py-3", {
-								"pointer-events-none opacity-50": nextDisabled,
-							})}
-							href={{
-								pathname: basePath,
-<<<<<<< HEAD
-								query: { ...searchParams, page: totalPages },
-							}}
-						/>
+
+						{showLastButton && (
+							<PaginationLast
+								iconOnly
+								aria-disabled={nextDisabled}
+								tabIndex={nextDisabled ? -1 : undefined}
+								className={cn("border px-3 py-3", {
+									"pointer-events-none opacity-50": nextDisabled,
+								})}
+								href={{
+									pathname: basePath,
+									query: { ...searchParams, page: props.totalPages },
+								}}
+							/>
+						)}
 					</PaginationContent>
 				</Pagination>
 			</div>
-=======
-								query: { ...searchParams, page: props.totalPages },
-							}}
-						/>
-					)}
-				</PaginationContent>
-			</Pagination>
->>>>>>> 19b03bc6
 			{children}
 		</div>
 	);
