--- conflicted
+++ resolved
@@ -125,134 +125,4 @@
 			</PaginationContent>
 		</Pagination>
 	);
-<<<<<<< HEAD
-};
-
-export const FooterPagination = (
-	props: {
-		basePath: string;
-		searchParams: Record<string, unknown>;
-		page: number;
-		children?: React.ReactNode;
-		className?: string;
-	} & (
-		| {
-				mode: "total";
-				totalPages: number;
-		  }
-		| {
-				mode: "cursor";
-				hasNextPage: boolean;
-		  }
-	)
-) => {
-	const { basePath, searchParams, page, children, className } = props;
-
-	const prevDisabled = page <= 1;
-	const nextDisabled = props.mode === "total" ? page >= props.totalPages : !props.hasNextPage;
-	const showLastButton = props.mode === "total" && props.totalPages > 1;
-
-	return (
-		<div
-			className={cn(
-				"absolute bottom-0 left-0 flex w-full flex-col items-center justify-between gap-2 border-t border-gray-300 bg-white px-4 py-2 text-sm leading-[19px] shadow-[4px_0px_10px_-1px_rgba(0,0,0,0.2)] md:flex-row",
-				className
-			)}
-		>
-			<div className="flex w-full items-center gap-2 md:flex-col">
-				<ResultsPerPageInput className="justify-self-start" />
-				<Pagination
-					className={cn("items-center gap-2 lg:gap-8", { "mx-0 justify-end": !children })}
-				>
-					<PaginationContent className="gap-2">
-						{/* dont show this on mobile */}
-						<div className="hidden md:block">
-							{props.mode === "total" ? (
-								<span className="whitespace-nowrap">
-									Page {page} of {props.totalPages}
-								</span>
-							) : (
-								<span className="whitespace-nowrap">Page {page}</span>
-							)}
-						</div>
-
-						<PaginationFirst
-							iconOnly
-							aria-disabled={prevDisabled}
-							tabIndex={prevDisabled ? -1 : undefined}
-							className={cn("border px-3 py-3", {
-								"pointer-events-none opacity-50": prevDisabled,
-							})}
-							href={{
-								pathname: basePath,
-								query: { ...searchParams, page: 1 },
-							}}
-						/>
-						<PaginationPrevious
-							iconOnly
-							aria-disabled={prevDisabled}
-							tabIndex={prevDisabled ? -1 : undefined}
-							className={cn("border px-3 py-3", {
-								"pointer-events-none opacity-50": prevDisabled,
-							})}
-							href={{
-								pathname: basePath,
-								query: { ...searchParams, page: page - 1 },
-							}}
-						/>
-						{/* show this on mobile */}
-						<PaginationItem className="md:hidden">
-							{props.mode === "total" ? (
-								<span className="whitespace-nowrap text-sm">
-									{page}
-
-									{props.mode === "total" && <span> of {props.totalPages}</span>}
-								</span>
-							) : (
-								<PaginationLink
-									isActive
-									href={{
-										pathname: basePath,
-										query: { ...searchParams, page: page },
-									}}
-								>
-									{page}
-								</PaginationLink>
-							)}
-						</PaginationItem>
-						<PaginationNext
-							iconOnly
-							aria-disabled={nextDisabled}
-							tabIndex={nextDisabled ? -1 : undefined}
-							className={cn("border px-3 py-3", {
-								"pointer-events-none opacity-50": nextDisabled,
-							})}
-							href={{
-								pathname: basePath,
-								query: { ...searchParams, page: page + 1 },
-							}}
-						/>
-
-						{showLastButton && (
-							<PaginationLast
-								iconOnly
-								aria-disabled={nextDisabled}
-								tabIndex={nextDisabled ? -1 : undefined}
-								className={cn("border px-3 py-3", {
-									"pointer-events-none opacity-50": nextDisabled,
-								})}
-								href={{
-									pathname: basePath,
-									query: { ...searchParams, page: props.totalPages },
-								}}
-							/>
-						)}
-					</PaginationContent>
-				</Pagination>
-			</div>
-			{children}
-		</div>
-	);
-=======
->>>>>>> 08b6e5a1
 };