--- conflicted
+++ resolved
@@ -1,12 +1,8 @@
 "use server";
 
-<<<<<<< HEAD
-import { revalidatePath } from "next/cache";
-=======
 import { revalidatePath, revalidateTag } from "next/cache";
 import { JSONSchemaType } from "ajv";
 import { jsonObjectFrom } from "kysely/helpers/postgres";
->>>>>>> bce2fbfd
 
 import type { JsonValue } from "contracts";
 import { logger } from "logger";
@@ -137,11 +133,14 @@
 
 	const stageMoveQuery =
 		stageId &&
-		db
-			.with("leave-stage", (db) => db.deleteFrom("PubsInStages").where("pubId", "=", pubId))
-			.insertInto("PubsInStages")
-			.values({ pubId, stageId })
-			.execute();
+		autoRevalidate(
+			db
+				.with("leave-stage", (db) =>
+					db.deleteFrom("PubsInStages").where("pubId", "=", pubId)
+				)
+				.insertInto("PubsInStages")
+				.values({ pubId, stageId })
+		).execute();
 
 	const newValues = Object.fromEntries(
 		fields.map(({ slug, value }) => [slug, JSON.stringify(value)])
@@ -187,14 +186,15 @@
 			}
 			const { value } = field;
 
-			return db
-				.updateTable("pub_values")
-				.set({
-					value: JSON.stringify(value),
-				})
-				.where("pub_values.id", "=", pubValue.id)
-				.returningAll()
-				.execute();
+			return autoRevalidate(
+				db
+					.updateTable("pub_values")
+					.set({
+						value: JSON.stringify(value),
+					})
+					.where("pub_values.id", "=", pubValue.id)
+					.returningAll()
+			).execute();
 		}),
 	]
 		.filter((x) => x != null)
@@ -248,71 +248,10 @@
 		};
 	}
 
-<<<<<<< HEAD
-	try {
-		const pubValues = await db
-			.selectFrom("pub_values")
-			.selectAll()
-			.where("pub_values.pubId", "=", pubId)
-			.execute();
-
-		const stageMoveQuery =
-			stageId &&
-			autoRevalidate(
-				db
-					.with("leave-stage", (db) =>
-						db.deleteFrom("PubsInStages").where("pubId", "=", pubId)
-					)
-					.insertInto("PubsInStages")
-					.values({ pubId, stageId })
-			).execute();
-
-		const queries = [
-			pubValues.map(async (pubValue) => {
-				const field = fields[pubValue.fieldId];
-				if (!field) {
-					logger.debug({
-						msg: `Field ${pubValue.fieldId} not found in fields`,
-						fields,
-						pubValue,
-					});
-					return;
-				}
-				const { value } = field;
-
-				return autoRevalidate(
-					db
-						.updateTable("pub_values")
-						.set({
-							value: JSON.stringify(value),
-						})
-						.where("pub_values.id", "=", pubValue.id)
-						.returningAll()
-				).execute();
-			}),
-		]
-			.filter((x) => x != null)
-			.flat();
-
-		const updatePub = await Promise.allSettled([...queries, ...([stageMoveQuery] || [])]);
-
-		const errors = updatePub.filter(
-			(pubValue): pubValue is typeof pubValue & { status: "rejected" } =>
-				pubValue.status === "rejected"
-		);
-		if (errors.length > 0) {
-			return {
-				title: "Failed to update pub",
-				error: `${errors[0]?.reason}`,
-				cause: errors,
-			};
-		}
-=======
 	const mappedFields = Object.values(fields).map(({ slug, value }) => ({
 		slug,
 		value,
 	}));
->>>>>>> bce2fbfd
 
 	try {
 		const result = await _updatePub({ stageId, pubId, fields: mappedFields });
