--- conflicted
+++ resolved
@@ -8,11 +8,7 @@
 import { Button } from "ui/button";
 import { cn } from "utils";
 
-<<<<<<< HEAD
-type Status = MutationStatus;
-=======
-export type ButtonState = "idle" | "loading" | "success" | "error";
->>>>>>> 71bad3ae
+export type ButtonState = MutationStatus;
 
 type SubmitButtonProps = {
 	// customization
@@ -28,7 +24,7 @@
 	type?: "button" | "submit" | "reset";
 } & (
 	| {
-			state: Status;
+			state: ButtonState;
 			// direct control props
 			isSubmitting?: never;
 			isSubmitSuccessful?: never;
@@ -60,7 +56,7 @@
 	type = "submit",
 	...props
 }: ButtonProps & SubmitButtonProps) => {
-	const [buttonState, setButtonState] = useState<Status>("idle");
+	const [buttonState, setButtonState] = useState<ButtonState>("idle");
 	const [errorTimeout, setErrorTimeout] = useState<NodeJS.Timeout | null>(null);
 
 	const setErrorState = useCallback(() => {
