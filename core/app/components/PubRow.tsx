import React, { Fragment, Suspense } from "react";
import Link from "next/link";

import type { ProcessedPub } from "contracts";
import type { CommunitiesId, PubsId, UsersId } from "db/public";
import { Button } from "ui/button";
import { Collapsible, CollapsibleContent, CollapsibleTrigger } from "ui/collapsible";
import { Skeleton } from "ui/skeleton";
import { cn } from "utils";

import type { XOR } from "~/lib/types";
import { pubPath } from "~/lib/paths";
import { getPubTitle } from "~/lib/pubs";
import { getPubsWithRelatedValuesAndChildren } from "~/lib/server";
import { getCommunitySlug } from "~/lib/server/cache/getCommunitySlug";
import { PubDropDown } from "./pubs/PubDropDown";
import { PubTitle } from "./PubTitle";
import { Row, RowContent, RowFooter, RowHeader } from "./Row";

type PubRowPub = ProcessedPub<{ withPubType: true; withRelatedPubs: false; withStage: true }>;

type Props = {
	actions?: React.ReactNode;
	searchParams: Record<string, unknown>;
<<<<<<< HEAD
} & XOR<
	{ pub: PubRowPub },
	({ pubId: PubsId; slug?: never } | { pubId?: never; slug: string }) & {
		communityId: CommunitiesId;
	}
>;
=======
	userId: UsersId;
} & XOR<{ pub: PubRowPub }, { pubId: PubsId; communityId: CommunitiesId }>;
>>>>>>> 135c6d20

const groupPubChildrenByPubType = (pubs: PubRowPub[]) => {
	const pubTypes = pubs.reduce(
		(prev, curr) => {
			const pubType = curr.pubType;
			if (!prev[pubType.id]) {
				prev[pubType.id] = {
					pubType,
					pubs: [],
				};
			}
			prev[pubType.id].pubs.push(curr);
			return prev;
		},
		{} as {
			[key: string]: {
				pubType: PubRowPub["pubType"];
				pubs: PubRowPub[];
			};
		}
	);
	return Object.values(pubTypes);
};

const ChildHierarchy = ({ pub, communitySlug }: { pub: PubRowPub; communitySlug: string }) => {
	return (
		<ul className={cn("ml-4 text-sm")}>
			{groupPubChildrenByPubType(pub.children).map((group) => (
				<Fragment key={group.pubType.id}>
					{group.pubs.map((child) => (
						<li key={child.id} className={cn("list-none")}>
							<div>
								<span className="mr-2 font-semibold text-gray-500">
									{group.pubType.name}
								</span>
								<Link
									href={pubPath(communitySlug, child.slug)}
									className="text-sm hover:underline"
								>
									{getPubTitle(child)}
								</Link>
							</div>
							{pub.children?.length > 0 && (
								<ChildHierarchy communitySlug={communitySlug} pub={child} />
							)}
						</li>
					))}
				</Fragment>
			))}
		</ul>
	);
};

const PubRow: React.FC<Props> = async (props: Props) => {
<<<<<<< HEAD
	const { actions, searchParams, ...input } = props;

	const pub =
		input.pub ??
		(await getPubsWithRelatedValuesAndChildren(input, {
			withPubType: true,
			withRelatedPubs: false,
			withStage: true,
		}));
=======
	const pub = props.pubId
		? await getPubsWithRelatedValuesAndChildren(
				{ pubId: props.pubId, communityId: props.communityId, userId: props.userId },
				{
					withPubType: true,
					withRelatedPubs: false,
					withStage: true,
				}
			)
		: props.pub;
>>>>>>> 135c6d20
	if (!pub) {
		return null;
	}
	const communitySlug = await getCommunitySlug();

	return (
		<>
			<Row data-testid={`pub-row-${pub.id}`}>
				<RowHeader>
					<div className="flex flex-row items-center justify-between">
						<div className="text-sm font-semibold text-gray-500">
							{pub.pubType.name}
						</div>
						<div className="flex flex-row gap-x-2">
							<div>{props.actions}</div>
							<PubDropDown pubId={pub.id} searchParams={props.searchParams} />
						</div>
					</div>
				</RowHeader>
				<RowContent className="flex items-start justify-between">
					<h3 className="text-md font-medium">
						<Link
							href={`/c/${communitySlug}/pubs/${pub.slug}`}
							className="hover:underline"
						>
							<PubTitle pub={pub} />
						</Link>
					</h3>
				</RowContent>
				{pub.children.length > 0 && (
					<RowFooter className="flex items-stretch justify-between">
						<Collapsible>
							<CollapsibleTrigger>
								<Button
									asChild
									variant="link"
									size="sm"
									className="flex items-center px-0"
								>
									<span className="mr-1">Contents ({pub.children.length})</span>
								</Button>
							</CollapsibleTrigger>
							<CollapsibleContent>
								<ChildHierarchy communitySlug={communitySlug} pub={pub} />
							</CollapsibleContent>
						</Collapsible>
					</RowFooter>
				)}
			</Row>
		</>
	);
};

export const PubRowSkeleton = () => (
	<Skeleton className="flex h-[90px] w-full flex-col gap-2 px-4 py-3">
		<Skeleton className="mt-3 h-6 w-24 space-y-1.5" />
		<Skeleton className="h-8 w-1/2 space-y-1.5" />
	</Skeleton>
);

const PubRowWithFallBack = (props: Props) => (
	<Suspense fallback={<PubRowSkeleton />}>
		<PubRow {...props} />
	</Suspense>
);

export default PubRowWithFallBack;<|MERGE_RESOLUTION|>--- conflicted
+++ resolved
@@ -22,17 +22,13 @@
 type Props = {
 	actions?: React.ReactNode;
 	searchParams: Record<string, unknown>;
-<<<<<<< HEAD
+	userId: UsersId;
 } & XOR<
 	{ pub: PubRowPub },
 	({ pubId: PubsId; slug?: never } | { pubId?: never; slug: string }) & {
 		communityId: CommunitiesId;
 	}
 >;
-=======
-	userId: UsersId;
-} & XOR<{ pub: PubRowPub }, { pubId: PubsId; communityId: CommunitiesId }>;
->>>>>>> 135c6d20
 
 const groupPubChildrenByPubType = (pubs: PubRowPub[]) => {
 	const pubTypes = pubs.reduce(
@@ -87,7 +83,6 @@
 };
 
 const PubRow: React.FC<Props> = async (props: Props) => {
-<<<<<<< HEAD
 	const { actions, searchParams, ...input } = props;
 
 	const pub =
@@ -97,22 +92,10 @@
 			withRelatedPubs: false,
 			withStage: true,
 		}));
-=======
-	const pub = props.pubId
-		? await getPubsWithRelatedValuesAndChildren(
-				{ pubId: props.pubId, communityId: props.communityId, userId: props.userId },
-				{
-					withPubType: true,
-					withRelatedPubs: false,
-					withStage: true,
-				}
-			)
-		: props.pub;
->>>>>>> 135c6d20
 	if (!pub) {
 		return null;
 	}
-	const communitySlug = await getCommunitySlug();
+	const communitySlug = getCommunitySlug();
 
 	return (
 		<>
