--- conflicted
+++ resolved
@@ -1,18 +1,12 @@
 import { defaultComponent } from "schemas";
 
-<<<<<<< HEAD
-import type { GetPubResponseBody } from "contracts";
-import type { CommunityMembershipsId, FormElementsId, PubsId } from "db/public";
-=======
-import type { GetPubResponseBody, ProcessedPub } from "contracts";
+import type { ProcessedPub } from "contracts";
 import type { CommunityMembershipsId, PubsId } from "db/public";
->>>>>>> 2b6b7636
 import { CoreSchemaType, ElementType, InputComponent } from "db/public";
 import { logger } from "logger";
 import { expect } from "utils";
 
-import type { ElementProps, FormElements } from "./types";
-import type { UnionPick } from "~/lib/types";
+import type { FormElements } from "./types";
 import { CheckboxElement } from "./elements/CheckboxElement";
 import { CheckboxGroupElement } from "./elements/CheckboxGroupElement";
 import { ConfidenceElement } from "./elements/ConfidenceElement";
@@ -87,7 +81,6 @@
 				schemaName={element.schemaName}
 			/>
 		);
-<<<<<<< HEAD
 	} else if (element.component === InputComponent.checkbox) {
 		input = (
 			<CheckboxElement
@@ -118,24 +111,9 @@
 			<DateElement {...basicProps} config={element.config} schemaName={element.schemaName} />
 		);
 	} else if (element.component === InputComponent.memberSelect) {
-		const userId = values[element.slug!] as CommunityMembershipsId | undefined;
-=======
-	} else if (component === InputComponent.textArea) {
-		input = <TextAreaElement {...elementProps} />;
-	} else if (component === InputComponent.checkbox) {
-		input = <CheckboxElement {...elementProps} />;
-	} else if (component === InputComponent.fileUpload) {
-		input = <FileUploadElement pubId={pubId} {...elementProps} />;
-	} else if (component === InputComponent.confidenceInterval) {
-		input = <ConfidenceElement {...elementProps} />;
-	} else if (component === InputComponent.datePicker) {
-		input = <DateElement {...elementProps} />;
-	} else if (component === InputComponent.memberSelect) {
 		const userId = values.find((v) => v.fieldSlug === element.slug)?.value as
 			| CommunityMembershipsId
 			| undefined;
-
->>>>>>> 2b6b7636
 		input = (
 			<MemberSelectElement
 				{...basicProps}
