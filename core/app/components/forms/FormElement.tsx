--- conflicted
+++ resolved
@@ -12,24 +12,7 @@
 	element: FormElements;
 };
 
-<<<<<<< HEAD
-export const FormElement = ({ pubId, element: propElement, values }: FormElementProps) => {
-	const element = {
-		...propElement,
-		component:
-			propElement.component ??
-			(propElement.schemaName ? defaultComponent(propElement.schemaName) : null),
-	} as typeof propElement;
-
-=======
-export const FormElement = ({
-	pubId,
-	element,
-	searchParams,
-	communitySlug,
-	values,
-}: FormElementProps) => {
->>>>>>> 1cbb0994
+export const FormElement = ({ pubId, element, values }: FormElementProps) => {
 	if (!element.slug) {
 		if (element.type === ElementType.structural) {
 			return (
@@ -58,111 +41,10 @@
 	};
 
 	let input = (
-		<PubFieldFormElement
-			pubId={pubId}
-			element={element}
-			searchParams={searchParams}
-			communitySlug={communitySlug}
-			values={values}
-			{...basicProps}
-		/>
+		<PubFieldFormElement pubId={pubId} element={element} values={values} {...basicProps} />
 	);
 
-<<<<<<< HEAD
-	if (element.component === InputComponent.textInput) {
-		input = (
-			<TextInputElement
-				{...basicProps}
-				config={element.config}
-				schemaName={element.schemaName}
-				type={element.schemaName === CoreSchemaType.Number ? "number" : undefined}
-			/>
-		);
-	} else if (element.component === InputComponent.textArea) {
-		input = (
-			<TextAreaElement
-				{...basicProps}
-				config={element.config}
-				schemaName={element.schemaName}
-			/>
-		);
-	} else if (element.component === InputComponent.checkbox) {
-		input = (
-			<CheckboxElement
-				{...basicProps}
-				config={element.config}
-				schemaName={element.schemaName}
-			/>
-		);
-	} else if (element.component === InputComponent.fileUpload) {
-		input = (
-			<FileUploadElement
-				pubId={pubId}
-				{...basicProps}
-				config={element.config}
-				schemaName={element.schemaName}
-			/>
-		);
-	} else if (element.component === InputComponent.confidenceInterval) {
-		input = (
-			<ConfidenceElement
-				{...basicProps}
-				config={element.config}
-				schemaName={element.schemaName}
-			/>
-		);
-	} else if (element.component === InputComponent.datePicker) {
-		input = (
-			<DateElement {...basicProps} config={element.config} schemaName={element.schemaName} />
-		);
-	} else if (element.component === InputComponent.memberSelect) {
-		const userId = values.find((v) => v.fieldSlug === element.slug)?.value as
-			| CommunityMembershipsId
-			| undefined;
-		input = (
-			<MemberSelectElement
-				{...basicProps}
-				config={element.config}
-				schemaName={element.schemaName}
-				value={userId}
-			/>
-		);
-	} else if (element.component === InputComponent.radioGroup) {
-		input = (
-			<RadioGroupElement
-				{...basicProps}
-				config={element.config}
-				schemaName={element.schemaName}
-			/>
-		);
-	} else if (element.component === InputComponent.checkboxGroup) {
-		input = (
-			<CheckboxGroupElement
-				{...basicProps}
-				config={element.config}
-				schemaName={element.schemaName}
-			/>
-		);
-	} else if (element.component === InputComponent.selectDropdown) {
-		input = (
-			<SelectDropdownElement
-				{...basicProps}
-				config={element.config}
-				schemaName={element.schemaName}
-			/>
-		);
-	} else if (element.component === InputComponent.multivalueInput) {
-		input = (
-			<MultivalueInputElement
-				{...basicProps}
-				config={element.config}
-				schemaName={element.schemaName}
-			/>
-		);
-	} else if (element.component === InputComponent.richText) {
-=======
 	if (element.isRelation && "relationshipConfig" in element.config) {
->>>>>>> 1cbb0994
 		input = (
 			<RelatedPubsElement
 				{...basicProps}
@@ -171,8 +53,6 @@
 				valueComponentProps={{
 					pubId,
 					element,
-					searchParams,
-					communitySlug,
 					values,
 				}}
 			/>
