"use client";

<<<<<<< HEAD
import dynamic from "next/dynamic";
import { Value } from "@sinclair/typebox/value";
=======
import type { ControllerRenderProps, FieldValues } from "react-hook-form";

import { memo, useMemo, useState } from "react";
import { Value } from "@sinclair/typebox/value";
import { EMPTY_DOC } from "context-editor";
import { docHasChanged } from "context-editor/utils";
>>>>>>> 276fffeb
import { useFormContext } from "react-hook-form";
import { richTextInputConfigSchema } from "schemas";

import { InputComponent } from "db/public";
import { FormField } from "ui/form";
import { Skeleton } from "ui/skeleton";

import type { ElementProps } from "../types";
import { renderNodeToHTML } from "~/lib/editor/serialization/client";
import { useFormElementToggleContext } from "../FormElementToggleContext";

<<<<<<< HEAD
const LazyContextEditorElement = dynamic(
	() => import("./ContextEditorLazyElement").then((mod) => mod.EditorFormElementLazy),
	{
		ssr: false,
		loading: () => <Skeleton className="h-16 w-full" />,
=======
const EditorFormElement = memo(
	function EditorFormElement({
		field,
		label,
		help,
	}: {
		field: ControllerRenderProps<FieldValues, string>;
		label: string;
		help?: string;
	}) {
		const formElementToggle = useFormElementToggleContext();
		const { pubs, pubTypes, pubId, pubTypeId } = useContextEditorContext();

		const f = useMemo(() => {
			return field;
		}, []);

		const [initialHtml] = useState(f.value);

		if (!pubId || !pubTypeId) {
			return <></>;
		}
		const disabled = !formElementToggle.isEnabled(f.name);

		return (
			<FormItem>
				<FormLabel className="flex">{label}</FormLabel>
				<div className="w-full">
					<FormControl>
						<ContextEditorClient
							pubId={pubId}
							pubs={pubs}
							pubTypes={pubTypes}
							pubTypeId={pubTypeId}
							onChange={(state, initialDoc, initialHtml) => {
								// Control changing the state more granularly or else the dirty field will trigger on load
								// Since we can't control the dirty state directly, even this workaround does not handle the case of
								// if someone changes the doc but then reverts it--that will still count as dirty since react-hook-form is tracking that
								const hasChanged = docHasChanged(initialDoc ?? EMPTY_DOC, state);
								if (hasChanged) {
									f.onChange(serializeProseMirrorDoc(state.doc));
								}
							}}
							initialHtml={initialHtml}
							disabled={disabled}
							className="max-h-96 overflow-scroll"
						/>
					</FormControl>
				</div>
				<FormDescription>{help}</FormDescription>
				<FormMessage />
			</FormItem>
		);
	},
	(prevProps, nextProps) => {
		// delete prevProps.field;
		// delete nextProps.field;
		return true;
>>>>>>> 276fffeb
	}
);

export const ContextEditorElement = ({
	slug,
	label,
	config,
}: ElementProps<InputComponent.richText>) => {
	const { control } = useFormContext();
	const formElementToggle = useFormElementToggleContext();
	const isEnabled = formElementToggle.isEnabled(slug);

	Value.Default(richTextInputConfigSchema, config);
	if (!Value.Check(richTextInputConfigSchema, config)) {
		return null;
	}

	return (
		<FormField
			control={control}
			name={slug}
<<<<<<< HEAD
			render={({ field }) => {
				return (
					<LazyContextEditorElement
						label={label}
						help={config.help}
						onChange={(state) => {
							field.onChange(renderNodeToHTML(state.doc));
						}}
						initialValue={field.value}
						disabled={!isEnabled}
					/>
				);
			}}
=======
			render={({ field }) => (
				<EditorFormElement field={field} label={label} help={config.help} />
			)}
>>>>>>> 276fffeb
		/>
	);
};<|MERGE_RESOLUTION|>--- conflicted
+++ resolved
@@ -1,34 +1,23 @@
 "use client";
 
-<<<<<<< HEAD
-import dynamic from "next/dynamic";
-import { Value } from "@sinclair/typebox/value";
-=======
 import type { ControllerRenderProps, FieldValues } from "react-hook-form";
 
 import { memo, useMemo, useState } from "react";
 import { Value } from "@sinclair/typebox/value";
 import { EMPTY_DOC } from "context-editor";
 import { docHasChanged } from "context-editor/utils";
->>>>>>> 276fffeb
 import { useFormContext } from "react-hook-form";
 import { richTextInputConfigSchema } from "schemas";
 
 import { InputComponent } from "db/public";
-import { FormField } from "ui/form";
-import { Skeleton } from "ui/skeleton";
+import { FormControl, FormDescription, FormField, FormItem, FormLabel, FormMessage } from "ui/form";
 
 import type { ElementProps } from "../types";
-import { renderNodeToHTML } from "~/lib/editor/serialization/client";
+import { serializeProseMirrorDoc } from "~/lib/fields/richText";
+import { ContextEditorClient } from "../../ContextEditor/ContextEditorClient";
+import { useContextEditorContext } from "../../ContextEditor/ContextEditorContext";
 import { useFormElementToggleContext } from "../FormElementToggleContext";
 
-<<<<<<< HEAD
-const LazyContextEditorElement = dynamic(
-	() => import("./ContextEditorLazyElement").then((mod) => mod.EditorFormElementLazy),
-	{
-		ssr: false,
-		loading: () => <Skeleton className="h-16 w-full" />,
-=======
 const EditorFormElement = memo(
 	function EditorFormElement({
 		field,
@@ -87,7 +76,6 @@
 		// delete prevProps.field;
 		// delete nextProps.field;
 		return true;
->>>>>>> 276fffeb
 	}
 );
 
@@ -109,25 +97,9 @@
 		<FormField
 			control={control}
 			name={slug}
-<<<<<<< HEAD
-			render={({ field }) => {
-				return (
-					<LazyContextEditorElement
-						label={label}
-						help={config.help}
-						onChange={(state) => {
-							field.onChange(renderNodeToHTML(state.doc));
-						}}
-						initialValue={field.value}
-						disabled={!isEnabled}
-					/>
-				);
-			}}
-=======
 			render={({ field }) => (
 				<EditorFormElement field={field} label={label} help={config.help} />
 			)}
->>>>>>> 276fffeb
 		/>
 	);
 };