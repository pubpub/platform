"use client";

import type { ContextEditorGetter } from "context-editor";
import type { ControllerRenderProps, FieldValues } from "react-hook-form";

import { memo, useCallback, useEffect, useMemo, useRef } from "react";
import { Value } from "@sinclair/typebox/value";
import { baseSchema } from "context-editor/schemas";
import { Node } from "prosemirror-model";
import { useFormContext } from "react-hook-form";
import { richTextInputConfigSchema } from "schemas";

import { InputComponent } from "db/public";
import { FormControl, FormDescription, FormField, FormItem, FormLabel, FormMessage } from "ui/form";

import type { ElementProps } from "../types";
import { ContextEditorClient } from "../../ContextEditor/ContextEditorClient";
import { useContextEditorContext } from "../../ContextEditor/ContextEditorContext";
import { useFormElementToggleContext } from "../FormElementToggleContext";

/**
 * Symbol to use in lieu of the real value for the context editor, to signal that this value should not be used
 * and should be manually read instead
 */
export const EvilContextEditorSymbol = Symbol("EvilContextEditor");

/**
 * Brief explanation of what's going on here:
 *
 * Contraints:
 * - Constantly doing `field.onChange(giganticProsemirrorDoc)` is quite slow
 * - We still want to be able to use `formState.isDirty` to determine if the form has been changed
 *
 * Solution:
 * - Don't use `field.onChange`, instead manually read the value from the context editor using the `contextEditorRef`,
 * see the body of `packages/context-editor/src/ContextEditor.tsx` for how this is implemented (using `useImperativeHandle`)
 * - To force `react-hook-form` to see the field as dirty, we set the value to a custom symbol. this way, it can never be equal to the default value, and any change will count as "dirty" (even if you revert it, which is fine)
 */
<<<<<<< HEAD
const EditorFormElement = memo(
	function EditorFormElement({
		field,
		label,
		help,
	}: {
		field: ControllerRenderProps<FieldValues, string>;
		label: string;
		help?: string;
	}) {
		const formElementToggle = useFormElementToggleContext();
		const { pubs, pubTypes, pubId, pubTypeId, registerGetter } = useContextEditorContext();

		const f = useMemo(() => {
			return field;
		}, []);

		const contextEditorRef = useRef<ContextEditorGetter>(null);

		useEffect(() => {
			registerGetter(f.name, contextEditorRef);
		}, []);

		const initialDoc = useMemo(() => {
			if (f.value instanceof Node) {
				return f.value;
			}

			if (!f.value) {
				return;
			}

			return baseSchema.nodeFromJSON(f.value);
		}, []);

		const form = useFormContext();

		const handleChange = useCallback(() => {
			// we are simply manually setting the value to _something_ to make the field dirty
			form.setValue(f.name, EvilContextEditorSymbol, {
				shouldDirty: true,
				shouldTouch: true,
			});
		}, []);

		if (!pubId || !pubTypeId) {
			return <></>;
		}
		const disabled = !formElementToggle.isEnabled(f.name);

		return (
			<FormItem>
				<FormLabel className="flex">{label}</FormLabel>
				<div className="w-full">
					<FormControl>
						<ContextEditorClient
							getterRef={contextEditorRef}
							pubId={pubId}
							pubs={pubs}
							pubTypes={pubTypes}
							pubTypeId={pubTypeId}
							initialDoc={initialDoc}
							disabled={disabled}
							className="max-h-96 overflow-scroll"
							onChange={handleChange}
						/>
					</FormControl>
				</div>
				<FormDescription>{help}</FormDescription>
				<FormMessage />
			</FormItem>
		);
	},
	(prevProps, nextProps) => {
		// delete prevProps.field;
		// delete nextProps.field;
		return true;
	}
);
=======
const EditorFormElement = function EditorFormElement({
	field,
	label,
	help,
}: {
	field: ControllerRenderProps<FieldValues, string>;
	label: string;
	help?: string;
}) {
	const formElementToggle = useFormElementToggleContext();
	const { pubs, pubTypes, pubId, pubTypeId, registerGetter } = useContextEditorContext();

	const f = useMemo(() => {
		return field;
	}, []);

	const contextEditorRef = useRef<ContextEditorGetter>(null);

	useEffect(() => {
		registerGetter(f.name, contextEditorRef);
	}, []);

	const initialDoc = useMemo(() => {
		if (f.value instanceof Node) {
			return f.value;
		}

		if (!f.value) {
			return;
		}

		return baseSchema.nodeFromJSON(f.value);
	}, []);

	const form = useFormContext();

	const handleChange = useCallback(() => {
		// we are simply manually setting the value to _something_ to make the field dirty
		form.setValue(f.name, EvilContextEditorSymbol, {
			shouldDirty: true,
			shouldTouch: true,
		});
	}, []);

	if (!pubId || !pubTypeId) {
		return <></>;
	}
	const disabled = !formElementToggle.isEnabled(f.name);

	return (
		<FormItem>
			<FormLabel className="flex">{label}</FormLabel>
			<div className="w-full">
				<FormControl>
					<ContextEditorClient
						getterRef={contextEditorRef}
						pubId={pubId}
						pubs={pubs}
						pubTypes={pubTypes}
						pubTypeId={pubTypeId}
						initialDoc={initialDoc}
						disabled={disabled}
						className="max-h-96 overflow-scroll"
						onChange={handleChange}
					/>
				</FormControl>
			</div>
			<FormDescription>{help}</FormDescription>
			<FormMessage />
		</FormItem>
	);
};
>>>>>>> b5f6f5d7

export const ContextEditorElement = ({
	slug,
	label,
	config,
}: ElementProps<InputComponent.richText>) => {
	const { control } = useFormContext();

	Value.Default(richTextInputConfigSchema, config);
	if (!Value.Check(richTextInputConfigSchema, config)) {
		return null;
	}

	return (
		<FormField
			control={control}
			name={slug}
			render={({ field }) => (
				<EditorFormElement field={field} label={label} help={config.help} />
			)}
		/>
	);
};<|MERGE_RESOLUTION|>--- conflicted
+++ resolved
@@ -36,87 +36,6 @@
  * see the body of `packages/context-editor/src/ContextEditor.tsx` for how this is implemented (using `useImperativeHandle`)
  * - To force `react-hook-form` to see the field as dirty, we set the value to a custom symbol. this way, it can never be equal to the default value, and any change will count as "dirty" (even if you revert it, which is fine)
  */
-<<<<<<< HEAD
-const EditorFormElement = memo(
-	function EditorFormElement({
-		field,
-		label,
-		help,
-	}: {
-		field: ControllerRenderProps<FieldValues, string>;
-		label: string;
-		help?: string;
-	}) {
-		const formElementToggle = useFormElementToggleContext();
-		const { pubs, pubTypes, pubId, pubTypeId, registerGetter } = useContextEditorContext();
-
-		const f = useMemo(() => {
-			return field;
-		}, []);
-
-		const contextEditorRef = useRef<ContextEditorGetter>(null);
-
-		useEffect(() => {
-			registerGetter(f.name, contextEditorRef);
-		}, []);
-
-		const initialDoc = useMemo(() => {
-			if (f.value instanceof Node) {
-				return f.value;
-			}
-
-			if (!f.value) {
-				return;
-			}
-
-			return baseSchema.nodeFromJSON(f.value);
-		}, []);
-
-		const form = useFormContext();
-
-		const handleChange = useCallback(() => {
-			// we are simply manually setting the value to _something_ to make the field dirty
-			form.setValue(f.name, EvilContextEditorSymbol, {
-				shouldDirty: true,
-				shouldTouch: true,
-			});
-		}, []);
-
-		if (!pubId || !pubTypeId) {
-			return <></>;
-		}
-		const disabled = !formElementToggle.isEnabled(f.name);
-
-		return (
-			<FormItem>
-				<FormLabel className="flex">{label}</FormLabel>
-				<div className="w-full">
-					<FormControl>
-						<ContextEditorClient
-							getterRef={contextEditorRef}
-							pubId={pubId}
-							pubs={pubs}
-							pubTypes={pubTypes}
-							pubTypeId={pubTypeId}
-							initialDoc={initialDoc}
-							disabled={disabled}
-							className="max-h-96 overflow-scroll"
-							onChange={handleChange}
-						/>
-					</FormControl>
-				</div>
-				<FormDescription>{help}</FormDescription>
-				<FormMessage />
-			</FormItem>
-		);
-	},
-	(prevProps, nextProps) => {
-		// delete prevProps.field;
-		// delete nextProps.field;
-		return true;
-	}
-);
-=======
 const EditorFormElement = function EditorFormElement({
 	field,
 	label,
@@ -189,7 +108,6 @@
 		</FormItem>
 	);
 };
->>>>>>> b5f6f5d7
 
 export const ContextEditorElement = ({
 	slug,
