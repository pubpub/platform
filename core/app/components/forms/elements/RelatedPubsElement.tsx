--- conflicted
+++ resolved
@@ -14,12 +14,8 @@
 } from "@dnd-kit/sortable";
 import { CSS } from "@dnd-kit/utilities";
 import { Value } from "@sinclair/typebox/value";
-<<<<<<< HEAD
+import { AlertTriangle } from "lucide-react";
 import { useFieldArray, useFormContext, useWatch } from "react-hook-form";
-=======
-import { AlertTriangle } from "lucide-react";
-import { useFieldArray, useFormContext } from "react-hook-form";
->>>>>>> b0e0d394
 import { relationBlockConfigSchema } from "schemas";
 
 import type { ProcessedPub } from "contracts";
