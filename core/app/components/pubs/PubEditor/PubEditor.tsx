import assert from "assert";
import { randomUUID } from "crypto";

import dynamic from "next/dynamic";

import type { CommunitiesId, PubsId, StagesId } from "db/public";
import { expect } from "utils";

import type { AutoReturnType, PubField } from "~/lib/types";
import { db } from "~/kysely/database";
<<<<<<< HEAD
import { getPubCached } from "~/lib/server";
import { findCommunityBySlug } from "~/lib/server/community";
=======
import { getPubCached, getPubs, getPubTypesForCommunity } from "~/lib/server";
>>>>>>> c7678fd2
import { getPubFields } from "~/lib/server/pubFields";
import { ContextEditorContextProvider } from "../../ContextEditor/ContextEditorContext";
import { FormElement } from "../../forms/FormElement";
import { FormElementToggleProvider } from "../../forms/FormElementToggleContext";
import { SkeletonCard } from "../../skeletons/SkeletonCard";
import { makeFormElementDefFromPubFields } from "./helpers";
import { getCommunityById, getStage } from "./queries";

export type PubEditorProps = {
	searchParams: Record<string, string | string[] | undefined>;
} & (
	| {
			method: "update";
			pubId: PubsId;
	  }
	| {
			method: "create";
			stageId?: StagesId;
			parentId?: PubsId;
	  }
);

const PubEditorClient = dynamic(
	async () => {
		return import("./PubEditorClient").then((mod) => ({
			default: mod.PubEditorClient,
		}));
	},
	{ ssr: false, loading: () => <SkeletonCard /> }
);

<<<<<<< HEAD
const getPubTypeFromCommunity = (
	community: AutoReturnType<typeof getCommunityById>["executeTakeFirstOrThrow"],
	pubTypeId?: string
) => {
	if (!pubTypeId) {
		const pubType = community.pubTypes[0];
		const pubFields = pubType.fields;
		return {
			pubType,
			pubFields,
		};
	}
	const pubType = expect(
		community.pubTypes.find((p) => p.id === pubTypeId),
		"URL contained invalid pub type id"
	);
	const pubFields = Object.values(pubType.fields);
	return {
		pubType,
		pubFields,
	};
};
=======
	const [pubs, pubTypes] = await Promise.all([
		getPubs({ communityId: community.id }),
		getPubTypesForCommunity(community.id),
	]);

	const pubValues = pub?.values ?? {};
>>>>>>> c7678fd2

const getCorrectPubEditorProps = async (props: PubEditorProps) => {
	const comm = await findCommunityBySlug();
	assert(comm);

	if (props.method === "update") {
		const [pub, community] = await Promise.all([
			getPubCached(props.pubId),
			getCommunityById(
				// @ts-expect-error FIXME: I don't know how to fix this,
				// not sure what the common type between EB and the DB is
				db,
				comm.id
			).executeTakeFirstOrThrow(),
		]);

		const pubType = expect(
			community.pubTypes.find((p) => p.id === pub.pubTypeId),
			"Invalid pub type"
		);
<<<<<<< HEAD

		// const pubFieldsResult = await getPubFields({ pubId: pub.id }).executeTakeFirstOrThrow();

		const { pubFields } = getPubTypeFromCommunity(community, pubType.id);

		return {
			pub,
			pubFields,
			pubType,
			community,
			stage: null,
			pubValues: pub.values,
		};
	}
	// else it's a create form

	if (props.method === "create" && props.stageId) {
		const result = await getStage(props.stageId).executeTakeFirstOrThrow();
		const { pubType, pubFields } = getPubTypeFromCommunity(
			result.community,
			props.searchParams.pubTypeId as string | undefined
=======
		pubFields = Object.values(
			(
				await getPubFields({
					pubId: pub.id,
					communityId: community.id,
				}).executeTakeFirstOrThrow()
			).fields
>>>>>>> c7678fd2
		);
		return {
			pub: null,
			stage: result,
			community: result.community,
			pubType,
			pubFields,
			pubValues: {},
		};
	}

	const community = await getCommunityById(
		// @ts-expect-error FIXME: I don't know how to fix this,
		// not sure what the common type between EB and the DB is
		db,
		comm.id
	).executeTakeFirstOrThrow();

	const { pubType, pubFields } = getPubTypeFromCommunity(
		community,
		props.searchParams.pubTypeId as string | undefined
	);
	return { community, pub: null, stage: null, pubType, pubFields, pubValues: {} };
};

export async function PubEditor(props: PubEditorProps) {
	const { pub, pubFields, pubType, community, pubValues } = await getCorrectPubEditorProps(props);

	const pubId = pub?.id ?? (randomUUID() as PubsId);

	const formElements = makeFormElementDefFromPubFields(pubFields).map((formElementDef) => (
		<FormElement
			key={formElementDef.elementId}
			element={formElementDef}
			searchParams={props.searchParams}
			communitySlug={community.slug}
			values={pubValues}
			pubId={pubId}
		/>
	));

	const currentStageId = pub?.stages[0]?.id ?? ("stageId" in props ? props.stageId : undefined);

	const editor = (
<<<<<<< HEAD
		<PubEditorClient
			availablePubTypes={community.pubTypes}
			availableStages={community.stages}
			communityId={community.id}
			formElements={formElements}
			parentId={"parentId" in props ? props.parentId : undefined}
			pubFields={pubFields}
			pubId={pubId}
			pubTypeId={pubType?.id}
			pubValues={pubValues}
			stageId={currentStageId}
			method={props.method}
		/>
=======
		<ContextEditorContextProvider
			pubId={pub?.id}
			pubTypeId={pubType.id}
			pubs={pubs}
			pubTypes={pubTypes}
		>
			<PubEditorClient
				availablePubTypes={community.pubTypes}
				availableStages={community.stages}
				communityId={community.id}
				formElements={formElements}
				parentId={"parentId" in props ? props.parentId : undefined}
				pubFields={pubFields}
				pubId={pubId}
				pubTypeId={pubType?.id}
				pubValues={pubValues}
				stageId={currentStageId}
				isUpdating={isUpdating}
			/>
		</ContextEditorContextProvider>
>>>>>>> c7678fd2
	);

	if (props.method === "update") {
		return editor;
	}

	return (
		<FormElementToggleProvider fieldSlugs={pubFields.map((pubField) => pubField.slug)}>
			{editor}
		</FormElementToggleProvider>
	);
}<|MERGE_RESOLUTION|>--- conflicted
+++ resolved
@@ -3,18 +3,13 @@
 
 import dynamic from "next/dynamic";
 
-import type { CommunitiesId, PubsId, StagesId } from "db/public";
+import type { PubsId, StagesId } from "db/public";
 import { expect } from "utils";
 
-import type { AutoReturnType, PubField } from "~/lib/types";
+import type { AutoReturnType } from "~/lib/types";
 import { db } from "~/kysely/database";
-<<<<<<< HEAD
-import { getPubCached } from "~/lib/server";
+import { getPubCached, getPubs } from "~/lib/server";
 import { findCommunityBySlug } from "~/lib/server/community";
-=======
-import { getPubCached, getPubs, getPubTypesForCommunity } from "~/lib/server";
->>>>>>> c7678fd2
-import { getPubFields } from "~/lib/server/pubFields";
 import { ContextEditorContextProvider } from "../../ContextEditor/ContextEditorContext";
 import { FormElement } from "../../forms/FormElement";
 import { FormElementToggleProvider } from "../../forms/FormElementToggleContext";
@@ -45,44 +40,39 @@
 	{ ssr: false, loading: () => <SkeletonCard /> }
 );
 
-<<<<<<< HEAD
 const getPubTypeFromCommunity = (
 	community: AutoReturnType<typeof getCommunityById>["executeTakeFirstOrThrow"],
 	pubTypeId?: string
 ) => {
+	const pubTypes = community.pubTypes;
 	if (!pubTypeId) {
-		const pubType = community.pubTypes[0];
+		const pubType = pubTypes[0];
 		const pubFields = pubType.fields;
 		return {
 			pubType,
+			pubTypes,
 			pubFields,
 		};
 	}
 	const pubType = expect(
-		community.pubTypes.find((p) => p.id === pubTypeId),
+		pubTypes.find((p) => p.id === pubTypeId),
 		"URL contained invalid pub type id"
 	);
 	const pubFields = Object.values(pubType.fields);
 	return {
 		pubType,
+		pubTypes,
 		pubFields,
 	};
 };
-=======
-	const [pubs, pubTypes] = await Promise.all([
-		getPubs({ communityId: community.id }),
-		getPubTypesForCommunity(community.id),
-	]);
-
-	const pubValues = pub?.values ?? {};
->>>>>>> c7678fd2
 
 const getCorrectPubEditorProps = async (props: PubEditorProps) => {
 	const comm = await findCommunityBySlug();
 	assert(comm);
 
 	if (props.method === "update") {
-		const [pub, community] = await Promise.all([
+		const [pubs, pub, community] = await Promise.all([
+			getPubs({ communityId: comm.id }),
 			getPubCached(props.pubId),
 			getCommunityById(
 				// @ts-expect-error FIXME: I don't know how to fix this,
@@ -92,20 +82,14 @@
 			).executeTakeFirstOrThrow(),
 		]);
 
-		const pubType = expect(
-			community.pubTypes.find((p) => p.id === pub.pubTypeId),
-			"Invalid pub type"
-		);
-<<<<<<< HEAD
-
-		// const pubFieldsResult = await getPubFields({ pubId: pub.id }).executeTakeFirstOrThrow();
-
-		const { pubFields } = getPubTypeFromCommunity(community, pubType.id);
+		const { pubType, pubFields, pubTypes } = getPubTypeFromCommunity(community, pub.pubTypeId);
 
 		return {
 			pub,
+			pubs,
 			pubFields,
 			pubType,
+			pubTypes,
 			community,
 			stage: null,
 			pubValues: pub.values,
@@ -113,47 +97,51 @@
 	}
 	// else it's a create form
 
+	// create form with stage
 	if (props.method === "create" && props.stageId) {
-		const result = await getStage(props.stageId).executeTakeFirstOrThrow();
-		const { pubType, pubFields } = getPubTypeFromCommunity(
+		const [pubs, result] = await Promise.all([
+			getPubs({ communityId: comm.id }),
+			getStage(props.stageId).executeTakeFirstOrThrow(),
+		]);
+		const { pubType, pubFields, pubTypes } = getPubTypeFromCommunity(
 			result.community,
 			props.searchParams.pubTypeId as string | undefined
-=======
-		pubFields = Object.values(
-			(
-				await getPubFields({
-					pubId: pub.id,
-					communityId: community.id,
-				}).executeTakeFirstOrThrow()
-			).fields
->>>>>>> c7678fd2
 		);
+
 		return {
 			pub: null,
+			pubs,
 			stage: result,
 			community: result.community,
 			pubType,
 			pubFields,
+			pubTypes,
 			pubValues: {},
 		};
 	}
 
-	const community = await getCommunityById(
-		// @ts-expect-error FIXME: I don't know how to fix this,
-		// not sure what the common type between EB and the DB is
-		db,
-		comm.id
-	).executeTakeFirstOrThrow();
+	// create form without stage
 
-	const { pubType, pubFields } = getPubTypeFromCommunity(
+	const [pubs, community] = await Promise.all([
+		getPubs({ communityId: comm.id }),
+		getCommunityById(
+			// @ts-expect-error FIXME: I don't know how to fix this,
+			// not sure what the common type between EB and the DB is
+			db,
+			comm.id
+		).executeTakeFirstOrThrow(),
+	]);
+
+	const { pubType, pubFields, pubTypes } = getPubTypeFromCommunity(
 		community,
 		props.searchParams.pubTypeId as string | undefined
 	);
-	return { community, pub: null, stage: null, pubType, pubFields, pubValues: {} };
+	return { community, pub: null, pubs, stage: null, pubType, pubFields, pubTypes, pubValues: {} };
 };
 
 export async function PubEditor(props: PubEditorProps) {
-	const { pub, pubFields, pubType, community, pubValues } = await getCorrectPubEditorProps(props);
+	const { pub, pubs, pubTypes, pubFields, pubType, community, pubValues } =
+		await getCorrectPubEditorProps(props);
 
 	const pubId = pub?.id ?? (randomUUID() as PubsId);
 
@@ -171,21 +159,6 @@
 	const currentStageId = pub?.stages[0]?.id ?? ("stageId" in props ? props.stageId : undefined);
 
 	const editor = (
-<<<<<<< HEAD
-		<PubEditorClient
-			availablePubTypes={community.pubTypes}
-			availableStages={community.stages}
-			communityId={community.id}
-			formElements={formElements}
-			parentId={"parentId" in props ? props.parentId : undefined}
-			pubFields={pubFields}
-			pubId={pubId}
-			pubTypeId={pubType?.id}
-			pubValues={pubValues}
-			stageId={currentStageId}
-			method={props.method}
-		/>
-=======
 		<ContextEditorContextProvider
 			pubId={pub?.id}
 			pubTypeId={pubType.id}
@@ -203,10 +176,9 @@
 				pubTypeId={pubType?.id}
 				pubValues={pubValues}
 				stageId={currentStageId}
-				isUpdating={isUpdating}
+				method={props.method}
 			/>
 		</ContextEditorContextProvider>
->>>>>>> c7678fd2
 	);
 
 	if (props.method === "update") {
