import { randomUUID } from "crypto";

import type { ProcessedPub } from "contracts";
import type { CommunitiesId, PubsId, PubTypesId, StagesId } from "db/public";
<<<<<<< HEAD
=======
import { CoreSchemaType } from "db/public";
>>>>>>> 285a3f39
import { expect } from "utils";

import type { FormElements, PubFieldElement } from "../../forms/types";
import type { RenderWithPubContext } from "~/lib/server/render/pub/renderWithPubUtils";
import type { AutoReturnType, PubField } from "~/lib/types";
import { db } from "~/kysely/database";
import { getLoginData } from "~/lib/authentication/loginData";
import { getPubTitle } from "~/lib/pubs";
import { getForm } from "~/lib/server/form";
import { getPubsWithRelatedValuesAndChildren } from "~/lib/server/pub";
import { getPubFields } from "~/lib/server/pubFields";
import { getPubTypesForCommunity } from "~/lib/server/pubtype";
import { ContextEditorContextProvider } from "../../ContextEditor/ContextEditorContext";
import { FormElement } from "../../forms/FormElement";
import { FormElementToggleProvider } from "../../forms/FormElementToggleContext";
import { PubFieldFormElement } from "../../forms/PubFieldFormElement";
import { hydrateMarkdownElements } from "../../forms/structural";
import { StageSelectClient } from "../../StageSelect/StageSelectClient";
import { RELATED_PUB_SLUG } from "./constants";
import { makeFormElementDefFromPubFields } from "./helpers";
import { PubEditorWrapper } from "./PubEditorWrapper";
import { getCommunityById, getStage } from "./queries";

const RelatedPubValueElement = ({
	relatedPub,
	fieldName,
	element,
}: {
	relatedPub: ProcessedPub<{ withPubType: true }>;
	fieldName: string;
	element: PubFieldElement;
}) => {
	const configLabel =
		"relationshipConfig" in element.config
			? element.config.relationshipConfig.label
			: element.config.label;
	const label = configLabel || element.label || element.slug;

	return (
		<div className="flex flex-col gap-4">
			<div className="flex flex-col gap-4 rounded border p-2">
				<h2>Related field value</h2>
				<p className="text-sm">
					You are creating a Pub related to{" "}
					<span className="font-semibold">{getPubTitle(relatedPub)}</span> through the{" "}
					<span className="font-semibold">{fieldName}</span> pub field.
					{element.schemaName !== CoreSchemaType.Null && (
						<span>Please enter a value for this relationship.</span>
					)}
				</p>
				<PubFieldFormElement
					label={label}
					element={element}
					pubId={relatedPub.id}
					slug={RELATED_PUB_SLUG}
					values={[]}
				/>
			</div>
			<hr />
		</div>
	);
};

const getRelatedPubData = async ({
	communityId,
	relatedPubId,
	slug,
}: {
	communityId: CommunitiesId;
	relatedPubId: PubsId | undefined;
	slug: string | undefined;
}) => {
	if (!relatedPubId || !slug) {
		return null;
	}
	const [relatedPub, relatedPubFieldResult] = await Promise.all([
		getPubsWithRelatedValuesAndChildren(
			{ pubId: relatedPubId, communityId },
			{ withPubType: true }
		),
		getPubFields({
			communityId: communityId,
			slugs: [slug],
		}).executeTakeFirstOrThrow(
			() => new Error(`Could not find related field with slug ${slug}`)
		),
	]);
	const relatedPubField = Object.values(relatedPubFieldResult.fields)[0];

	// TODO: should maybe get this from the source pub's form?
	// otherwise this will always be the default component
	const relatedPubElement = makeFormElementDefFromPubFields([
		relatedPubField,
	])[0] as PubFieldElement;
	return {
		element: { ...relatedPubElement, slug: RELATED_PUB_SLUG },
		relatedPub,
		relatedPubField,
	};
};

export type PubEditorProps = {
	searchParams: { relatedPubId?: PubsId; slug?: string; pubTypeId?: PubTypesId };
	formId?: string;
} & (
	| {
			pubId: PubsId;
			communityId: CommunitiesId;
	  }
	| {
			communityId: CommunitiesId;
	  }
	| {
			communityId: CommunitiesId;
			stageId: StagesId;
	  }
);

export async function PubEditor(props: PubEditorProps) {
	let pub:
		| ProcessedPub<{ withStage: true; withLegacyAssignee: true; withPubType: true }>
		| undefined;
	let community: AutoReturnType<typeof getCommunityById>["executeTakeFirstOrThrow"];

	const { user } = await getLoginData();

	if ("pubId" in props) {
		pub = await getPubsWithRelatedValuesAndChildren(
			{
				pubId: props.pubId,
				communityId: props.communityId,
				userId: user?.id,
			},
			{
				withPubType: true,
				withStage: true,
				withLegacyAssignee: true,
			}
		);
		community = await getCommunityById(
			// @ts-expect-error FIXME: I don't know how to fix this,
			// not sure what the common type between EB and the DB is
			db,
			pub.communityId
		).executeTakeFirstOrThrow();
	} else if ("stageId" in props) {
		const result = await getStage(props.stageId).executeTakeFirstOrThrow();
		community = result.community;
	} else {
		community = await getCommunityById(
			// @ts-expect-error FIXME: I don't know how to fix this,
			// not sure what the common type between EB and the DB is
			db,
			props.communityId
		).executeTakeFirstOrThrow();
	}

	const { relatedPubId, slug: relatedFieldSlug } = props.searchParams;

	const [pubs, pubTypes, relatedPubData] = await Promise.all([
		getPubsWithRelatedValuesAndChildren(
			{ communityId: community.id },
			{
				withLegacyAssignee: true,
				withPubType: true,
				withStage: true,
				limit: 30,
			}
		),
		getPubTypesForCommunity(community.id),
		getRelatedPubData({
			relatedPubId,
			slug: relatedFieldSlug,
			communityId: community.id,
		}),
	]);

	let pubType: AutoReturnType<
		typeof getCommunityById
	>["executeTakeFirstOrThrow"]["pubTypes"][number];
	let pubFields: Pick<PubField, "id" | "name" | "slug" | "schemaName">[];

	// Create the pubId before inserting into the DB if one doesn't exist.
	// FileUpload needs the pubId when uploading the file before the pub exists
	const isUpdating = !!pub?.id;
	const pubId = pub?.id ?? (randomUUID() as PubsId);

	if (pub === undefined) {
		if (props.searchParams.pubTypeId) {
			pubType = expect(
				community.pubTypes.find((p) => p.id === props.searchParams.pubTypeId),
				"URL contained invalid pub type id"
			);
			pubFields = Object.values(pubType.fields);
		} else {
			pubType = community.pubTypes[0];
			pubFields = pubType.fields;
		}
	} else {
		pubType = expect(
			community.pubTypes.find((p) => p.id === pub.pubTypeId),
			"Invalid community pub type"
		);
		pubFields = Object.values(
			(
				await getPubFields({
					pubId: pub.id,
					communityId: community.id,
				}).executeTakeFirstOrThrow()
			).fields
		);
	}

	const form = await getForm({
		communityId: community.id,
		pubTypeId: pubType.id,
	}).executeTakeFirstOrThrow(
		() => new Error(`Could not find a form for pubtype ${pubType.name}`)
	);
	const parentPub = pub?.parentId
		? await getPubsWithRelatedValuesAndChildren(
				{ pubId: pub.parentId, communityId: props.communityId },
				{ withStage: true, withLegacyAssignee: true, withPubType: true }
			)
		: undefined;

	const formElements = form.elements.map((e) => (
		<FormElement key={e.id} pubId={pubId} element={e} values={pub ? pub.values : []} />
	));

	// These are pub values that are only on the pub, but not on the form. We render them at the end of the form.
	const pubOnlyElementDefinitions = pub
		? makeFormElementDefFromPubFields(
				pubFields.filter((pubField) => {
					return !form.elements.find((e) => e.slug === pubField.slug);
				})
			)
		: [];

	const allSlugs = [
		...form.elements.map((e) => e.slug),
		...pubOnlyElementDefinitions.map((e) => e.slug),
		relatedPubData ? relatedPubData.element.slug : undefined,
	].filter((slug) => !!slug) as string[];

	const member = expect(user?.memberships.find((m) => m.communityId === community?.id));

	const memberWithUser = {
		...member,
		id: member.id,
		user: {
			...user,
			id: user?.id,
		},
	};

	const renderWithPubContext = {
		communityId: community.id,
		recipient: memberWithUser as RenderWithPubContext["recipient"],
		communitySlug: community.slug,
		pub: pub as RenderWithPubContext["pub"],
		parentPub,
	} satisfies RenderWithPubContext;

	await hydrateMarkdownElements({
		elements: form.elements,
		renderWithPubContext: pub ? renderWithPubContext : undefined,
	});

	const currentStageId = pub?.stage?.id ?? ("stageId" in props ? props.stageId : undefined);
	const pubForForm = pub ?? { id: pubId, values: [], pubTypeId: form.pubTypeId };

	// For the Context, we want both the pubs from the initial pub query (which is limited)
	// as well as the pubs related to this pub
	const relatedPubs = pub ? pub.values.flatMap((v) => (v.relatedPub ? [v.relatedPub] : [])) : [];
	const pubsForContext = [...pubs, ...relatedPubs];

	return (
		<FormElementToggleProvider fieldSlugs={allSlugs}>
			<ContextEditorContextProvider
				pubId={pubId}
				pubTypeId={pubType.id}
				pubs={pubsForContext}
				pubTypes={pubTypes}
			>
				<PubEditorWrapper
					elements={[
						...form.elements,
						...pubOnlyElementDefinitions,
						...(relatedPubData ? [relatedPubData.element] : []),
					]}
					pub={pubForForm}
					formSlug={form.slug}
					isUpdating={isUpdating}
					withAutoSave={false}
					withButtonElements={false}
					htmlFormId={props.formId}
					stageId={currentStageId}
					relatedPub={
						relatedPubId && relatedFieldSlug
							? {
									id: relatedPubId as PubsId,
									slug: relatedFieldSlug as string,
								}
							: undefined
					}
				>
					<>
						{relatedPubData ? (
							<RelatedPubValueElement
								relatedPub={relatedPubData.relatedPub}
								element={relatedPubData.element}
								fieldName={relatedPubData.relatedPubField.name}
							/>
						) : null}
						<StageSelectClient
							fieldLabel="Stage"
							fieldName="stageId"
							stages={community.stages}
						/>
						{formElements}
						{pubOnlyElementDefinitions.map((formElementDef) => (
							<FormElement
								key={formElementDef.slug}
								element={formElementDef as FormElements}
								pubId={pubId}
								values={pub ? pub.values : []}
							/>
						))}
					</>
				</PubEditorWrapper>
			</ContextEditorContextProvider>
		</FormElementToggleProvider>
	);
}<|MERGE_RESOLUTION|>--- conflicted
+++ resolved
@@ -2,10 +2,6 @@
 
 import type { ProcessedPub } from "contracts";
 import type { CommunitiesId, PubsId, PubTypesId, StagesId } from "db/public";
-<<<<<<< HEAD
-=======
-import { CoreSchemaType } from "db/public";
->>>>>>> 285a3f39
 import { expect } from "utils";
 
 import type { FormElements, PubFieldElement } from "../../forms/types";
@@ -13,7 +9,7 @@
 import type { AutoReturnType, PubField } from "~/lib/types";
 import { db } from "~/kysely/database";
 import { getLoginData } from "~/lib/authentication/loginData";
-import { getPubTitle } from "~/lib/pubs";
+import { getPubTitle } from "~/lib/pubs"; 
 import { getForm } from "~/lib/server/form";
 import { getPubsWithRelatedValuesAndChildren } from "~/lib/server/pub";
 import { getPubFields } from "~/lib/server/pubFields";
