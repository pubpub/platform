<<<<<<< HEAD
<<<<<<< Updated upstream
=======
import { base62 } from "mudder";
>>>>>>> Stashed changes
=======
import mudder from "mudder";
>>>>>>> e0ae589f
import { defaultComponent } from "schemas";

import type { FormElementsId } from "db/public";
import { ElementType } from "db/public";

import type { BasicFormElements, BasicPubFieldElement } from "../../forms/types";
import type { DefinitelyHas, PubField } from "~/lib/types";

// Function to create an element object based on pubType parameter
export function makeFormElementDefFromPubFields(
	pubFields: Pick<PubField, "id" | "name" | "slug" | "schemaName">[]
): BasicFormElements[] {
	return pubFields
		.filter((field): field is DefinitelyHas<typeof field, "schemaName"> => !!field.schemaName)
		.map(
			(field, index) =>
				({
					// this is kind of evil
					id: field.id as unknown as FormElementsId, // use field.id?
					slug: field.slug,
					schemaName: field.schemaName,
					type: ElementType.pubfield,
<<<<<<< HEAD
<<<<<<< Updated upstream
					order: index + 1,
=======
					rank: base62.numberToString(index + 1),
>>>>>>> Stashed changes
=======
					rank: mudder.base62.numberToString(index + 1),
>>>>>>> e0ae589f
					stageId: null,
					fieldId: field.id,
					label: field.name ?? null,
					element: null,
					content: null,
					required: false,
					component: defaultComponent(field.schemaName),
					config: {},
				}) as BasicPubFieldElement
		);
}<|MERGE_RESOLUTION|>--- conflicted
+++ resolved
@@ -1,11 +1,4 @@
-<<<<<<< HEAD
-<<<<<<< Updated upstream
-=======
-import { base62 } from "mudder";
->>>>>>> Stashed changes
-=======
 import mudder from "mudder";
->>>>>>> e0ae589f
 import { defaultComponent } from "schemas";
 
 import type { FormElementsId } from "db/public";
@@ -28,15 +21,7 @@
 					slug: field.slug,
 					schemaName: field.schemaName,
 					type: ElementType.pubfield,
-<<<<<<< HEAD
-<<<<<<< Updated upstream
-					order: index + 1,
-=======
-					rank: base62.numberToString(index + 1),
->>>>>>> Stashed changes
-=======
 					rank: mudder.base62.numberToString(index + 1),
->>>>>>> e0ae589f
 					stageId: null,
 					fieldId: field.id,
 					label: field.name ?? null,
