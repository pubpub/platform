"use client";

import type { Static, TObject } from "@sinclair/typebox";
import type { FieldPath, SubmitHandler, UseFormReturn } from "react-hook-form";

import React, { useCallback, useEffect, useMemo, useState } from "react";
import { usePathname, useRouter, useSearchParams } from "next/navigation";
import { typeboxResolver } from "@hookform/resolvers/typebox";
import { useForm } from "react-hook-form";
import { useDebouncedCallback } from "use-debounce";

import type {
	CommunitiesId,
	PubFields,
	PubFieldSchema,
	PubsId,
	PubTypes,
	PubTypesId,
	Stages,
	StagesId,
} from "db/public";
import { Button } from "ui/button";
import {
	DropdownMenu,
	DropdownMenuContent,
	DropdownMenuItem,
	DropdownMenuTrigger,
} from "ui/dropdown-menu";
import { Form, FormDescription, FormField, FormItem, FormLabel, FormMessage } from "ui/form";
import { ChevronDown, Loader2, Pencil, Plus } from "ui/icon";
import { toast } from "ui/use-toast";
import { cn } from "utils";

import type { PubValues } from "~/lib/server";
import type { PubField } from "~/lib/types";
import { Notice } from "~/app/(user)/login/Notice";
import { usePathAwareDialogSearchParam } from "~/lib/client/usePathAwareDialogSearchParam";
import { didSucceed, useServerAction } from "~/lib/serverActions";
import { useFormElementToggleContext } from "../../forms/FormElementToggleContext";
import * as actions from "./actions";
import {
	createPubEditorDefaultValuesFromPubFields,
	createPubEditorSchemaFromPubFields,
} from "./helpers";
import { createPubEditorSearchParamId } from "./pubEditorSearchParam";

type AvailablePubType = Pick<PubTypes, "id" | "name" | "description" | "communityId"> & {
	fields: (Pick<PubFields, "id" | "name" | "pubFieldSchemaId" | "slug" | "schemaName"> & {
		schema: Pick<PubFieldSchema, "id" | "namespace" | "name" | "schema"> | null;
	})[];
};

type Props = {
	availablePubTypes: AvailablePubType[];
	availableStages: Pick<Stages, "id" | "name" | "order">[];
	communityId: CommunitiesId;
	className?: string;
	formElements: React.ReactNode[];
	parentId?: PubsId;
	pubFields: Pick<PubField, "slug" | "schemaName">[];
	pubId: PubsId;
	pubTypeId: PubTypes["id"];
	pubValues: PubValues;
	stageId?: StagesId;
	/** Is updating or creating? */
	method: "create" | "update";
};

const hasNoValidPubFields = (pubFields: Props["pubFields"], schema: TObject<any>) => {
	return (
		pubFields.every((field) => field.schemaName == null) &&
		Object.keys(schema.properties).every(
			(field) => field === "pubTypeId" || field === "stageId"
		)
	);
};

type InferFormValues<T> = T extends UseFormReturn<infer V> ? V : never;

export function PubEditorClient(props: Props) {
<<<<<<< HEAD
	const runCreatePub = useServerAction(actions.createPub);
=======
	const hasValues = Object.keys(props.pubValues).length > 0;
	const paramString = hasValues ? "update" : "create";
	const runCreatePub = useServerAction(actions.createPubRecursive);
>>>>>>> edc104a1
	const runUpdatePub = useServerAction(actions.updatePub);
	const availableStages = [
		{ id: undefined, name: "No stage" },
		...props.availableStages.map((s) => {
			return { id: s.id, name: s.name };
		}),
	];

	const path = usePathname();
	const router = useRouter();
	const searchParams = useSearchParams();

	const { toggleDialog } = usePathAwareDialogSearchParam({
		id: createPubEditorSearchParamId(
			props.method === "create"
				? {
						method: "create",
						stageId: props.stageId ?? undefined,
						parentId: props.parentId ?? undefined,
					}
				: {
						method: "update",
						pubId: props.pubId,
					}
		),
	});

	const formElementToggle = useFormElementToggleContext();

	// Have the client cache the first pubId it gets so that the pubId isn't changing
	// on re-render (only relevant on Create)
	const [pubId, _] = useState(props.pubId);

	const pubFieldsSchema = useMemo(
		() =>
			createPubEditorSchemaFromPubFields(
				props.pubFields.filter((field) => formElementToggle.isEnabled(field.slug))
			),
		[props.pubFields, formElementToggle]
	);

	const noValidPubFields = useMemo(
		() => hasNoValidPubFields(props.pubFields, pubFieldsSchema),
		[pubFieldsSchema, props.pubFields]
	);

	const resolver = useMemo(() => typeboxResolver(pubFieldsSchema), [pubFieldsSchema]);

	const form = useForm({
		defaultValues: createPubEditorDefaultValuesFromPubFields(
			props.pubFields,
			props.pubValues,
			props.pubTypeId,
			props.stageId
		),
		resolver,
		reValidateMode: "onBlur",
	});

	// Re-validate the form when fields are toggled on/off.
	useEffect(() => {
		form.trigger(
			Object.keys(form.formState.touchedFields) as unknown as FieldPath<
				InferFormValues<typeof form>
			>
		);
	}, [form, formElementToggle]);

	const handleSelectPubType = useDebouncedCallback(
		(value: (typeof props.availablePubTypes)[number]) => {
			const newParams = new URLSearchParams(searchParams);
			newParams.set("pubTypeId", value.id);
			router.replace(`${path}?${newParams.toString()}`, { scroll: false });
		}
	);

	const closeForm = useCallback(() => {
		toggleDialog(false);
	}, [toggleDialog]);

	const onSubmit: SubmitHandler<Static<typeof pubFieldsSchema>> = async (data) => {
		const { pubTypeId, stageId, ...pubValues } = data;
		const enabledPubValues = Object.fromEntries(
			Object.entries(pubValues).filter(([slug]) => formElementToggle.isEnabled(slug))
		) as PubValues;

		const { method } = props;
		switch (method) {
			case "update": {
				const result = await runUpdatePub({
					pubId,
					pubValues: enabledPubValues,
					stageId: stageId as StagesId,
				});

				if (didSucceed(result)) {
					toast({
						title: "Success",
						description: "Pub successfully updated",
					});
					closeForm();
				}

				break;
			}
			case "create": {
				if (!pubTypeId) {
					form.setError("pubTypeId", {
						message: "Select a pub type",
					});
					return;
				}

<<<<<<< HEAD
				const result = await runCreatePub({
					pubId,
					communityId: props.communityId,
					parentId: props.parentId,
					pubTypeId: pubTypeId as PubTypesId,
					pubValues: enabledPubValues,
					stageId: stageId as StagesId,
=======
			const result = await runCreatePub({
				body: {
					id: pubId,
					pubTypeId: pubTypeId as PubTypesId,
					stageId: stageId as StagesId,
					values: enabledPubValues as Record<string, any>,
				},
				communityId: props.communityId,
				parent: props.parentId ? { id: props.parentId } : undefined,
			});
			if (didSucceed(result)) {
				toast({
					title: "Success",
					description: "New pub created",
>>>>>>> edc104a1
				});

				if (didSucceed(result)) {
					toast({
						title: "Success",
						description: "New pub created",
					});
					closeForm();
				}
				break;
			}
			default:
				// exhaustive switch
				const _shouldBeNever: never = method;
		}
	};

	return (
		<Form {...form}>
			<form
				onSubmit={form.handleSubmit(onSubmit)}
				className={cn("relative flex flex-col gap-6", props.className)}
				onBlur={(e) => e.preventDefault()}
			>
				{props.method === "create" && (
					<FormField
						name="pubTypeId"
						control={form.control}
						render={({ field }) => (
							<FormItem
								aria-label="Select Pub Type"
								className="flex flex-col items-start gap-2"
							>
								<FormLabel>Pub Type</FormLabel>
								<FormDescription>Assign a pub type to the pub</FormDescription>
								<DropdownMenu>
									<DropdownMenuTrigger asChild>
										<Button size="sm" variant="outline">
											{field.value
												? props.availablePubTypes.find(
														(type) => type.id === field.value
													)?.name
												: "Select Pub Type"}
											<ChevronDown size="16" />
										</Button>
									</DropdownMenuTrigger>
									<DropdownMenuContent>
										{props.availablePubTypes.map((pubType) => (
											<DropdownMenuItem
												key={pubType.id}
												onSelect={() => {
													field.onChange(pubType.id);
													handleSelectPubType(pubType);
												}}
											>
												{pubType.name}
											</DropdownMenuItem>
										))}
									</DropdownMenuContent>
								</DropdownMenu>
								<FormMessage />
							</FormItem>
						)}
					/>
				)}
				<FormField
					name="stageId"
					control={form.control}
					render={({ field }) => (
						<FormItem aria-label="Stage" className="flex flex-col items-start gap-2">
							<FormLabel>Stage</FormLabel>
							<FormDescription>Select the stage you want the pub in</FormDescription>
							<DropdownMenu>
								<DropdownMenuTrigger asChild>
									<Button
										size="sm"
										variant="outline"
										data-testid="stage-selector"
									>
										{field.value
											? availableStages.find(
													(stage) => stage.id === field.value
												)?.name
											: "No stage"}
										<ChevronDown size="16" />
									</Button>
								</DropdownMenuTrigger>
								<DropdownMenuContent>
									{availableStages.map((stage) => (
										<DropdownMenuItem
											key={stage.id}
											onClick={() => {
												field.onChange(stage.id);
											}}
										>
											{stage.name}
										</DropdownMenuItem>
									))}
								</DropdownMenuContent>
							</DropdownMenu>
							<FormMessage />
						</FormItem>
					)}
				/>
				{props.formElements}
				{noValidPubFields && (
					<Notice
						title={`Trying to ${props.method} a deprecated PubType`}
						description="You can no longer edit or create Pubs of this PubType."
						variant="destructive"
					/>
				)}
				<Button
					type="submit"
					className="flex items-center gap-x-2"
					disabled={
						form.formState.isSubmitting || !form.formState.isValid || noValidPubFields
					}
				>
					{form.formState.isSubmitting ? (
						<Loader2 className="h-4 w-4 animate-spin" />
					) : props.method === "update" ? (
						<>
							<Pencil size="12" />
							Update Pub
						</>
					) : (
						<>
							<Plus size="12" />
							Create Pub
						</>
					)}
				</Button>
			</form>
		</Form>
	);
}<|MERGE_RESOLUTION|>--- conflicted
+++ resolved
@@ -78,13 +78,7 @@
 type InferFormValues<T> = T extends UseFormReturn<infer V> ? V : never;
 
 export function PubEditorClient(props: Props) {
-<<<<<<< HEAD
-	const runCreatePub = useServerAction(actions.createPub);
-=======
-	const hasValues = Object.keys(props.pubValues).length > 0;
-	const paramString = hasValues ? "update" : "create";
 	const runCreatePub = useServerAction(actions.createPubRecursive);
->>>>>>> edc104a1
 	const runUpdatePub = useServerAction(actions.updatePub);
 	const availableStages = [
 		{ id: undefined, name: "No stage" },
@@ -187,8 +181,6 @@
 					});
 					closeForm();
 				}
-
-				break;
 			}
 			case "create": {
 				if (!pubTypeId) {
@@ -198,30 +190,15 @@
 					return;
 				}
 
-<<<<<<< HEAD
 				const result = await runCreatePub({
-					pubId,
+					body: {
+						id: pubId,
+						pubTypeId: pubTypeId as PubTypesId,
+						stageId: stageId as StagesId,
+						values: enabledPubValues as Record<string, any>,
+					},
 					communityId: props.communityId,
-					parentId: props.parentId,
-					pubTypeId: pubTypeId as PubTypesId,
-					pubValues: enabledPubValues,
-					stageId: stageId as StagesId,
-=======
-			const result = await runCreatePub({
-				body: {
-					id: pubId,
-					pubTypeId: pubTypeId as PubTypesId,
-					stageId: stageId as StagesId,
-					values: enabledPubValues as Record<string, any>,
-				},
-				communityId: props.communityId,
-				parent: props.parentId ? { id: props.parentId } : undefined,
-			});
-			if (didSucceed(result)) {
-				toast({
-					title: "Success",
-					description: "New pub created",
->>>>>>> edc104a1
+					parent: props.parentId ? { id: props.parentId } : undefined,
 				});
 
 				if (didSucceed(result)) {
