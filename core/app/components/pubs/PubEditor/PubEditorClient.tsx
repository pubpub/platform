--- conflicted
+++ resolved
@@ -37,11 +37,8 @@
 import type { PubValues } from "~/lib/server";
 import type { PubField } from "~/lib/types";
 import { Notice } from "~/app/(user)/login/Notice";
-<<<<<<< HEAD
 import { usePathAwareDialogSearchParam } from "~/lib/client/usePathAwareDialogSearchParam";
-=======
 import { serializeProseMirrorDoc } from "~/lib/fields/richText";
->>>>>>> c7678fd2
 import { didSucceed, useServerAction } from "~/lib/serverActions";
 import { useFormElementToggleContext } from "../../forms/FormElementToggleContext";
 import * as actions from "./actions";
@@ -197,7 +194,6 @@
 			pubFields: props.pubFields,
 		});
 
-<<<<<<< HEAD
 		const { method } = props;
 		switch (method) {
 			case "update": {
@@ -205,27 +201,7 @@
 					pubId,
 					pubValues: enabledPubValues,
 					stageId: stageId as StagesId,
-=======
-		if (props.isUpdating) {
-			const result = await runUpdatePub({
-				pubId,
-				pubValues: enabledPubValues,
-				stageId: stageId as StagesId,
-				continueOnValidationError: false,
-			});
-
-			if (didSucceed(result)) {
-				toast({
-					title: "Success",
-					description: "Pub successfully updated",
-				});
-				closeForm();
-			}
-		} else {
-			if (!pubTypeId) {
-				form.setError("pubTypeId", {
-					message: "Select a pub type",
->>>>>>> c7678fd2
+					continueOnValidationError: false,
 				});
 
 				if (didSucceed(result)) {
@@ -235,6 +211,7 @@
 					});
 					closeForm();
 				}
+				break;
 			}
 			case "create": {
 				if (!pubTypeId) {
@@ -254,7 +231,6 @@
 					communityId: props.communityId,
 					parent: props.parentId ? { id: props.parentId } : undefined,
 				});
-
 				if (didSucceed(result)) {
 					toast({
 						title: "Success",
