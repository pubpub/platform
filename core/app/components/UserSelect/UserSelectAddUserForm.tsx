import { SyntheticEvent, useCallback, useTransition } from "react";
import { zodResolver } from "@hookform/resolvers/zod";
import { useForm } from "react-hook-form";
import { z } from "zod";

import { Communities } from "db/public";
import { Button } from "ui/button";
import { Card, CardContent, CardDescription, CardFooter, CardHeader, CardTitle } from "ui/card";
import { Form, FormField, FormItem, FormLabel, FormMessage } from "ui/form";
import { Input } from "ui/input";
import { toast } from "ui/use-toast";

import { createUserWithMembership } from "~/app/c/[communitySlug]/members/[[...add]]/actions";
<<<<<<< HEAD
import { Communities } from "~/kysely/types/public/Communities";
import MemberRole from "~/kysely/types/public/MemberRole";
=======
>>>>>>> 386e2524
import { didSucceed, useServerAction } from "~/lib/serverActions";

type Props = {
	email: string;
	community: Communities;
};

const addUserFormSchema = z.object({
	email: z.string().email(),
	firstName: z.string(),
	lastName: z.string().optional(),
});

export const UserSelectAddUserForm = ({ email, community }: Props) => {
	const [isPending, startTransition] = useTransition();
	const runCreateUserWithMembership = useServerAction(createUserWithMembership);

	const form = useForm<z.infer<typeof addUserFormSchema>>({
		resolver: zodResolver(addUserFormSchema),
		defaultValues: {
			firstName: "",
			lastName: "",
			email,
		},
	});

	// NOTE: We run `form.handleSubmit` manually here because the UserSelect
	// component may be used within a <form> and that breaks HTML semantics/
	// a11y practices.
	const onSubmitClick = useCallback(
		(e: SyntheticEvent) => {
			e.preventDefault();

			startTransition(() => {
				return form.handleSubmit(async ({ email, firstName, lastName }) => {
					const result = await runCreateUserWithMembership({
						email,
						firstName,
						lastName,
						community,
						role: MemberRole.contributor,
					});

					if (didSucceed(result)) {
						toast({
							title: "Success",
							description: "User successfully invited",
						});
					}
				})();
			});
		},
		[form, community]
	);

	return (
		<Form {...form}>
			<Card className="m-0 border-0 p-0 shadow-none">
				<CardHeader className="p-3">
					<CardTitle className="text-lg">Add User</CardTitle>
					<CardDescription>
						Upon submission, an email will be sent to notify this user of account
						creation.
					</CardDescription>
				</CardHeader>
				<CardContent className="p-3">
					<div className="grid w-full items-center gap-2">
						<FormField
							control={form.control}
							name="firstName"
							render={({ field }) => (
								<FormItem className="grid grid-cols-3 items-center gap-2">
									<FormLabel>First Name</FormLabel>
									<Input {...field} className="col-span-2 h-8" />
									<FormMessage />
								</FormItem>
							)}
						/>
						<FormField
							control={form.control}
							name="lastName"
							render={({ field }) => (
								<FormItem className="grid grid-cols-3 items-center gap-2">
									<FormLabel>Last Name</FormLabel>
									<Input {...field} className="col-span-2 h-8" />
									<FormMessage />
								</FormItem>
							)}
						/>
					</div>
				</CardContent>
				<CardFooter className="flex items-stretch justify-stretch p-3">
					<Button variant="outline" onClick={onSubmitClick} className="w-full">
						Submit
					</Button>
				</CardFooter>
			</Card>
		</Form>
	);
};<|MERGE_RESOLUTION|>--- conflicted
+++ resolved
@@ -1,9 +1,12 @@
-import { SyntheticEvent, useCallback, useTransition } from "react";
+import type { SyntheticEvent } from "react";
+
+import { useCallback, useTransition } from "react";
 import { zodResolver } from "@hookform/resolvers/zod";
 import { useForm } from "react-hook-form";
 import { z } from "zod";
 
-import { Communities } from "db/public";
+import type { Communities } from "db/public";
+import { MemberRole } from "db/public";
 import { Button } from "ui/button";
 import { Card, CardContent, CardDescription, CardFooter, CardHeader, CardTitle } from "ui/card";
 import { Form, FormField, FormItem, FormLabel, FormMessage } from "ui/form";
@@ -11,11 +14,6 @@
 import { toast } from "ui/use-toast";
 
 import { createUserWithMembership } from "~/app/c/[communitySlug]/members/[[...add]]/actions";
-<<<<<<< HEAD
-import { Communities } from "~/kysely/types/public/Communities";
-import MemberRole from "~/kysely/types/public/MemberRole";
-=======
->>>>>>> 386e2524
 import { didSucceed, useServerAction } from "~/lib/serverActions";
 
 type Props = {
