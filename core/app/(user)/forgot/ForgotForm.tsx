--- conflicted
+++ resolved
@@ -2,15 +2,10 @@
 import React, { FormEvent, useState } from "react";
 import { Button, Icon } from "ui";
 import { supabase } from "lib/supabase";
-<<<<<<< HEAD
-import { env } from "~/lib/env/env.mjs";
-=======
 import { useEnvContext } from "next-runtime-env";
 
->>>>>>> 3b2c0a4e
-
 export default function ForgotForm() {
-  const { NEXT_PUBLIC_PUBPUB_URL } = useEnvContext()
+	const { NEXT_PUBLIC_PUBPUB_URL } = useEnvContext();
 
 	const [email, setEmail] = useState("");
 	const [isLoading, setIsLoading] = useState(false);
@@ -22,11 +17,7 @@
 		setIsLoading(true);
 		setFailure(false);
 		const { error } = await supabase.auth.resetPasswordForEmail(email, {
-<<<<<<< HEAD
-			redirectTo: `${env.NEXT_PUBLIC_PUBPUB_URL}/reset`,
-=======
 			redirectTo: `${NEXT_PUBLIC_PUBPUB_URL}/reset`,
->>>>>>> 3b2c0a4e
 		});
 		if (error) {
 			console.error(error);
