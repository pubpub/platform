import type { NextRequest } from "next/server";

import { cookies } from "next/headers";
import { NextResponse } from "next/server";

import type { AuthTokenType } from "db/public";
import { logger } from "logger";

import { lucia } from "~/lib/auth/lucia";
<<<<<<< HEAD
=======
import { env } from "~/lib/env/env.mjs";
>>>>>>> 0ed4db61
import { InvalidTokenError, TokenFailureReason, validateToken } from "~/lib/server/token";

const redirectToURL = (
	redirectTo: string,
	opts?: ResponseInit & {
		searchParams?: Record<string, string>;
	}
) => {
	// it's a full url, just redirect them there
	if (URL.canParse(redirectTo)) {
		const url = new URL(redirectTo);
		Object.entries(opts?.searchParams ?? {}).forEach(([key, value]) => {
			url.searchParams.append(key, value);
		});

		return NextResponse.redirect(url, opts);
	}

	if (URL.canParse(redirectTo, env.PUBPUB_URL)) {
		const url = new URL(redirectTo, env.PUBPUB_URL);

		Object.entries(opts?.searchParams ?? {}).forEach(([key, value]) => {
			url.searchParams.append(key, value);
		});
		return NextResponse.redirect(url, opts);
	}

	// invalid redirectTo, redirect to not-found
	return NextResponse.redirect(
		new URL(`/not-found?from=${encodeURIComponent(redirectTo)}`, env.PUBPUB_URL),
		opts
	);
};

/**
 * if the token is expired, we redirect them to the page anyway and
 * attach the token so the page can do custom token logic if it needs to
 *
 * otherwise, they get redirected to the invalid token page
 */
const handleInvalidToken = ({
	redirectTo,
	tokenType,
	reason,
	token,
}: {
	redirectTo: string;
	tokenType: AuthTokenType | null;
	reason: TokenFailureReason;
	token: string;
}) => {
	if (reason === TokenFailureReason.expired) {
		// if the token is expired, we just send you through and let the page handle it
<<<<<<< HEAD
		// this is necessary e.g. for the form invites, where we want users to be able to request
		// a new invite if it has expired.
		return redirectToURL(redirectTo, req);
	}

	// TODO: may want to add additional error pages for specific reasons
	return redirectToURL(`/invalid-token?redirectTo=${encodeURIComponent(redirectTo)}`, req);
=======
		// we attach the token so the page can do custom token logic if it needs to
		return redirectToURL(redirectTo, {
			searchParams: {
				token,
				reason,
			},
		});
	}

	// TODO: may want to add additional error pages for specific reasons
	return redirectToURL(`/invalid-token?redirectTo=${encodeURIComponent(redirectTo)}`);
>>>>>>> 0ed4db61
};

export async function GET(req: NextRequest) {
	const searchParams = req.nextUrl.searchParams;
	const token = searchParams.get("token");
	const redirectTo = searchParams.get("redirectTo");

	if (!token || !redirectTo) {
		return NextResponse.redirect(new URL("/login", req.url));
	}

	const validatedTokenPromise = validateToken(token);

	const currentSessionCookie = cookies().get(lucia.sessionCookieName)?.value;

	const currentSessionPromise = currentSessionCookie
		? lucia.validateSession(currentSessionCookie)
		: { user: null, session: null };

	const [tokenSettled, sessionSettled] = await Promise.allSettled([
		validatedTokenPromise,
		currentSessionPromise,
	]);

	if (tokenSettled.status === "rejected") {
		logger.debug({ msg: "Token validation failed", reason: tokenSettled.reason });
		if (!(tokenSettled.reason instanceof InvalidTokenError)) {
			logger.error({
				msg: `Token validation unexpectedly failed with reason: ${tokenSettled.reason}`,
				reason: tokenSettled.reason,
			});

			throw tokenSettled.reason;
		}

		return handleInvalidToken({
			redirectTo,
			tokenType: tokenSettled.reason.tokenType,
			reason: tokenSettled.reason.reason,
			token,
		});
	}

	const currentSession =
		sessionSettled.status === "fulfilled"
			? sessionSettled.value
			: { user: null, session: null };

	if (currentSession.session) {
		logger.debug("Invalidating old session");
		await lucia.invalidateSession(currentSession.session.id);
		// not sure if this is necessary
		cookies().delete(lucia.sessionCookieName);
	}

	const { user: tokenUser, authTokenType } = tokenSettled.value;

	const session = await lucia.createSession(tokenUser.id, {
		type: authTokenType,
	});

	const newSessionCookie = lucia.createSessionCookie(session.id);

	cookies().set(newSessionCookie.name, newSessionCookie.value, {
		...newSessionCookie.attributes,
	});

	return redirectToURL(redirectTo, req);
}<|MERGE_RESOLUTION|>--- conflicted
+++ resolved
@@ -7,10 +7,7 @@
 import { logger } from "logger";
 
 import { lucia } from "~/lib/auth/lucia";
-<<<<<<< HEAD
-=======
 import { env } from "~/lib/env/env.mjs";
->>>>>>> 0ed4db61
 import { InvalidTokenError, TokenFailureReason, validateToken } from "~/lib/server/token";
 
 const redirectToURL = (
@@ -64,15 +61,6 @@
 }) => {
 	if (reason === TokenFailureReason.expired) {
 		// if the token is expired, we just send you through and let the page handle it
-<<<<<<< HEAD
-		// this is necessary e.g. for the form invites, where we want users to be able to request
-		// a new invite if it has expired.
-		return redirectToURL(redirectTo, req);
-	}
-
-	// TODO: may want to add additional error pages for specific reasons
-	return redirectToURL(`/invalid-token?redirectTo=${encodeURIComponent(redirectTo)}`, req);
-=======
 		// we attach the token so the page can do custom token logic if it needs to
 		return redirectToURL(redirectTo, {
 			searchParams: {
@@ -84,7 +72,6 @@
 
 	// TODO: may want to add additional error pages for specific reasons
 	return redirectToURL(`/invalid-token?redirectTo=${encodeURIComponent(redirectTo)}`);
->>>>>>> 0ed4db61
 };
 
 export async function GET(req: NextRequest) {
