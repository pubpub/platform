--- conflicted
+++ resolved
@@ -22,13 +22,8 @@
 		return { error: "You must be logged in to update your user information" };
 	}
 
-<<<<<<< HEAD
 	if (user.id !== data.id && !user.isSuperAdmin) {
-		return { error: "You must the user to update their information" };
-=======
-	if (loginData.id !== data.id && !loginData.isSuperAdmin) {
 		return { error: "You must be the user to update their information" };
->>>>>>> 4852fdd8
 	}
 
 	const { firstName, lastName, email, avatar } = data;
