--- conflicted
+++ resolved
@@ -6,11 +6,10 @@
 import { FormEvent, useState } from "react";
 import { Avatar, AvatarFallback, AvatarImage, Button, Icon } from "ui";
 import LogoutButton from "~/app/components/LogoutButton";
-import { env } from "~/lib/env/env.mjs";
 import { UserPutBody, UserSettings } from "~/lib/types";
 import { useEnvContext } from "next-runtime-env";
 
-const { NEXT_PUBLIC_PUBPUB_URL } = useEnvContext()
+const { NEXT_PUBLIC_PUBPUB_URL } = useEnvContext();
 
 type Props = UserSettings;
 
@@ -95,11 +94,7 @@
 	const resetPassword = async () => {
 		setResetIsLoading(true);
 		const { error } = await supabase.auth.resetPasswordForEmail(initEmail, {
-<<<<<<< HEAD
-			redirectTo: `${env.NEXT_PUBLIC_PUBPUB_URL}/reset`,
-=======
 			redirectTo: `${NEXT_PUBLIC_PUBPUB_URL}/reset`,
->>>>>>> 3b2c0a4e
 		});
 		if (error) {
 			console.error(error);
