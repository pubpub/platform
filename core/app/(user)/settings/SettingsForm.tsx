"use client";
import { getSlugSuffix, slugifyString } from "lib/string";
import { supabase } from "lib/supabase";
import Link from "next/link";
import { useRouter } from "next/navigation";
import { FormEvent, useState } from "react";
import { Button } from "ui/button";
import { Avatar, AvatarFallback, AvatarImage } from "ui/avatar";
import { Loader2 } from "ui/icon";
import LogoutButton from "~/app/components/LogoutButton";
<<<<<<< HEAD
import { UserPutBody, UserSettings } from "~/lib/types";
import { env } from "~/lib/env/env.mjs";
=======
import { UserPutBody, UserSetting } from "~/lib/types";
import { useEnvContext } from "next-runtime-env";
import { logger } from "logger";
>>>>>>> 5012355a

type Props = UserSetting;

export default function SettingsForm({
	firstName: initFirstName,
	lastName: initLastName,
	email: initEmail,
	slug,
	communities,
}: Props) {
	const [firstName, setFirstName] = useState(initFirstName);
	const [lastName, setLastName] = useState(initLastName);
	const [email, setEmail] = useState(initEmail);
	const [emailError, setEmailError] = useState("");
	const [emailIsLoading, setEmailIsLoading] = useState(false);
	const [emailSuccess, setEmailSuccess] = useState(false);
	const [, setIsLoading] = useState(false);
	const [resetIsLoading, setResetIsLoading] = useState(false);
	const [resetSuccess, setResetSuccess] = useState(false);
	const emailChanged = initEmail !== email;
	const router = useRouter();
	const valuesChanged = emailChanged || firstName !== initFirstName || lastName !== initLastName;
	const slugSuffix = getSlugSuffix(slug);

	const updateEmail = async (e: FormEvent<EventTarget>) => {
		e.preventDefault();
		setEmailError("");
		if (emailChanged) {
			setEmailIsLoading(true);
			const response = await fetch("/api/user?email=" + email, {
				method: "GET",
				headers: { "content-type": "application/json" },
			});
			const genericError = () =>
				setEmailError("An error happened while trying to update your email");

			if (!response.ok) {
				if (response.status === 403) {
					setEmailError(`A PubPub account already exists for ${email}`);
				} else {
					genericError();
					const { message }: { message?: string } = await response.json();
					logger.error(`Error: ${response.status} ${message}`);
				}
				setEmailIsLoading(false);
				return;
			}

			const { error } = await supabase.auth.updateUser({ email });
			setEmailIsLoading(false);
			if (error) {
				genericError();
				logger.error(error);
			}
			setEmailSuccess(true);
		}
	};

	const handleSubmit = async (evt: FormEvent<EventTarget>) => {
		evt.preventDefault();

		setIsLoading(true);
		let putBody: UserPutBody = {
			firstName,
			lastName,
		};
		const response = await fetch("/api/user", {
			method: "PUT",
			headers: { "Content-Type": "application/json" },
			body: JSON.stringify(putBody),
		});
		const data = await response.json();
		setIsLoading(false);
		if (!response.ok) {
			if (data.message) {
				logger.error(data.message);
			}
		} else {
			router.refresh();
		}
	};
	const resetPassword = async () => {
		setResetIsLoading(true);
		const { error } = await supabase.auth.resetPasswordForEmail(initEmail, {
			redirectTo: `${env.NEXT_PUBLIC_PUBPUB_URL}/reset`,
		});
		if (error) {
			logger.error(error);
		} else {
			setResetSuccess(true);
		}
		setResetIsLoading(false);
	};

	return (
		<>
			<div className="my-10">
				<form onSubmit={handleSubmit}>
					<div className="flex flex-row">
						<label htmlFor="firstName">First Name</label>
						<input
							name="firstName"
							value={firstName}
							onChange={(evt) => setFirstName(evt.target.value)}
							className="mr-2"
						/>
						<label htmlFor="lastName">Last Name</label>
						<input
							name="lastName"
							value={lastName ?? ""}
							onChange={(evt) => setLastName(evt.target.value)}
						/>
					</div>
					<div className="text-gray-500 text-sm leading-tight mt-3">
						Username: {slugifyString(firstName)}
						{lastName ? `-${slugifyString(lastName)}` : ""}-{slugSuffix}
					</div>
					<Button className="mt-4" type="submit" disabled={!valuesChanged || !firstName}>
						Save Changes
					</Button>
				</form>
				<form className="my-2" onSubmit={updateEmail}>
					<label htmlFor="email">Email</label>
					<input
						className="mx-2"
						name="email"
						value={email}
						onChange={(evt) => setEmail(evt.target.value)}
					/>
					<Button
						type="submit"
						disabled={!email || !emailChanged || emailSuccess || !firstName}
					>
						Update Email
					</Button>
					{!emailIsLoading &&
						(emailError ? (
							<div className="text-red-700 text-sm leading-tight">{emailError}</div>
						) : (
							emailSuccess && (
								<div className="text-red-700 text-sm leading-tight">
									You will need to confirm this change by clicking a link sent to
									the new email address.
								</div>
							)
						))}
				</form>
				<p className="my-4">
					Click below to receive an email with a secure link for reseting yor password.
				</p>
				{!resetSuccess && (
					<Button onClick={resetPassword} disabled={resetIsLoading}>
						Send password reset email
						{resetIsLoading && <Loader2 className="h-4 w-4 ml-4 animate-spin" />}
					</Button>
				)}
				{resetSuccess && (
					<div className="text-green-700">
						Password reset email sent! Please check your inbox.
					</div>
				)}
				{communities.length > 0 && (
					<div className="mt-8">
						<p>Communities:</p>
						{communities.map((community) => {
							return (
								<Link
									href={`/c/${community.slug}`}
									className="cursor-pointer hover:bg-gray-50"
									key={community.id}
								>
									<Button variant="outline">
										<div className="flex items-center">
											<Avatar className="rounded w-9 h-9 mr-2">
												<AvatarImage src={community.avatar || undefined} />
												<AvatarFallback>{community.name[0]}</AvatarFallback>
											</Avatar>
											<div className="">{community.name}</div>
										</div>
									</Button>
								</Link>
							);
						})}
					</div>
				)}
				<div className="mt-8">
					<LogoutButton />
				</div>
			</div>
		</>
	);
}<|MERGE_RESOLUTION|>--- conflicted
+++ resolved
@@ -8,14 +8,9 @@
 import { Avatar, AvatarFallback, AvatarImage } from "ui/avatar";
 import { Loader2 } from "ui/icon";
 import LogoutButton from "~/app/components/LogoutButton";
-<<<<<<< HEAD
-import { UserPutBody, UserSettings } from "~/lib/types";
 import { env } from "~/lib/env/env.mjs";
-=======
 import { UserPutBody, UserSetting } from "~/lib/types";
-import { useEnvContext } from "next-runtime-env";
 import { logger } from "logger";
->>>>>>> 5012355a
 
 type Props = UserSetting;
 
