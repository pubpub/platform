import { NuqsAdapter } from "nuqs/adapters/next/app";

import "ui/styles.css";

import { Suspense } from "react";
import Script from "next/script";

import { KeyboardShortcutProvider } from "ui/hooks";
import { TooltipProvider } from "ui/tooltip";

<<<<<<< HEAD
import { env } from "~/lib/env/env";
=======
import { getLoginData } from "~/lib/authentication/loginData";
>>>>>>> b0e0d394
import { ReactQueryProvider } from "./components/providers/QueryProvider";
import { UserProvider } from "./components/providers/UserProvider";
import { RootToaster } from "./RootToaster";

export const metadata = {
	title: "PubPub Platform",
	description: "A more flexible PubPub",
};

export default async function RootLayout({ children }: { children: React.ReactNode }) {
	const loginData = await getLoginData();
	return (
		<html lang="en">
			<body>
<<<<<<< HEAD
				{env.NODE_ENV === "development" && env.REACT_SCAN_ENABLED && (
					<Script
						crossOrigin="anonymous"
						src="//unpkg.com/react-scan/dist/auto.global.js"
					/>
				)}
				<KeyboardShortcutProvider>
					<ReactQueryProvider>
						<NuqsAdapter>
							<TooltipProvider>
								{children}
								<Suspense>
									<RootToaster />
								</Suspense>
							</TooltipProvider>
						</NuqsAdapter>
					</ReactQueryProvider>
				</KeyboardShortcutProvider>
=======
				<UserProvider {...loginData}>
					<KeyboardShortcutProvider>
						<ReactQueryProvider>
							<NuqsAdapter>
								<TooltipProvider>
									{children}
									<Suspense>
										<RootToaster />
									</Suspense>
								</TooltipProvider>
							</NuqsAdapter>
						</ReactQueryProvider>
					</KeyboardShortcutProvider>
				</UserProvider>
>>>>>>> b0e0d394
			</body>
		</html>
	);
}<|MERGE_RESOLUTION|>--- conflicted
+++ resolved
@@ -8,11 +8,8 @@
 import { KeyboardShortcutProvider } from "ui/hooks";
 import { TooltipProvider } from "ui/tooltip";
 
-<<<<<<< HEAD
+import { getLoginData } from "~/lib/authentication/loginData";
 import { env } from "~/lib/env/env";
-=======
-import { getLoginData } from "~/lib/authentication/loginData";
->>>>>>> b0e0d394
 import { ReactQueryProvider } from "./components/providers/QueryProvider";
 import { UserProvider } from "./components/providers/UserProvider";
 import { RootToaster } from "./RootToaster";
@@ -27,26 +24,12 @@
 	return (
 		<html lang="en">
 			<body>
-<<<<<<< HEAD
 				{env.NODE_ENV === "development" && env.REACT_SCAN_ENABLED && (
 					<Script
 						crossOrigin="anonymous"
 						src="//unpkg.com/react-scan/dist/auto.global.js"
 					/>
 				)}
-				<KeyboardShortcutProvider>
-					<ReactQueryProvider>
-						<NuqsAdapter>
-							<TooltipProvider>
-								{children}
-								<Suspense>
-									<RootToaster />
-								</Suspense>
-							</TooltipProvider>
-						</NuqsAdapter>
-					</ReactQueryProvider>
-				</KeyboardShortcutProvider>
-=======
 				<UserProvider {...loginData}>
 					<KeyboardShortcutProvider>
 						<ReactQueryProvider>
@@ -61,7 +44,6 @@
 						</ReactQueryProvider>
 					</KeyboardShortcutProvider>
 				</UserProvider>
->>>>>>> b0e0d394
 			</body>
 		</html>
 	);
