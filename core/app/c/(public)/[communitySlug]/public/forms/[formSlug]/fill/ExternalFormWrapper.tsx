"use client";

/**
 * Note: we have two "form"s at play here: one is the Form specific to PubPub (renamed to PubPubForm)
 * and the other is a form as in react-hook-form.
 */
import type { ReactNode } from "react";
import type { FieldValues } from "react-hook-form";

import { useState } from "react";
import { usePathname, useRouter, useSearchParams } from "next/navigation";
import { typeboxResolver } from "@hookform/resolvers/typebox";
import { Type } from "@sinclair/typebox";
import { useForm } from "react-hook-form";
import { getJsonSchemaByCoreSchemaType } from "schemas";

import type { GetPubResponseBody, JsonValue } from "contracts";
import type { PubsId } from "db/public";
import { CoreSchemaType } from "db/public";
import { Button } from "ui/button";
import { Form } from "ui/form";
import { cn } from "utils";

import type { Form as PubPubForm } from "~/lib/server/form";
import * as actions from "~/app/components/PubCRUD/actions";
import { didSucceed, useServerAction } from "~/lib/serverActions";
import { COMPLETE_STATUS, SAVE_STATUS_QUERY_PARAM } from "./constants";

const SAVE_WAIT_MS = 5000;

const isComplete = (formElements: PubPubForm["elements"], values: FieldValues) => {
	const requiredElements = formElements.filter((fe) => fe.required);
	requiredElements.forEach((element) => {
		const value = values[element.slug];
		if (value == null) {
			return false;
		}
	});
	return true;
};

const isUserSelectField = (slug: string, elements: PubPubForm["elements"]) => {
	const element = elements.find((e) => e.slug === slug);
	return element?.schemaName === CoreSchemaType.UserId;
};

const preparePayload = (formElements: PubPubForm["elements"], pubValues: FieldValues) => {
	// For sending to the server, we only want form elements, not ones that were on the pub but not in the form.
	// For example, if a pub has an 'email' field but the form does not,
	// we do not want to pass an empty `email` field to the upsert (it will fail validation)
	const formSlugs = formElements.map((fe) => fe.slug);
	const defaultValues = {};
	formSlugs.forEach((slug) => {
		defaultValues[slug] = pubValues[slug];
	});
	return defaultValues;
};

/**
 * Date pubValues need to be transformed to a Date type to pass validation
 */
const buildDefaultValues = (
	elements: PubPubForm["elements"],
	pubValues: Record<string, JsonValue>
) => {
	const defaultValues: FieldValues = { ...pubValues };
	const dateElements = elements.filter((e) => e.schemaName === CoreSchemaType.DateTime);
	dateElements.forEach((de) => {
		const pubValue = pubValues[de.slug];
		if (pubValue) {
			defaultValues[de.slug] = new Date(pubValue as string);
		}
	});
	return defaultValues;
};

export const ExternalFormWrapper = ({
	pub,
	elements,
	className,
	children,
}: {
	pub: GetPubResponseBody;
	elements: PubPubForm["elements"];
	children: ReactNode;
	className?: string;
}) => {
	const router = useRouter();
	const pathname = usePathname();
	const params = useSearchParams();
	const [saveTimer, setSaveTimer] = useState<NodeJS.Timeout>();
	const runUpdatePub = useServerAction(actions.upsertPubValues);
	const handleSubmit = async (values: FieldValues, autoSave = false) => {
		const fields = preparePayload(elements, values);
		const result = await runUpdatePub({
			pubId: pub.id as PubsId,
			fields,
		});
		if (didSucceed(result)) {
			const newParams = new URLSearchParams(params);
			const currentTime = `${new Date().getTime()}`;
			if (!autoSave && isComplete(elements, values)) {
				newParams.set(SAVE_STATUS_QUERY_PARAM, COMPLETE_STATUS);
			} else {
				newParams.set(SAVE_STATUS_QUERY_PARAM, currentTime);
			}
			router.replace(`${pathname}?${newParams.toString()}`, { scroll: false });
		}
	};
	const schema = Type.Object(
		Object.fromEntries(
			elements.map((e) => [
				e.slug as string | undefined,
				e.schemaName
					? Type.Optional(getJsonSchemaByCoreSchemaType(e.schemaName))
					: undefined,
			])
		)
	);
	const methods = useForm({
		resolver: typeboxResolver(schema),
<<<<<<< HEAD
		defaultValues: pub.values,
=======
		defaultValues: buildDefaultValues(elements, pub.values),
>>>>>>> 1c3de5ed
	});
	const isSubmitting = methods.formState.isSubmitting;
	const data = methods.watch();

	const handleAutoSave = (evt) => {
		// Don't auto save while editing the user ID field. the query params
		// will clash and it will be a bad time :(
		if (isUserSelectField(evt.target.name, elements)) {
			return;
		}
		if (saveTimer) {
			clearTimeout(saveTimer);
		}
		const newTimer = setTimeout(() => {
			// isValid is always `false` to start with. this makes it so the first autosave doesn't fire
			// So we also check if saveTimer isn't defined yet as an indicator that this is the first render
			if (methods.formState.isValid || saveTimer === undefined) {
				handleSubmit(data, true);
			}
		}, SAVE_WAIT_MS);
		setSaveTimer(newTimer);
	};

	return (
		<Form {...methods}>
			<form
				onChange={(evt) => handleAutoSave(evt)}
				onSubmit={methods.handleSubmit((values) => handleSubmit(values))}
				className={cn("relative flex flex-col gap-6", className)}
			>
				{children}
				<Button
					type="submit"
					disabled={isSubmitting}
					// Make the button fixed next to the bottom of the form as user scrolls
					className="sticky bottom-4 -mr-[100px] -mt-[68px] ml-auto"
				>
					Submit
				</Button>
			</form>
		</Form>
	);
};<|MERGE_RESOLUTION|>--- conflicted
+++ resolved
@@ -29,9 +29,9 @@
 const SAVE_WAIT_MS = 5000;
 
 const isComplete = (formElements: PubPubForm["elements"], values: FieldValues) => {
-	const requiredElements = formElements.filter((fe) => fe.required);
+	const requiredElements = formElements.filter((fe) => fe.required && fe.slug);
 	requiredElements.forEach((element) => {
-		const value = values[element.slug];
+		const value = values[element.slug!];
 		if (value == null) {
 			return false;
 		}
@@ -51,7 +51,9 @@
 	const formSlugs = formElements.map((fe) => fe.slug);
 	const defaultValues = {};
 	formSlugs.forEach((slug) => {
-		defaultValues[slug] = pubValues[slug];
+		if (slug) {
+			defaultValues[slug] = pubValues[slug];
+		}
 	});
 	return defaultValues;
 };
@@ -66,9 +68,11 @@
 	const defaultValues: FieldValues = { ...pubValues };
 	const dateElements = elements.filter((e) => e.schemaName === CoreSchemaType.DateTime);
 	dateElements.forEach((de) => {
-		const pubValue = pubValues[de.slug];
-		if (pubValue) {
-			defaultValues[de.slug] = new Date(pubValue as string);
+		if (de.slug) {
+			const pubValue = pubValues[de.slug];
+			if (pubValue) {
+				defaultValues[de.slug] = new Date(pubValue as string);
+			}
 		}
 	});
 	return defaultValues;
@@ -119,11 +123,7 @@
 	);
 	const methods = useForm({
 		resolver: typeboxResolver(schema),
-<<<<<<< HEAD
-		defaultValues: pub.values,
-=======
 		defaultValues: buildDefaultValues(elements, pub.values),
->>>>>>> 1c3de5ed
 	});
 	const isSubmitting = methods.formState.isSubmitting;
 	const data = methods.watch();
