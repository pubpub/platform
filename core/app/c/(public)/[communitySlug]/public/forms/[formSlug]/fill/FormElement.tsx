--- conflicted
+++ resolved
@@ -182,8 +182,7 @@
 	if (schemaName === CoreSchemaType.Boolean) {
 		return <BooleanElement {...elementProps} />;
 	}
-<<<<<<< HEAD
-	if (schemaName === CoreSchemaType.UserId) {
+	if (schemaName === CoreSchemaType.MemberId) {
 		return userSelect;
 	}
 	if (schemaName === CoreSchemaType.FileUpload) {
@@ -194,10 +193,6 @@
 	}
 	if (schemaName === CoreSchemaType.DateTime) {
 		return <DateElement {...elementProps} />;
-=======
-	if (schemaName === CoreSchemaType.MemberId) {
-		return <UserIdSelect label={label} name={slug} id={element.elementId} />;
->>>>>>> 5f7f43a0
 	}
 	return null;
 };