import type { GetPubResponseBody } from "contracts";
import type { MembersId, PubsId, UsersId } from "db/public";
import { CoreSchemaType } from "db/public";

import type { Form as PubPubForm } from "~/lib/server/form";
import { UserSelectServer } from "~/app/components/UserSelect/UserSelectServer";
import { db } from "~/kysely/database";
import { autoCache } from "~/lib/server/cache/autoCache";
import { FormElement } from "./FormElement";

const UserIdSelect = async ({
	label,
	name,
	id,
	value,
	searchParams,
	communitySlug,
}: {
	label: string;
	name: string;
	id: string;
	value?: MembersId;
	searchParams: Record<string, unknown>;
	communitySlug: string;
}) => {
	const community = await autoCache(
		db.selectFrom("communities").selectAll().where("slug", "=", communitySlug)
	).executeTakeFirstOrThrow();
	const queryParamName = `user-${id}`;
	const query = searchParams?.[queryParamName] as string | undefined;
	return (
		<UserSelectServer
			community={community}
			fieldLabel={label}
			fieldName={name}
			query={query}
			queryParamName={queryParamName}
			value={value}
		/>
	);
};

export const InnerForm = ({
	pubId,
	elements,
	searchParams,
	values,
	communitySlug,
}: {
	pubId: PubsId;
	elements: PubPubForm["elements"];
	searchParams: Record<string, unknown>;
	values: GetPubResponseBody["values"];
	communitySlug: string;
}) => {
	return (
		<>
			{elements.map((e) => {
				const userId =
<<<<<<< HEAD
					e.schemaName === CoreSchemaType.UserId && e.slug ? values[e.slug] : undefined;
=======
					e.schemaName === CoreSchemaType.MemberId && e.slug ? values[e.slug] : undefined;
>>>>>>> 94dde2bf
				return (
					<FormElement
						pubId={pubId}
						key={e.elementId}
						element={e}
						userSelect={
							<UserIdSelect
								label={e.label ?? ""}
								name={e.slug ?? ""}
								id={e.elementId}
								searchParams={searchParams}
								value={userId as MembersId | undefined}
								communitySlug={communitySlug}
							/>
						}
					/>
				);
			})}
		</>
	);
};<|MERGE_RESOLUTION|>--- conflicted
+++ resolved
@@ -57,11 +57,7 @@
 		<>
 			{elements.map((e) => {
 				const userId =
-<<<<<<< HEAD
-					e.schemaName === CoreSchemaType.UserId && e.slug ? values[e.slug] : undefined;
-=======
 					e.schemaName === CoreSchemaType.MemberId && e.slug ? values[e.slug] : undefined;
->>>>>>> 94dde2bf
 				return (
 					<FormElement
 						pubId={pubId}
