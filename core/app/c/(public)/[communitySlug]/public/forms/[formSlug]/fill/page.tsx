import type { ReactNode } from "react";

import { redirect, RedirectType } from "next/navigation";
import Markdown from "react-markdown";

<<<<<<< HEAD
import type { PubsId } from "db/public";
import { AuthTokenType } from "db/public";
=======
import type { MembersId, PubsId, UsersId } from "db/public";
import { StructuralFormElement } from "db/public";
import { expect } from "utils";
>>>>>>> 3324f96d

import type { Form } from "~/lib/server/form";
import { Header } from "~/app/c/(public)/[communitySlug]/public/Header";
import { isButtonElement } from "~/app/components/FormBuilder/types";
import { getLoginData } from "~/lib/auth/loginData";
import { getCommunityRole } from "~/lib/auth/roles";
import { getPub } from "~/lib/server";
import { findCommunityBySlug } from "~/lib/server/community";
import { getForm } from "~/lib/server/form";
import { renderMarkdownWithPub } from "~/lib/server/render/pub/renderMarkdownWithPub";
import { RenderWithPubContext } from "~/lib/server/render/pub/renderWithPubUtils";
import { SUBMIT_ID_QUERY_PARAM } from "./constants";
import { ExternalFormWrapper } from "./ExternalFormWrapper";
import { InnerForm } from "./InnerForm";
import { SaveStatus } from "./SaveStatus";

const NotFound = ({ children }: { children: ReactNode }) => {
	return <div className="w-full pt-8 text-center">{children}</div>;
};

const Completed = ({ element }: { element: Form["elements"][number] | undefined }) => {
	return (
		<div className="flex w-full flex-col gap-2 pt-32 text-center">
			{element ? (
				<div
					className="prose self-center text-center"
					// Sanitize content
					dangerouslySetInnerHTML={{ __html: element.content ?? " " }}
				/>
			) : (
				<h2 className="text-lg font-semibold">Form Successfully Submitted</h2>
			)}
		</div>
	);
};

const renderElementMarkdownContent = async (
	element: Form["elements"][number],
	renderWithPubContext: RenderWithPubContext
) => {
	const content = expect(element.content, "Expected element to have content");
	return renderMarkdownWithPub(content, renderWithPubContext);
};

export default async function FormPage({
	params,
	searchParams,
}: {
	params: { formSlug: string; communitySlug: string };
	searchParams: { email?: string; pubId?: PubsId };
}) {
	const community = await findCommunityBySlug(params.communitySlug);

	const form = await getForm({
		slug: params.formSlug,
		communityId: community?.id,
	}).executeTakeFirst();
	const pub = searchParams.pubId ? await getPub(searchParams.pubId) : undefined;

	if (!form) {
		return <NotFound>No form found</NotFound>;
	}

	// TODO: eventually, we will be able to create a pub
	if (!pub) {
		return <NotFound>No pub found</NotFound>;
	}

	const { user, session } = await getLoginData();

	// this is most likely what happens if a user clicks a link in an email
	// with an expired token, or a token that has been used already
	// TODO: check the auth failure reason here
	// if it's due to an invalid token, allow the user to request a new one
	if (!user) {
		redirect(
			`/c/${params.communitySlug}/public/forms/${params.formSlug}/expired?email=${searchParams.email}&pubId=${searchParams.pubId}`,
			RedirectType.replace
		);
	}

	const role = getCommunityRole(user, { slug: params.communitySlug });
	if (!role) {
		return null;
	}

	const parentPub = pub.parentId ? await getPub(pub.parentId as PubsId) : undefined;
	const member = expect(loginData.memberships.find((m) => m.communityId === community?.id));
	const memberWithUser = {
		...member,
		id: member.id as MembersId,
		user: {
			...loginData,
			id: loginData.id as UsersId,
		},
	};
	const renderWithPubContext = {
		recipient: memberWithUser,
		communitySlug: params.communitySlug,
		pub,
		parentPub,
	};
	const submitId: string | undefined = searchParams[SUBMIT_ID_QUERY_PARAM];
	const submitElement = form.elements.find((e) => isButtonElement(e) && e.elementId === submitId);

	if (submitId && submitElement) {
		submitElement.content = await renderElementMarkdownContent(
			submitElement,
			renderWithPubContext
		);
	} else {
		const elementsWithMarkdownContent = form.elements.filter(
			(element) => element.element === StructuralFormElement.p
		);
		await Promise.all(
			elementsWithMarkdownContent.map(async (element) => {
				element.content = await renderElementMarkdownContent(element, renderWithPubContext);
			})
		);
	}

	return (
		<div className="isolate min-h-screen">
			<Header>
				<div className="flex flex-col items-center">
					<h1 className="text-xl font-bold">Evaluation for {community?.name}</h1>
					<SaveStatus />
				</div>
			</Header>
			<div className="container mx-auto">
				{submitId ? (
					<Completed element={submitElement} />
				) : (
					<div className="grid grid-cols-4 px-6 py-12">
						<ExternalFormWrapper
							pub={pub}
							elements={form.elements}
							className="col-span-2 col-start-2"
						>
							<InnerForm
								pub={pub}
								elements={form.elements}
								// The following params are for rendering UserSelectServer
								communitySlug={params.communitySlug}
								searchParams={searchParams}
								values={pub.values}
							/>
						</ExternalFormWrapper>
					</div>
				)}
			</div>
		</div>
	);
}<|MERGE_RESOLUTION|>--- conflicted
+++ resolved
@@ -1,18 +1,13 @@
 import type { ReactNode } from "react";
 
 import { redirect, RedirectType } from "next/navigation";
-import Markdown from "react-markdown";
 
-<<<<<<< HEAD
-import type { PubsId } from "db/public";
-import { AuthTokenType } from "db/public";
-=======
 import type { MembersId, PubsId, UsersId } from "db/public";
 import { StructuralFormElement } from "db/public";
 import { expect } from "utils";
->>>>>>> 3324f96d
 
 import type { Form } from "~/lib/server/form";
+import type { RenderWithPubContext } from "~/lib/server/render/pub/renderWithPubUtils";
 import { Header } from "~/app/c/(public)/[communitySlug]/public/Header";
 import { isButtonElement } from "~/app/components/FormBuilder/types";
 import { getLoginData } from "~/lib/auth/loginData";
@@ -21,7 +16,6 @@
 import { findCommunityBySlug } from "~/lib/server/community";
 import { getForm } from "~/lib/server/form";
 import { renderMarkdownWithPub } from "~/lib/server/render/pub/renderMarkdownWithPub";
-import { RenderWithPubContext } from "~/lib/server/render/pub/renderWithPubUtils";
 import { SUBMIT_ID_QUERY_PARAM } from "./constants";
 import { ExternalFormWrapper } from "./ExternalFormWrapper";
 import { InnerForm } from "./InnerForm";
@@ -98,13 +92,13 @@
 	}
 
 	const parentPub = pub.parentId ? await getPub(pub.parentId as PubsId) : undefined;
-	const member = expect(loginData.memberships.find((m) => m.communityId === community?.id));
+	const member = expect(user.memberships.find((m) => m.communityId === community?.id));
 	const memberWithUser = {
 		...member,
 		id: member.id as MembersId,
 		user: {
-			...loginData,
-			id: loginData.id as UsersId,
+			...user,
+			id: user.id as UsersId,
 		},
 	};
 	const renderWithPubContext = {
