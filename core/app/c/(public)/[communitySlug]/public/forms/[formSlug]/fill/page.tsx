--- conflicted
+++ resolved
@@ -290,7 +290,6 @@
 								pubs={pubs}
 								pubTypes={pubTypes}
 							>
-<<<<<<< HEAD
 								<ExternalFormWrapper
 									pub={pubForForm}
 									elements={form.elements}
@@ -300,7 +299,7 @@
 									{form.elements.map((e) => (
 										<FormElement
 											key={e.elementId}
-											pubId={pubId as PubsId}
+											pubId={pubId}
 											element={e}
 											searchParams={searchParams}
 											communitySlug={params.communitySlug}
@@ -309,19 +308,6 @@
 									))}
 								</ExternalFormWrapper>
 							</ContextEditorContextProvider>
-=======
-								{form.elements.map((e) => (
-									<FormElement
-										key={e.elementId}
-										pubId={pubId}
-										element={e}
-										searchParams={searchParams}
-										communitySlug={params.communitySlug}
-										values={pub ? pub.values : {}}
-									/>
-								))}
-							</ExternalFormWrapper>
->>>>>>> 20898bba
 						</FormElementToggleProvider>
 					</div>
 				)}
