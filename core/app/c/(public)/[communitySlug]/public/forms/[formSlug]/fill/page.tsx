import { randomUUID } from "crypto";

import type { Metadata } from "next";
import type { ReactNode } from "react";

import { notFound } from "next/navigation";

import type { Communities, MembersId, PubsId, UsersId } from "db/public";
import { MemberRole, StructuralFormElement } from "db/public";
import { expect } from "utils";

import type { Form } from "~/lib/server/form";
import type { RenderWithPubContext } from "~/lib/server/render/pub/renderWithPubUtils";
import { Header } from "~/app/c/(public)/[communitySlug]/public/Header";
import { isButtonElement } from "~/app/components/FormBuilder/types";
import { FormElement } from "~/app/components/forms/FormElement";
import { FormElementToggleProvider } from "~/app/components/forms/FormElementToggleContext";
import { getLoginData } from "~/lib/auth/loginData";
import { getCommunityRole } from "~/lib/auth/roles";
import { getPub } from "~/lib/server";
import { findCommunityBySlug } from "~/lib/server/community";
import { getForm, userHasPermissionToForm } from "~/lib/server/form";
import { renderMarkdownWithPub } from "~/lib/server/render/pub/renderMarkdownWithPub";
import { capitalize } from "~/lib/string";
import { SUBMIT_ID_QUERY_PARAM } from "./constants";
import { ExternalFormWrapper } from "./ExternalFormWrapper";
import { RequestLink } from "./RequestLink";
import { SaveStatus } from "./SaveStatus";
import { handleFormToken } from "./utils";

const NotFound = ({ children }: { children: ReactNode }) => {
	return <div className="w-full pt-8 text-center">{children}</div>;
};

const Completed = ({ element }: { element: Form["elements"][number] | undefined }) => {
	return (
		<div data-testid="completed" className="flex w-full flex-col gap-2 pt-32 text-center">
			{element ? (
				<div
					className="prose self-center text-center"
					// Sanitize content
					dangerouslySetInnerHTML={{ __html: element.content ?? " " }}
				/>
			) : (
				<h2 className="text-lg font-semibold">Form Successfully Submitted</h2>
			)}
		</div>
	);
};

export type FormFillPageParams = { formSlug: string; communitySlug: string };

export type FormFillPageSearchParams = {
	pubId?: PubsId;
	submitId?: string;
	saveStatus?: string;
} & ({ token: string; reason: string } | { token?: never; reason?: never });

const ExpiredTokenPage = ({
	params,
	searchParams,
	form,
	community,
}: {
	params: FormFillPageParams;
	searchParams: FormFillPageSearchParams & { token: string };
	community: Communities;
	form: Form;
}) => {
	return (
		<div className="isolate min-h-screen">
			<Header>
				<div className="flex flex-col items-center">
					<h1 className="text-xl font-bold">
						{capitalize(form.name)} for {community?.name}
					</h1>
					<SaveStatus />
				</div>
			</Header>
			<div className="mx-auto mt-32 flex max-w-md flex-col items-center justify-center text-center">
				<h2 className="mb-2 text-lg font-semibold">Link Expired</h2>
				<p className="mb-6 text-sm">
					The link for this form has expired. Request a new one via email below to pick up
					right where you left off.
				</p>
				<RequestLink
					formSlug={params.formSlug}
					token={searchParams.token}
					pubId={searchParams.pubId as PubsId}
				/>
			</div>
		</div>
	);
};

const renderElementMarkdownContent = async (
	element: Form["elements"][number],
	renderWithPubContext: RenderWithPubContext
) => {
	if (element.content === null) {
		return "";
	}
	return renderMarkdownWithPub(element.content, renderWithPubContext).catch(
		() => element.content
	);
};

export async function generateMetadata({
	params,
	searchParams,
}: {
	params: FormFillPageParams;
	searchParams: FormFillPageSearchParams;
}): Promise<Metadata> {
	const community = await findCommunityBySlug(params.communitySlug);

	if (!community) {
		return { title: "Community Not Found" };
	}

	const form = await getForm({
		slug: params.formSlug,
		communityId: community.id,
	}).executeTakeFirst();

	if (!form) {
		return { title: "Form Not Found" };
	}

	return {
		title: form.name,
	};
}

export default async function FormPage({
	params,
	searchParams,
}: {
	params: FormFillPageParams;
	searchParams: FormFillPageSearchParams;
}) {
	const community = await findCommunityBySlug(params.communitySlug);

	if (!community) {
		return notFound();
	}

	const [form, pub] = await Promise.all([
		getForm({
			slug: params.formSlug,
			communityId: community.id,
		}).executeTakeFirst(),
		searchParams.pubId ? await getPub(searchParams.pubId) : undefined,
	]);

	if (!form) {
		return <NotFound>No form found</NotFound>;
	}

	const { user, session } = await getLoginData();

	if (!user && !session) {
		const result = await handleFormToken({
			params,
			searchParams,
			onExpired: ({ params, searchParams, result }) => {
				return;
			},
		});

		return (
			<ExpiredTokenPage
				params={params}
				searchParams={searchParams as FormFillPageSearchParams & { token: string }}
				form={form}
				community={community}
			/>
		);
	}

	const role = getCommunityRole(user, { slug: params.communitySlug });
	if (!role) {
		// TODO: show no access page
		return notFound();
	}

	// all other roles always have access to the form
	if (role === MemberRole.contributor) {
		const memberHasAccessToForm = await userHasPermissionToForm({
			formSlug: params.formSlug,
			userId: user.id,
		});

		if (!memberHasAccessToForm) {
			// TODO: show no access page
			return notFound();
		}
	}

	const parentPub = pub?.parentId ? await getPub(pub.parentId as PubsId) : undefined;

	const member = expect(user.memberships.find((m) => m.communityId === community?.id));

	const memberWithUser = {
		...member,
		id: member.id as MembersId,
		user: {
			...user,
			id: user.id as UsersId,
		},
	};

	const submitId: string | undefined = searchParams[SUBMIT_ID_QUERY_PARAM];
	const submitElement = form.elements.find((e) => isButtonElement(e) && e.elementId === submitId);

	// The post-submission page will only render once we have a pub
	if (pub) {
		if (submitId && submitElement) {
			const renderWithPubContext = {
				communityId: community.id,
				recipient: memberWithUser,
				communitySlug: params.communitySlug,
				pub,
				parentPub,
			};
			submitElement.content = await renderElementMarkdownContent(
				submitElement,
				renderWithPubContext
			);
		} else {
			const renderWithPubContext = {
				communityId: community.id,
				recipient: memberWithUser,
				communitySlug: params.communitySlug,
				pub,
				parentPub,
			};
			const elementsWithMarkdownContent = form.elements.filter(
				(element) => element.element === StructuralFormElement.p
			);
			await Promise.all(
				elementsWithMarkdownContent.map(async (element) => {
					element.content = await renderElementMarkdownContent(
						element,
						renderWithPubContext
					);
				})
			);
		}
	}

	const isUpdating = !!pub;
	const pubId = pub?.id ?? (randomUUID() as PubsId);
	const pubForForm = pub ?? { id: pubId, values: {}, pubTypeId: form.pubTypeId };

	return (
		<div className="isolate min-h-screen">
			<Header>
				<div className="flex flex-col items-center">
					<h1 className="text-xl font-bold">
						{capitalize(form.name)} for {community?.name}
					</h1>
					<SaveStatus />
				</div>
			</Header>
			<div className="container mx-auto">
				{submitId ? (
					<Completed element={submitElement} />
				) : (
					<div className="grid grid-cols-4 px-6 py-12">
<<<<<<< HEAD
						<ExternalFormWrapper
							pub={pubForForm}
							elements={form.elements}
							isUpdating={isUpdating}
							className="col-span-2 col-start-2"
						>
							{form.elements.map((e) => (
								<FormElement
									key={e.elementId}
									pubId={pubId as PubsId}
									element={e}
									searchParams={searchParams}
									communitySlug={params.communitySlug}
									values={pub ? pub.values : {}}
								/>
							))}
						</ExternalFormWrapper>
=======
						<FormElementToggleProvider
							fieldSlugs={form.elements.reduce(
								(acc, e) => (e.slug ? [...acc, e.slug] : acc), // map to element.slug and filter out the undefined ones
								[]
							)}
						>
							<ExternalFormWrapper
								pub={pub}
								elements={form.elements}
								className="col-span-2 col-start-2"
							>
								{form.elements.map((e) => (
									<FormElement
										key={e.elementId}
										pubId={pub.id as PubsId}
										element={e}
										searchParams={searchParams}
										communitySlug={params.communitySlug}
										values={pub.values}
									/>
								))}
							</ExternalFormWrapper>
						</FormElementToggleProvider>
>>>>>>> 087601d9
					</div>
				)}
			</div>
		</div>
	);
}<|MERGE_RESOLUTION|>--- conflicted
+++ resolved
@@ -268,25 +268,6 @@
 					<Completed element={submitElement} />
 				) : (
 					<div className="grid grid-cols-4 px-6 py-12">
-<<<<<<< HEAD
-						<ExternalFormWrapper
-							pub={pubForForm}
-							elements={form.elements}
-							isUpdating={isUpdating}
-							className="col-span-2 col-start-2"
-						>
-							{form.elements.map((e) => (
-								<FormElement
-									key={e.elementId}
-									pubId={pubId as PubsId}
-									element={e}
-									searchParams={searchParams}
-									communitySlug={params.communitySlug}
-									values={pub ? pub.values : {}}
-								/>
-							))}
-						</ExternalFormWrapper>
-=======
 						<FormElementToggleProvider
 							fieldSlugs={form.elements.reduce(
 								(acc, e) => (e.slug ? [...acc, e.slug] : acc), // map to element.slug and filter out the undefined ones
@@ -294,23 +275,23 @@
 							)}
 						>
 							<ExternalFormWrapper
-								pub={pub}
+								pub={pubForForm}
 								elements={form.elements}
+								isUpdating={isUpdating}
 								className="col-span-2 col-start-2"
 							>
 								{form.elements.map((e) => (
 									<FormElement
 										key={e.elementId}
-										pubId={pub.id as PubsId}
+										pubId={pubId as PubsId}
 										element={e}
 										searchParams={searchParams}
 										communitySlug={params.communitySlug}
-										values={pub.values}
+										values={pub ? pub.values : {}}
 									/>
 								))}
 							</ExternalFormWrapper>
 						</FormElementToggleProvider>
->>>>>>> 087601d9
 					</div>
 				)}
 			</div>
