import assert from "assert";

import type { ReactNode } from "react";

import { notFound, redirect, RedirectType } from "next/navigation";
import { Session, User } from "lucia";

import type { Communities, MembersId, PubsId, UsersId } from "db/public";
import { MemberRole, StructuralFormElement } from "db/public";
import { expect } from "utils";

import type { Form } from "~/lib/server/form";
import type { RenderWithPubContext } from "~/lib/server/render/pub/renderWithPubUtils";
import { Header } from "~/app/c/(public)/[communitySlug]/public/Header";
import { isButtonElement } from "~/app/components/FormBuilder/types";
import { getLoginData } from "~/lib/auth/loginData";
import { getCommunityRole } from "~/lib/auth/roles";
import { getPub } from "~/lib/server";
import { findCommunityBySlug } from "~/lib/server/community";
import { getForm, userHasPermissionToForm } from "~/lib/server/form";
import { renderMarkdownWithPub } from "~/lib/server/render/pub/renderMarkdownWithPub";
import { capitalize } from "~/lib/string";
import { SUBMIT_ID_QUERY_PARAM } from "./constants";
import { ExternalFormWrapper } from "./ExternalFormWrapper";
import { InnerForm } from "./InnerForm";
import { RequestLink } from "./RequestLink";
import { SaveStatus } from "./SaveStatus";
import { handleFormToken } from "./utils";

const NotFound = ({ children }: { children: ReactNode }) => {
	return <div className="w-full pt-8 text-center">{children}</div>;
};

const Completed = ({ element }: { element: Form["elements"][number] | undefined }) => {
	return (
		<div className="flex w-full flex-col gap-2 pt-32 text-center">
			{element ? (
				<div
					className="prose self-center text-center"
					// Sanitize content
					dangerouslySetInnerHTML={{ __html: element.content ?? " " }}
				/>
			) : (
				<h2 className="text-lg font-semibold">Form Successfully Submitted</h2>
			)}
		</div>
	);
};

export type FormFillPageParams = { formSlug: string; communitySlug: string };

export type FormFillPageSearchParams = { pubId?: PubsId } & (
	| { token: string; reason: string }
	| { token?: never; reason?: never }
);

const ExpiredTokenPage = ({
	params,
	searchParams,
	form,
	community,
}: {
	params: FormFillPageParams;
	searchParams: FormFillPageSearchParams & { token: string };
	community: Communities;
	form: Form;
}) => {
	return (
		<div className="isolate min-h-screen">
			<Header>
				<div className="flex flex-col items-center">
					<h1 className="text-xl font-bold">
						{capitalize(form.name)} for {community?.name}
					</h1>
					<SaveStatus />
				</div>
			</Header>
			<div className="mx-auto mt-32 flex max-w-md flex-col items-center justify-center text-center">
				<h2 className="mb-2 text-lg font-semibold">Link Expired</h2>
				<p className="mb-6 text-sm">
					The link for this form has expired. Request a new one via email below to pick up
					right where you left off.
				</p>
				<RequestLink
					formSlug={params.formSlug}
					communitySlug={params.communitySlug}
					token={searchParams.token}
					pubId={searchParams.pubId as PubsId}
				/>
			</div>
		</div>
	);
};

const renderElementMarkdownContent = async (
	element: Form["elements"][number],
	renderWithPubContext: RenderWithPubContext
) => {
	const content = expect(element.content, "Expected element to have content");
	return renderMarkdownWithPub(content, renderWithPubContext);
};

export default async function FormPage({
	params,
	searchParams,
}: {
	params: FormFillPageParams;
	searchParams: FormFillPageSearchParams;
}) {
	const community = await findCommunityBySlug(params.communitySlug);

<<<<<<< HEAD
	const form = await getForm({
		slug: params.formSlug,
		communityId: community?.id,
	}).executeTakeFirst();

	const pub = searchParams.pubId ? await getPub(searchParams.pubId) : undefined;
=======
	if (!community) {
		return notFound();
	}

	const [form, pub] = await Promise.all([
		getForm({
			slug: params.formSlug,
			communityId: community?.id,
		}).executeTakeFirst(),
		searchParams.pubId ? await getPub(searchParams.pubId) : undefined,
	]);
>>>>>>> 0ed4db61

	if (!form) {
		return <NotFound>No form found</NotFound>;
	}
	// TODO: eventually, we will be able to create a pub
	if (!pub) {
		return <NotFound>No pub found</NotFound>;
	}

	const { user, session } = await getLoginData();

<<<<<<< HEAD
	// this is most likely what happens if a user clicks a link in an email
	// with an expired token, or a token that has been used already
	// if it's due to an expired token, allow the user to request a new one
	if (!user || !session) {
		redirect(
			`/c/${params.communitySlug}/public/forms/${params.formSlug}/expired?email=${searchParams.email}&pubId=${searchParams.pubId}`,
			RedirectType.replace
=======
	if (!user && !session) {
		const result = await handleFormToken({
			params,
			searchParams,
			onExpired: ({ params, searchParams, result }) => {
				return;
			},
		});

		return (
			<ExpiredTokenPage
				params={params}
				searchParams={searchParams as FormFillPageSearchParams & { token: string }}
				form={form}
				community={community}
			/>
>>>>>>> 0ed4db61
		);
	}

	const role = getCommunityRole(user, { slug: params.communitySlug });
	if (!role) {
		// TODO: show no access page
		return notFound();
	}

	// all other roles always have access to the form
	if (role === MemberRole.contributor) {
		const memberHasAccessToForm = await userHasPermissionToForm({
			formSlug: params.formSlug,
			userId: user.id,
		});

		if (!memberHasAccessToForm) {
			// TODO: show no access page
			return notFound();
		}
	}

	const parentPub = pub.parentId ? await getPub(pub.parentId as PubsId) : undefined;

	const member = expect(user.memberships.find((m) => m.communityId === community?.id));

	const memberWithUser = {
		...member,
		id: member.id as MembersId,
		user: {
			...user,
			id: user.id as UsersId,
		},
	};
	const renderWithPubContext = {
		recipient: memberWithUser,
		communitySlug: params.communitySlug,
		pub,
		parentPub,
	};

	const submitId: string | undefined = searchParams[SUBMIT_ID_QUERY_PARAM];
	const submitElement = form.elements.find((e) => isButtonElement(e) && e.elementId === submitId);

	if (submitId && submitElement) {
		submitElement.content = await renderElementMarkdownContent(
			submitElement,
			renderWithPubContext
		);
	} else {
		const elementsWithMarkdownContent = form.elements.filter(
			(element) => element.element === StructuralFormElement.p
		);
		await Promise.all(
			elementsWithMarkdownContent.map(async (element) => {
				element.content = await renderElementMarkdownContent(element, renderWithPubContext);
			})
		);
	}

	return (
		<div className="isolate min-h-screen">
			<Header>
				<div className="flex flex-col items-center">
					<h1 className="text-xl font-bold">
						{capitalize(form.name)} for {community?.name}
					</h1>
					<SaveStatus />
				</div>
			</Header>
			<div className="container mx-auto">
				{submitId ? (
					<Completed element={submitElement} />
				) : (
					<div className="grid grid-cols-4 px-6 py-12">
						<ExternalFormWrapper
							pub={pub}
							elements={form.elements}
							className="col-span-2 col-start-2"
						>
							<InnerForm
								pub={pub}
								elements={form.elements}
								// The following params are for rendering UserSelectServer
								communitySlug={params.communitySlug}
								searchParams={searchParams}
								values={pub.values}
							/>
						</ExternalFormWrapper>
					</div>
				)}
			</div>
		</div>
	);
}<|MERGE_RESOLUTION|>--- conflicted
+++ resolved
@@ -109,14 +109,6 @@
 }) {
 	const community = await findCommunityBySlug(params.communitySlug);
 
-<<<<<<< HEAD
-	const form = await getForm({
-		slug: params.formSlug,
-		communityId: community?.id,
-	}).executeTakeFirst();
-
-	const pub = searchParams.pubId ? await getPub(searchParams.pubId) : undefined;
-=======
 	if (!community) {
 		return notFound();
 	}
@@ -128,7 +120,6 @@
 		}).executeTakeFirst(),
 		searchParams.pubId ? await getPub(searchParams.pubId) : undefined,
 	]);
->>>>>>> 0ed4db61
 
 	if (!form) {
 		return <NotFound>No form found</NotFound>;
@@ -140,15 +131,6 @@
 
 	const { user, session } = await getLoginData();
 
-<<<<<<< HEAD
-	// this is most likely what happens if a user clicks a link in an email
-	// with an expired token, or a token that has been used already
-	// if it's due to an expired token, allow the user to request a new one
-	if (!user || !session) {
-		redirect(
-			`/c/${params.communitySlug}/public/forms/${params.formSlug}/expired?email=${searchParams.email}&pubId=${searchParams.pubId}`,
-			RedirectType.replace
-=======
 	if (!user && !session) {
 		const result = await handleFormToken({
 			params,
@@ -165,7 +147,6 @@
 				form={form}
 				community={community}
 			/>
->>>>>>> 0ed4db61
 		);
 	}
 
