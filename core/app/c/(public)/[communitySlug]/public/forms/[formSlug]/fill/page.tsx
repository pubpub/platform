import assert from "assert";

import type { ReactNode } from "react";

import { notFound, redirect, RedirectType } from "next/navigation";
import { Session, User } from "lucia";

import type { MembersId, PubsId, UsersId } from "db/public";
import { MemberRole, StructuralFormElement } from "db/public";
import { expect } from "utils";

import type { Form } from "~/lib/server/form";
import type { RenderWithPubContext } from "~/lib/server/render/pub/renderWithPubUtils";
import { Header } from "~/app/c/(public)/[communitySlug]/public/Header";
import { isButtonElement } from "~/app/components/FormBuilder/types";
import { getLoginData } from "~/lib/auth/loginData";
import { getCommunityRole } from "~/lib/auth/roles";
import { getPub } from "~/lib/server";
import { findCommunityBySlug } from "~/lib/server/community";
import { getForm, userHasPermissionToForm } from "~/lib/server/form";
import { renderMarkdownWithPub } from "~/lib/server/render/pub/renderMarkdownWithPub";
import { capitalize } from "~/lib/string";
import { SUBMIT_ID_QUERY_PARAM } from "./constants";
import { ExternalFormWrapper } from "./ExternalFormWrapper";
import { InnerForm } from "./InnerForm";
import { SaveStatus } from "./SaveStatus";
import { handleFormToken } from "./utils";

const NotFound = ({ children }: { children: ReactNode }) => {
	return <div className="w-full pt-8 text-center">{children}</div>;
};

const Completed = ({ element }: { element: Form["elements"][number] | undefined }) => {
	return (
		<div className="flex w-full flex-col gap-2 pt-32 text-center">
			{element ? (
				<div
					className="prose self-center text-center"
					// Sanitize content
					dangerouslySetInnerHTML={{ __html: element.content ?? " " }}
				/>
			) : (
				<h2 className="text-lg font-semibold">Form Successfully Submitted</h2>
			)}
		</div>
	);
};

export type FormFillPageParams = { formSlug: string; communitySlug: string };

export type FormFillPageSearchParams = { pubId?: PubsId } & (
	| { token: string; reason: string }
	| { token?: never; reason?: never }
);

const renderElementMarkdownContent = async (
	element: Form["elements"][number],
	renderWithPubContext: RenderWithPubContext
) => {
	const content = expect(element.content, "Expected element to have content");
	return renderMarkdownWithPub(content, renderWithPubContext);
};

export default async function FormPage({
	params,
	searchParams,
}: {
	params: FormFillPageParams;
	searchParams: FormFillPageSearchParams;
}) {
	const community = await findCommunityBySlug(params.communitySlug);

<<<<<<< HEAD
	const [formSettled, pubSettled] = await Promise.allSettled([
		await getForm({
			slug: params.formSlug,
			communityId: community?.id,
		}).executeTakeFirst(),
=======
	const [form, pub] = await Promise.all([
		getForm({
			slug: params.formSlug,
			communityId: community?.id,
		}).executeTakeFirst(),
		searchParams.pubId ? await getPub(searchParams.pubId) : undefined,
	]);
>>>>>>> 17f8922a

		searchParams.pubId ? await getPub(searchParams.pubId) : undefined,
	]);
	if (formSettled.status === "rejected" || !formSettled.value) {
		return <NotFound>No form found</NotFound>;
	}
	// TODO: eventually, we will be able to create a pub
	if (pubSettled.status === "rejected" || !pubSettled.value) {
		return <NotFound>No pub found</NotFound>;
	}

	const [form, pub] = [formSettled.value, pubSettled.value];

	const { user, session } = await getLoginData();

	if (!user && !session) {
		return await handleFormToken({
			params,
			searchParams,
			onExpired: ({ params, searchParams, result }) => {
				// redirect them to the expired token page
				const search = new URLSearchParams(searchParams);

				redirect(
					`/c/${params.communitySlug}/public/forms/${params.formSlug}/expired?${search.toString()}`,
					RedirectType.replace
				);
			},
		});
	}

	const role = getCommunityRole(user, { slug: params.communitySlug });
	if (!role) {
		// TODO: show no access page
		return notFound();
	}

	// all other roles always have access to the form
	if (role === MemberRole.contributor) {
		const memberHasAccessToForm = await userHasPermissionToForm({
			formSlug: params.formSlug,
			userId: user.id,
		});

		if (!memberHasAccessToForm) {
			// TODO: show no access page
			return notFound();
		}
	}

	const parentPub = pub.parentId ? await getPub(pub.parentId as PubsId) : undefined;

	const member = expect(user.memberships.find((m) => m.communityId === community?.id));

	const memberWithUser = {
		...member,
		id: member.id as MembersId,
		user: {
			...user,
			id: user.id as UsersId,
		},
	};
	const renderWithPubContext = {
		recipient: memberWithUser,
		communitySlug: params.communitySlug,
		pub,
		parentPub,
	};

	const submitId: string | undefined = searchParams[SUBMIT_ID_QUERY_PARAM];
	const submitElement = form.elements.find((e) => isButtonElement(e) && e.elementId === submitId);

	if (submitId && submitElement) {
		submitElement.content = await renderElementMarkdownContent(
			submitElement,
			renderWithPubContext
		);
	} else {
		const elementsWithMarkdownContent = form.elements.filter(
			(element) => element.element === StructuralFormElement.p
		);
		await Promise.all(
			elementsWithMarkdownContent.map(async (element) => {
				element.content = await renderElementMarkdownContent(element, renderWithPubContext);
			})
		);
	}

	return (
		<div className="isolate min-h-screen">
			<Header>
				<div className="flex flex-col items-center">
					<h1 className="text-xl font-bold">
						{capitalize(form.name)} for {community?.name}
					</h1>
					<SaveStatus />
				</div>
			</Header>
			<div className="container mx-auto">
				{submitId ? (
					<Completed element={submitElement} />
				) : (
					<div className="grid grid-cols-4 px-6 py-12">
						<ExternalFormWrapper
							pub={pub}
							elements={form.elements}
							className="col-span-2 col-start-2"
						>
							<InnerForm
								pub={pub}
								elements={form.elements}
								// The following params are for rendering UserSelectServer
								communitySlug={params.communitySlug}
								searchParams={searchParams}
								values={pub.values}
							/>
						</ExternalFormWrapper>
					</div>
				)}
			</div>
		</div>
	);
}<|MERGE_RESOLUTION|>--- conflicted
+++ resolved
@@ -70,13 +70,6 @@
 }) {
 	const community = await findCommunityBySlug(params.communitySlug);
 
-<<<<<<< HEAD
-	const [formSettled, pubSettled] = await Promise.allSettled([
-		await getForm({
-			slug: params.formSlug,
-			communityId: community?.id,
-		}).executeTakeFirst(),
-=======
 	const [form, pub] = await Promise.all([
 		getForm({
 			slug: params.formSlug,
@@ -84,19 +77,14 @@
 		}).executeTakeFirst(),
 		searchParams.pubId ? await getPub(searchParams.pubId) : undefined,
 	]);
->>>>>>> 17f8922a
 
-		searchParams.pubId ? await getPub(searchParams.pubId) : undefined,
-	]);
-	if (formSettled.status === "rejected" || !formSettled.value) {
+	if (!form) {
 		return <NotFound>No form found</NotFound>;
 	}
 	// TODO: eventually, we will be able to create a pub
-	if (pubSettled.status === "rejected" || !pubSettled.value) {
+	if (!pub) {
 		return <NotFound>No pub found</NotFound>;
 	}
-
-	const [form, pub] = [formSettled.value, pubSettled.value];
 
 	const { user, session } = await getLoginData();
 
