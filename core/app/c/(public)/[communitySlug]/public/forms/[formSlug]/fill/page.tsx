import { randomUUID } from "crypto";

import type { Metadata } from "next";
import type { ReactNode } from "react";

import { notFound, redirect } from "next/navigation";

import type { Communities, PubsId } from "db/public";
import { ElementType, FormAccessType, MemberRole } from "db/public";
import { expect } from "utils";

import type { Form } from "~/lib/server/form";
import type { RenderWithPubContext } from "~/lib/server/render/pub/renderWithPubUtils";
import { Header } from "~/app/c/(public)/[communitySlug]/public/Header";
import { ContextEditorContextProvider } from "~/app/components/ContextEditor/ContextEditorContext";
import { FormElement } from "~/app/components/forms/FormElement";
import { FormElementToggleProvider } from "~/app/components/forms/FormElementToggleContext";
import {
	hydrateMarkdownElements,
	renderElementMarkdownContent,
} from "~/app/components/forms/structural";
import { SUBMIT_ID_QUERY_PARAM } from "~/app/components/pubs/PubEditor/constants";
import { SaveStatus } from "~/app/components/pubs/PubEditor/SaveStatus";
import { db } from "~/kysely/database";
import { getLoginData } from "~/lib/authentication/loginData";
import { getCommunityRole } from "~/lib/authentication/roles";
import { userCanCreatePub, userCanEditPub } from "~/lib/authorization/capabilities";
import { transformRichTextValuesToProsemirror } from "~/lib/editor/serialize-server";
import { findCommunityBySlug } from "~/lib/server/community";
import { getForm } from "~/lib/server/form";
import { getPubsWithRelatedValues } from "~/lib/server/pub";
import { getPubTypesForCommunity } from "~/lib/server/pubtype";
import { capitalize } from "~/lib/string";
import { ExternalFormWrapper } from "./ExternalFormWrapper";
import { RequestLink } from "./RequestLink";

const NotFound = ({ children }: { children: ReactNode }) => {
	return <div className="w-full pt-8 text-center">{children}</div>;
};

const Completed = ({ element }: { element: Form["elements"][number] | undefined }) => {
	return (
		<div data-testid="completed" className="flex w-full flex-col gap-2 pt-32 text-center">
			{element ? (
				<div
					className="prose self-center text-center"
					// Sanitize content
					dangerouslySetInnerHTML={{ __html: element.content ?? " " }}
				/>
			) : (
				<h2 className="text-lg font-semibold">Form Successfully Submitted</h2>
			)}
		</div>
	);
};

export type FormFillPageParams = { formSlug: string; communitySlug: string };

export type FormFillPageSearchParams = {
	pubId?: PubsId;
	submitId?: string;
	saveStatus?: string;
} & ({ token: string; reason: string } | { token?: never; reason?: never });

const ExpiredTokenPage = ({
	params,
	searchParams,
	form,
	community,
}: {
	params: FormFillPageParams;
	searchParams: FormFillPageSearchParams & { token: string };
	community: Communities;
	form: Form;
}) => {
	return (
		<div className="isolate min-h-screen">
			<Header>
				<div className="flex flex-col items-center">
					<h1 className="text-xl font-bold">
						{capitalize(form.name)} for {community?.name}
					</h1>
					<SaveStatus />
				</div>
			</Header>
			<div className="mx-auto mt-32 flex max-w-md flex-col items-center justify-center text-center">
				<h2 className="mb-2 text-lg font-semibold">Link Expired</h2>
				<p className="mb-6 text-sm">
					The link for this form has expired. Request a new one via email below to pick up
					right where you left off.
				</p>
				<RequestLink
					formSlug={params.formSlug}
					token={searchParams.token}
					// TODO: handle undefined pubId
					pubId={searchParams.pubId!}
				/>
			</div>
		</div>
	);
};

export async function generateMetadata(props: {
	params: Promise<FormFillPageParams>;
	searchParams: Promise<FormFillPageSearchParams>;
}): Promise<Metadata> {
	const params = await props.params;
	const community = await findCommunityBySlug(params.communitySlug);

	if (!community) {
		return { title: "Community Not Found" };
	}

	const form = await getForm({
		slug: params.formSlug,
		communityId: community.id,
	}).executeTakeFirst();

	if (!form) {
		return { title: "Form Not Found" };
	}

	return {
		title: form.name,
	};
}

export default async function FormPage(props: {
	params: Promise<FormFillPageParams>;
	searchParams: Promise<FormFillPageSearchParams>;
}) {
	const searchParams = await props.searchParams;
	const params = await props.params;
	const community = await findCommunityBySlug(params.communitySlug);

	if (!community) {
		return notFound();
	}
	const { user, session } = await getLoginData();

	const [form, pub, pubs, pubTypes] = await Promise.all([
		getForm({
			slug: params.formSlug,
			communityId: community.id,
		}).executeTakeFirst(),
		searchParams.pubId
			? await getPubsWithRelatedValues(
					{ pubId: searchParams.pubId, communityId: community.id },
					{ withStage: true, withPubType: true }
				)
			: undefined,
		getPubsWithRelatedValues(
			{ communityId: community.id, userId: user?.id },
			{
				limit: 30,
				withStage: true,
				withPubType: true,
			}
		),
		getPubTypesForCommunity(community.id, { limit: 0 }),
	]);

	if (!form) {
		return <NotFound>No form found</NotFound>;
	}

	if (searchParams.pubId && !pub) {
		return <NotFound>Pub not found</NotFound>;
	}

	if (!user && !session) {
		if (form.access === "public") {
			// redirect user to signup/login
			redirect(
				`/c/${params.communitySlug}/public/signup?redirectTo=/c/${params.communitySlug}/public/forms/${params.formSlug}/fill`
			);
		}

		return (
			<ExpiredTokenPage
				params={params}
				searchParams={searchParams as FormFillPageSearchParams & { token: string }}
				form={form}
				community={community}
			/>
		);
	}

	const role = getCommunityRole(user, { slug: params.communitySlug });
	if (!role) {
		// user is not a member of the community, but is logged in, and the form is public
		if (form.access === "public") {
			redirect(
				`/c/${params.communitySlug}/public/signup?redirectTo=/c/${params.communitySlug}/public/forms/${params.formSlug}/fill`
			);
		}
		// TODO: show no access page
		return notFound();
	}

	// all other roles always have access to the form
	if (role === MemberRole.contributor && form.access !== FormAccessType.public) {
		const memberHasAccessToForm = pub
			? await userCanEditPub({
					formSlug: params.formSlug,
					userId: user.id,
					pubId: pub.id,
				})
			: await userCanCreatePub({
					userId: user.id,
					communityId: community.id,
					// When the form is in create mode (there's no pub), just pass the form's pubType since
					// the user doesn't control the type.
					pubTypeId: form.pubTypeId,
				});

		if (!memberHasAccessToForm) {
			// TODO: show no access page
			return notFound();
		}
	}

<<<<<<< HEAD
	const member = user.memberships.find((m) => m.communityId === community?.id);

	// if you eg access this as a superadmin
	if (!member) {
		return notFound();
	}
=======
	const pubWithProsemirrorRichText = pub
		? transformRichTextValuesToProsemirror(pub, { toJson: true })
		: undefined;

	const member = expect(user.memberships.find((m) => m.communityId === community?.id));
>>>>>>> f1c56e15

	const memberWithUser = {
		...member,
		id: member.id,
		user: {
			...user,
			id: user.id,
		},
	};

	const submitId: string | undefined = searchParams[SUBMIT_ID_QUERY_PARAM];
	const submitElement = form.elements.find(
		(e) => e.type === ElementType.button && e.id === submitId
	);

	const renderWithPubContext = {
		communityId: community.id,
		recipient: memberWithUser,
		communitySlug: params.communitySlug,
		pub,
		trx: db,
	};

	if (submitId && submitElement) {
		// The post-submission page will only render once we have a pub
		if (pubWithProsemirrorRichText) {
			submitElement.content = await renderElementMarkdownContent(
				submitElement,
				renderWithPubContext as RenderWithPubContext
			);
		}
	} else {
		await hydrateMarkdownElements({
			elements: form.elements,
			renderWithPubContext: pubWithProsemirrorRichText
				? (renderWithPubContext as RenderWithPubContext)
				: undefined,
		});
	}

	const isUpdating = !!pubWithProsemirrorRichText;
	const pubId = pubWithProsemirrorRichText?.id ?? (randomUUID() as PubsId);
	const pubForForm = pubWithProsemirrorRichText ?? {
		id: pubId,
		values: [],
		pubTypeId: form.pubTypeId,
	};
	// For the Context, we want both the pubs from the initial pub query (which is limited)
	// as well as the pubs related to this pub
	const relatedPubs = pubWithProsemirrorRichText
		? pubWithProsemirrorRichText.values.flatMap((v) => (v.relatedPub ? [v.relatedPub] : []))
		: [];
	const pubsForContext = [...pubs, ...relatedPubs];

	return (
		<div className="isolate min-h-screen">
			<Header>
				<div className="flex flex-col items-center">
					<h1 className="text-xl font-bold">
						{capitalize(form.name)} for {community?.name}
					</h1>
					<SaveStatus autosave={isUpdating} />
				</div>
			</Header>
			<div className="container mx-auto">
				{submitId ? (
					<Completed element={submitElement} />
				) : (
					<div className="grid grid-cols-4 px-6 py-12">
						<FormElementToggleProvider
							fieldSlugs={form.elements.reduce(
								(acc, e) => (e.slug ? [...acc, e.slug] : acc), // map to element.slug and filter out the undefined ones
								[] as string[]
							)}
						>
							<ContextEditorContextProvider
								pubId={pubId}
								pubTypeId={form.pubTypeId}
								pubs={pubsForContext}
								pubTypes={pubTypes}
							>
								<ExternalFormWrapper
									pub={pubForForm}
									elements={form.elements}
									formSlug={form.slug}
									isUpdating={isUpdating}
									withAutoSave={isUpdating}
									withButtonElements
									isExternalForm
									className="col-span-2 col-start-2"
								>
									{form.elements.map((e) => (
										<FormElement
											key={e.id}
											pubId={pubId}
											element={e}
											values={
												pubWithProsemirrorRichText
													? pubWithProsemirrorRichText.values
													: []
											}
										/>
									))}
								</ExternalFormWrapper>
							</ContextEditorContextProvider>
						</FormElementToggleProvider>
					</div>
				)}
			</div>
		</div>
	);
}<|MERGE_RESOLUTION|>--- conflicted
+++ resolved
@@ -220,20 +220,16 @@
 		}
 	}
 
-<<<<<<< HEAD
 	const member = user.memberships.find((m) => m.communityId === community?.id);
 
 	// if you eg access this as a superadmin
 	if (!member) {
 		return notFound();
 	}
-=======
 	const pubWithProsemirrorRichText = pub
 		? transformRichTextValuesToProsemirror(pub, { toJson: true })
 		: undefined;
 
-	const member = expect(user.memberships.find((m) => m.communityId === community?.id));
->>>>>>> f1c56e15
 
 	const memberWithUser = {
 		...member,
