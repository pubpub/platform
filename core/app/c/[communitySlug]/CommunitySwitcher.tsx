import Link from "next/link";

import { Avatar, AvatarFallback, AvatarImage } from "ui/avatar";
import {
	DropdownMenu,
	DropdownMenuContent,
	DropdownMenuItem,
	DropdownMenuTrigger,
} from "ui/dropdown-menu";
import { ChevronDown, ChevronsUpDown } from "ui/icon";
import { SidebarMenuButton } from "ui/sidebar";
import { cn } from "utils";

import type { CommunityData } from "~/lib/server/community";

type Props = {
	community: NonNullable<CommunityData>;
	availableCommunities: NonNullable<CommunityData>[];
};

const CommunitySwitcher: React.FC<Props> = function ({ community, availableCommunities }) {
	const avatarClasses =
		"rounded-md w-9 h-9 mr-1 group-data-[collapsible=icon]:h-8 group-data-[collapsible=icon]:w-8 border";
	const textClasses = "flex-auto text-base font-semibold w-44 text-left";
	return (
		<DropdownMenu>
			<DropdownMenuTrigger asChild>
<<<<<<< HEAD
				<div
					className="flex cursor-pointer items-center rounded p-1 hover:bg-gray-200 md:p-2"
					role="button"
					aria-label="Select a community"
				>
=======
				{/* <div className="flex cursor-pointer items-center rounded p-1 hover:bg-gray-200 md:p-2"> */}
				<SidebarMenuButton className={`h-full group-data-[collapsible=icon]:!p-0 md:py-1`}>
>>>>>>> 5eebab0b
					<Avatar className={avatarClasses}>
						<AvatarImage src={community.avatar || undefined} />
						<AvatarFallback>{community.name[0]}</AvatarFallback>
					</Avatar>
					<span className={textClasses}>{community.name}</span>
					<ChevronsUpDown className="ml-auto" />
				</SidebarMenuButton>
				{/* </div> */}
			</DropdownMenuTrigger>
			<DropdownMenuContent className="w-[--radix-popper-anchor-width] min-w-52" side="right">
				{availableCommunities
					.filter((option) => {
						return option?.slug !== community.slug;
					})
					.map((option) => {
						return (
							<DropdownMenuItem asChild key={option.id}>
								<Link
									href={`/c/${option.slug}/stages`}
									className="cursor-pointer hover:bg-gray-50"
								>
									<div className="flex items-center gap-2">
										<Avatar className={avatarClasses}>
											<AvatarImage src={option.avatar || undefined} />
											<AvatarFallback>{option.name[0]}</AvatarFallback>
										</Avatar>
										<span className={cn(textClasses, "font-medium")}>
											{option.name}
										</span>
									</div>
								</Link>
							</DropdownMenuItem>
						);
					})}
			</DropdownMenuContent>
		</DropdownMenu>
	);
};

export default CommunitySwitcher;<|MERGE_RESOLUTION|>--- conflicted
+++ resolved
@@ -7,7 +7,7 @@
 	DropdownMenuItem,
 	DropdownMenuTrigger,
 } from "ui/dropdown-menu";
-import { ChevronDown, ChevronsUpDown } from "ui/icon";
+import { ChevronsUpDown } from "ui/icon";
 import { SidebarMenuButton } from "ui/sidebar";
 import { cn } from "utils";
 
@@ -25,16 +25,10 @@
 	return (
 		<DropdownMenu>
 			<DropdownMenuTrigger asChild>
-<<<<<<< HEAD
-				<div
-					className="flex cursor-pointer items-center rounded p-1 hover:bg-gray-200 md:p-2"
-					role="button"
+				<SidebarMenuButton
 					aria-label="Select a community"
+					className={`h-full group-data-[collapsible=icon]:!p-0 md:py-1`}
 				>
-=======
-				{/* <div className="flex cursor-pointer items-center rounded p-1 hover:bg-gray-200 md:p-2"> */}
-				<SidebarMenuButton className={`h-full group-data-[collapsible=icon]:!p-0 md:py-1`}>
->>>>>>> 5eebab0b
 					<Avatar className={avatarClasses}>
 						<AvatarImage src={community.avatar || undefined} />
 						<AvatarFallback>{community.name[0]}</AvatarFallback>
@@ -42,7 +36,6 @@
 					<span className={textClasses}>{community.name}</span>
 					<ChevronsUpDown className="ml-auto" />
 				</SidebarMenuButton>
-				{/* </div> */}
 			</DropdownMenuTrigger>
 			<DropdownMenuContent className="w-[--radix-popper-anchor-width] min-w-52" side="right">
 				{availableCommunities
