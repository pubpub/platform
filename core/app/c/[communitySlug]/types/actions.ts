"use server";

import type { CommunitiesId, PubFieldsId } from "db/public";
import { Capabilities, MembershipType } from "db/public";
import { logger } from "logger";

import { db } from "~/kysely/database";
import { isUniqueConstraintError } from "~/kysely/errors";
import { getLoginData } from "~/lib/authentication/loginData";
import { userCan } from "~/lib/authorization/capabilities";
import { defaultFormName, defaultFormSlug } from "~/lib/form";
<<<<<<< HEAD
import { ApiError, createPubTypeWithDefaultForm, getPubType } from "~/lib/server";
=======
import { findRanksBetween } from "~/lib/rank";
import { ApiError, getPubType } from "~/lib/server";
>>>>>>> e75a05b4
import { autoRevalidate } from "~/lib/server/cache/autoRevalidate";
import { findCommunityBySlug } from "~/lib/server/community";
import { defineServerAction } from "~/lib/server/defineServerAction";
import {
	FORM_NAME_UNIQUE_CONSTRAINT,
	FORM_SLUG_UNIQUE_CONSTRAINT,
	insertForm,
} from "~/lib/server/form";

export const createPubType = defineServerAction(async function createPubType(
	name: string,
	communityId: CommunitiesId,
	description: string | undefined,
	fields: PubFieldsId[],
	titleField?: PubFieldsId
) {
	const [{ user }, community] = await Promise.all([getLoginData(), findCommunityBySlug()]);

	if (!user) {
		return ApiError.NOT_LOGGED_IN;
	}

	if (!community) {
		return ApiError.COMMUNITY_NOT_FOUND;
	}

	const authorized = await userCan(
		Capabilities.createPubType,
		{ type: MembershipType.community, communityId: community.id },
		user.id
	);

	if (!authorized) {
		return ApiError.UNAUTHORIZED;
	}
	try {
<<<<<<< HEAD
		await db.transaction().execute(async (trx) => {
			await createPubTypeWithDefaultForm(
				{
					communityId,
					name,
					description,
					fields,
					titleField,
				},
				trx
			);
=======
		const result = await db.transaction().execute(async (trx) => {
			const ranks = findRanksBetween({
				numberOfRanks: fields.length,
			});
			const query = trx
				.with("newType", (db) =>
					db
						.insertInto("pub_types")
						.values({
							communityId,
							name,
							description,
						})
						.returning("pub_types.id")
				)
				.insertInto("_PubFieldToPubType")
				.values((eb) =>
					fields.map((id, idx) => ({
						A: id,
						B: eb.selectFrom("newType").select("id"),
						isTitle: titleField === id,
						rank: ranks[idx],
					}))
				)
				.returning("B as id");

			const res = await autoRevalidate(query).executeTakeFirstOrThrow();

			const pubType = await getPubType(res.id, trx).executeTakeFirstOrThrow();

			await autoRevalidate(
				insertForm(
					pubType,
					defaultFormName(name),
					defaultFormSlug(name),
					communityId,
					true,
					trx
				)
			).executeTakeFirstOrThrow();

			return pubType;
>>>>>>> e75a05b4
		});

		return {
			data: result,
			success: true,
		};
	} catch (error) {
		if (isUniqueConstraintError(error)) {
			if (error.table === "pub_types") {
				return { error: "A pub type with this name already exists" };
			}
			if (error.constraint === FORM_NAME_UNIQUE_CONSTRAINT) {
				return {
					error: `Default form creation for pub type failed. There's already a form with the name ${defaultFormName}.`,
				};
			}
			if (error.constraint === FORM_SLUG_UNIQUE_CONSTRAINT) {
				return {
					error: `Default form creation for pub type failed. There's already a form with the slug ${defaultFormSlug}.`,
				};
			}
		}
		logger.error(error);

		return { error: "Pub type creation failed", cause: error };
	}
});<|MERGE_RESOLUTION|>--- conflicted
+++ resolved
@@ -9,20 +9,10 @@
 import { getLoginData } from "~/lib/authentication/loginData";
 import { userCan } from "~/lib/authorization/capabilities";
 import { defaultFormName, defaultFormSlug } from "~/lib/form";
-<<<<<<< HEAD
-import { ApiError, createPubTypeWithDefaultForm, getPubType } from "~/lib/server";
-=======
-import { findRanksBetween } from "~/lib/rank";
-import { ApiError, getPubType } from "~/lib/server";
->>>>>>> e75a05b4
-import { autoRevalidate } from "~/lib/server/cache/autoRevalidate";
+import { ApiError, createPubTypeWithDefaultForm } from "~/lib/server";
 import { findCommunityBySlug } from "~/lib/server/community";
 import { defineServerAction } from "~/lib/server/defineServerAction";
-import {
-	FORM_NAME_UNIQUE_CONSTRAINT,
-	FORM_SLUG_UNIQUE_CONSTRAINT,
-	insertForm,
-} from "~/lib/server/form";
+import { FORM_NAME_UNIQUE_CONSTRAINT, FORM_SLUG_UNIQUE_CONSTRAINT } from "~/lib/server/form";
 
 export const createPubType = defineServerAction(async function createPubType(
 	name: string,
@@ -51,9 +41,8 @@
 		return ApiError.UNAUTHORIZED;
 	}
 	try {
-<<<<<<< HEAD
-		await db.transaction().execute(async (trx) => {
-			await createPubTypeWithDefaultForm(
+		const result = await db.transaction().execute(async (trx) => {
+			return createPubTypeWithDefaultForm(
 				{
 					communityId,
 					name,
@@ -63,50 +52,6 @@
 				},
 				trx
 			);
-=======
-		const result = await db.transaction().execute(async (trx) => {
-			const ranks = findRanksBetween({
-				numberOfRanks: fields.length,
-			});
-			const query = trx
-				.with("newType", (db) =>
-					db
-						.insertInto("pub_types")
-						.values({
-							communityId,
-							name,
-							description,
-						})
-						.returning("pub_types.id")
-				)
-				.insertInto("_PubFieldToPubType")
-				.values((eb) =>
-					fields.map((id, idx) => ({
-						A: id,
-						B: eb.selectFrom("newType").select("id"),
-						isTitle: titleField === id,
-						rank: ranks[idx],
-					}))
-				)
-				.returning("B as id");
-
-			const res = await autoRevalidate(query).executeTakeFirstOrThrow();
-
-			const pubType = await getPubType(res.id, trx).executeTakeFirstOrThrow();
-
-			await autoRevalidate(
-				insertForm(
-					pubType,
-					defaultFormName(name),
-					defaultFormSlug(name),
-					communityId,
-					true,
-					trx
-				)
-			).executeTakeFirstOrThrow();
-
-			return pubType;
->>>>>>> e75a05b4
 		});
 
 		return {
