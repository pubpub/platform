--- conflicted
+++ resolved
@@ -9,18 +9,12 @@
 import { CreatePubType } from "./CreatePubType";
 import TypeList from "./TypeList";
 
-<<<<<<< HEAD
-export default async function Page() {
+export default async function Page({ params: { communitySlug } }) {
 	const { user } = await getLoginData();
 	if (!user) {
-=======
-export default async function Page({ params: { communitySlug } }) {
-	const loginData = await getLoginData();
-	if (!loginData) {
->>>>>>> 4852fdd8
 		return notFound();
 	}
-	const allowEditing = isCommunityAdmin(loginData, { slug: communitySlug });
+	const allowEditing = isCommunityAdmin(user, { slug: communitySlug });
 
 	const [types, { fields }] = await Promise.all([
 		getAllPubTypesForCommunity().execute(),
@@ -38,11 +32,7 @@
 					<CreatePubType />
 				</div>
 			</div>
-<<<<<<< HEAD
-			<TypeList types={types} superadmin={user.isSuperAdmin} />
-=======
 			<TypeList types={types} allowEditing={allowEditing} />
->>>>>>> 4852fdd8
 		</PubFieldProvider>
 	);
 }