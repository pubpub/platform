import type { Metadata } from "next";

import { notFound } from "next/navigation";

import { getPageLoginData } from "~/lib/authentication/loginData";
import { getApiAccessTokensByCommunity } from "~/lib/server/apiAccessTokens";
import { findCommunityBySlug } from "~/lib/server/community";
import { getStages } from "~/lib/server/stages";
import { CreateTokenForm } from "./CreateTokenForm";
import { ExistingToken } from "./ExistingToken";

export const metadata: Metadata = {
	title: "API Access Tokens",
};

<<<<<<< HEAD
export default async function Page(props: { params: Promise<{ communitySlug: string }> }) {
	const params = await props.params;
	await getPageLoginData();
=======
export default async function Page({ params }: { params: { communitySlug: string } }) {
	const { user } = await getPageLoginData();
>>>>>>> 4ab09a8f
	const community = await findCommunityBySlug(params.communitySlug);
	if (!community) {
		return notFound();
	}

	const [stages, existingTokens] = await Promise.all([
		getStages({ communityId: community.id, userId: user.id }).execute(),
		getApiAccessTokensByCommunity(community.id).execute(),
	]);

	return (
		<div className="container mx-auto px-4 py-12 md:px-6">
			<div className="space-y-6">
				<div>
					<h1 className="text-3xl font-bold">Access Tokens</h1>
					<p className="text-muted-foreground">
						Manage granular access tokens for your application. Create, revoke, and
						monitor token usage.
					</p>
				</div>
				<div className="grid gap-6">
					{existingTokens.length > 0 && (
						<div className="grid gap-2">
							<h2 className="text-xl font-semibold">Existing Tokens</h2>
							<div className="grid gap-4 overflow-auto">
								{existingTokens.map((token) => (
									<ExistingToken key={token.id} token={token} />
								))}
							</div>
						</div>
					)}
					<CreateTokenForm
						context={{
							stages,
						}}
					/>
				</div>
			</div>
		</div>
	);
}<|MERGE_RESOLUTION|>--- conflicted
+++ resolved
@@ -13,14 +13,9 @@
 	title: "API Access Tokens",
 };
 
-<<<<<<< HEAD
-export default async function Page(props: { params: Promise<{ communitySlug: string }> }) {
+export default async function Page(props: { params: { communitySlug: string } }) {
 	const params = await props.params;
-	await getPageLoginData();
-=======
-export default async function Page({ params }: { params: { communitySlug: string } }) {
 	const { user } = await getPageLoginData();
->>>>>>> 4ab09a8f
 	const community = await findCommunityBySlug(params.communitySlug);
 	if (!community) {
 		return notFound();
