import type { Metadata } from "next";

import { Suspense } from "react";
import { notFound } from "next/navigation";

import type { CommunitiesId, PubsId, StagesId, UsersId } from "db/public";
import { AuthTokenType } from "db/public";
import { Avatar, AvatarFallback, AvatarImage } from "ui/avatar";

import type { PubValueWithFieldAndSchema } from "./components/JsonSchemaHelpers";
import Assign from "~/app/c/[communitySlug]/stages/components/Assign";
<<<<<<< HEAD
import { ActionRunModal } from "~/app/components/ActionUI/ActionRunModal";
=======
import Move from "~/app/c/[communitySlug]/stages/components/Move";
>>>>>>> 4de97d21
import { PubsRunActionDropDownMenu } from "~/app/components/ActionUI/PubsRunActionDropDownMenu";
import IntegrationActions from "~/app/components/IntegrationActions";
import MembersAvatars from "~/app/components/MemberAvatar";
import { PubCreateButton } from "~/app/components/PubCRUD/PubCreateButton";
import { pubCRUDSearchParamsCache } from "~/app/components/PubCRUD/pubCRUDSearchParamsServer";
import { PubTitle } from "~/app/components/PubTitle";
import SkeletonTable from "~/app/components/skeletons/SkeletonTable";
import { db } from "~/kysely/database";
import { getPageLoginData } from "~/lib/auth/loginData";
import { getCommunityBySlug, getStage, getStageActions } from "~/lib/db/queries";
import { getPubUsers } from "~/lib/permissions";
import { pubValuesByVal } from "~/lib/server";
import { pubInclude } from "~/lib/server/_legacy-integration-queries";
import { autoCache } from "~/lib/server/cache/autoCache";
import { modalSearchParamsCache } from "~/lib/server/modal";
import { createToken } from "~/lib/server/token";
import prisma from "~/prisma/db";
import { renderField } from "./components/JsonSchemaHelpers";
import PubChildrenTableWrapper from "./components/PubChildrenTableWrapper";

export async function generateMetadata({
	params: { pubId },
}: {
	params: { pubId: string; communitySlug: string };
}): Promise<Metadata> {
	// TODO: replace this with the same function as the one which is used in the page to take advantage of request deduplication using `React.cache`

	const pub = await autoCache(
		db
			.selectFrom("pubs")
			.selectAll("pubs")
			.select(pubValuesByVal(pubId as PubsId))
			.where("id", "=", pubId as PubsId)
	).executeTakeFirst();

	if (!pub) {
		return { title: "Pub Not Found" };
	}

	const title = Object.entries(pub.values).find(([key]) => /title/.test(key))?.[1];

	if (!title) {
		return { title: `Pub ${pub.id}` };
	}

	return { title: title as string };
}

export default async function Page({
	params,
	searchParams,
}: {
	params: { pubId: string; communitySlug: string };
	searchParams: Record<string, string>;
}) {
	const { user } = await getPageLoginData();

	const token = await createToken({
		userId: user.id as UsersId,
		type: AuthTokenType.generic,
	});

	if (!params.pubId || !params.communitySlug) {
		return null;
	}
	// TODO: use unstable_cache without chidren not rendereing
	const getPub = (pubId: string) =>
		prisma.pub.findUnique({
			where: { id: pubId },
			include: {
				...pubInclude,
			},
		});

	const pub = await getPub(params.pubId);
	if (!pub) {
		return null;
	}
	const users = getPubUsers(pub.permissions);
	const community = await getCommunityBySlug(params.communitySlug);

	if (community === null) {
		notFound();
	}

	const [actionsPromise, stagePromise] =
		pub.stages.length > 0
			? [
					getStageActions(pub.stages[0].stageId as StagesId).execute(),
					getStage(pub.stages[0].stageId as StagesId).executeTakeFirst(),
				]
			: [null, null];

	const [actions, stage] = await Promise.all([actionsPromise, stagePromise]);

	modalSearchParamsCache.parse(searchParams);

	return (
<<<<<<< HEAD
		<>
			<div className="flex flex-col space-y-4">
				<div className="mb-8">
					<h3 className="mb-2 text-xl font-bold">{pub.pubType.name}</h3>
					<PubTitle pub={pub} />
				</div>
				<div className="flex flex-wrap space-x-4">
					<div className="flex-1">
						{pub.values
							.filter((value) => {
								return value.field.name !== "Title";
							})
							.map((value) => {
								return (
									<div className="mb-4" key={value.id}>
										<div>{renderField(value)}</div>
									</div>
								);
							})}
					</div>
					<div className="w-64 rounded-lg bg-gray-50 p-4 font-semibold shadow-inner">
						<div className="mb-4">
							<div className="mb-1 text-lg font-bold">Current Stage</div>
							<div className="ml-4 font-medium">
								{pub.stages.map(({ stage }) => {
									return <div key={stage.id}>{stage.name}</div>;
								})}
							</div>
						</div>
						<div className="mb-4">
							<MembersAvatars pub={pub} />
						</div>
						<div className="mb-4">
							<div className="mb-1 text-lg font-bold">Integrations</div>
							<div>
								<IntegrationActions pub={pub} token={token} />
=======
		<div className="flex flex-col space-y-4">
			<div className="mb-8">
				<h3 className="mb-2 text-xl font-bold">{pub.pubType.name}</h3>
				<PubTitle pub={pub} />
			</div>
			<div className="flex flex-wrap space-x-4">
				<div className="flex-1">
					{pub.values
						.filter((value) => {
							return value.field.name !== "Title";
						})
						.map((value) => {
							return (
								<div className="mb-4" key={value.id}>
									<div>
										{renderField(
											value as unknown as PubValueWithFieldAndSchema
										)}
									</div>
								</div>
							);
						})}
				</div>
				<div className="flex w-64 flex-col gap-4 rounded-lg bg-gray-50 p-4 font-semibold shadow-inner">
					<div>
						<div className="mb-1 text-lg font-bold">Current Stage</div>
						<div className="ml-4 flex items-center gap-2 font-medium">
							<div>
								{pub.stages.map(({ stage }) => {
									return (
										<div key={stage.id} data-testid="current-stage">
											{stage.name}
										</div>
									);
								})}
							</div>
							<Move
								pub={pub}
								stage={pub.stages[0].stage}
								communityStages={community.stages}
							/>
						</div>
					</div>
					<div>
						<MembersAvatars pub={pub} />
					</div>
					<div>
						<div className="mb-1 text-lg font-bold">Integrations</div>
						<div>
							<IntegrationActions pub={pub} token={token} />
						</div>
					</div>
					<div>
						<div className="mb-1 text-lg font-bold">Actions</div>
						{actions && actions.length > 0 && stage ? (
							<div className="ml-4">
								<PubsRunActionDropDownMenu
									actionInstances={actions}
									pubId={pub.id as PubsId}
									stage={stage!}
									pageContext={{
										params: params,
										searchParams,
									}}
								/>
>>>>>>> 4de97d21
							</div>
						</div>
						<div className="mb-4">
							<div className="mb-1 text-lg font-bold">Actions</div>
							{actions && actions.length > 0 && stage ? (
								<div>
									<PubsRunActionDropDownMenu
										actionInstances={actions}
										pubId={pub.id as PubsId}
									/>
								</div>
							) : (
								<div className="ml-4 font-medium">
									Configure actions to run for this Pub in the stage management
									settings
								</div>
							)}
						</div>

<<<<<<< HEAD
						<div className="mb-4">
							<div className="mb-1 text-lg font-bold">Members</div>
							<div className="flex flex-row flex-wrap">
								{users.map((user) => {
									return (
										<div key={user.id}>
											<Avatar className="mr-2 h-8 w-8">
												<AvatarImage src={user.avatar || undefined} />
												<AvatarFallback>{user.firstName[0]}</AvatarFallback>
											</Avatar>
										</div>
									);
								})}
							</div>
						</div>
						<div className="mb-4">
							<div className="mb-1 text-lg font-bold">Assignee</div>
							<div className="ml-4">
								<Assign members={community.members} pub={pub} />
							</div>
=======
					<div>
						<div className="mb-1 text-lg font-bold">Members</div>
						<div className="flex flex-row flex-wrap">
							{users.map((user) => {
								return (
									<div key={user.id}>
										<Avatar className="mr-2 h-8 w-8">
											<AvatarImage src={user.avatar || undefined} />
											<AvatarFallback>{user.firstName[0]}</AvatarFallback>
										</Avatar>
									</div>
								);
							})}
						</div>
					</div>
					<div>
						<div className="mb-1 text-lg font-bold">Assignee</div>
						<div className="ml-4">
							<Assign members={community.members} pub={pub} />
>>>>>>> 4de97d21
						</div>
					</div>
				</div>
				<div>
					<h2 className="text-xl font-bold">Pub Contents</h2>
					<p className="text-muted-foreground">
						Use the "Add New Pub" button below to create a new pub and add it to this
						pub's contents.
					</p>
				</div>
				<div className="mb-2">
					<PubCreateButton
						label="Add New Pub"
						communityId={community.id as CommunitiesId}
						parentId={pub.id as PubsId}
						searchParams={searchParams}
					/>
				</div>
				<Suspense fallback={<SkeletonTable /> /* does not exist yet */}>
					<PubChildrenTableWrapper
						communitySlug={params.communitySlug}
						pageContext={{ params, searchParams }}
						parentPubId={pub.id as PubsId}
					/>
				</Suspense>
			</div>
			<ActionRunModal pageContext={{ params, searchParams }} />
		</>
	);
}<|MERGE_RESOLUTION|>--- conflicted
+++ resolved
@@ -9,16 +9,12 @@
 
 import type { PubValueWithFieldAndSchema } from "./components/JsonSchemaHelpers";
 import Assign from "~/app/c/[communitySlug]/stages/components/Assign";
-<<<<<<< HEAD
+import Move from "~/app/c/[communitySlug]/stages/components/Move";
 import { ActionRunModal } from "~/app/components/ActionUI/ActionRunModal";
-=======
-import Move from "~/app/c/[communitySlug]/stages/components/Move";
->>>>>>> 4de97d21
 import { PubsRunActionDropDownMenu } from "~/app/components/ActionUI/PubsRunActionDropDownMenu";
 import IntegrationActions from "~/app/components/IntegrationActions";
 import MembersAvatars from "~/app/components/MemberAvatar";
 import { PubCreateButton } from "~/app/components/PubCRUD/PubCreateButton";
-import { pubCRUDSearchParamsCache } from "~/app/components/PubCRUD/pubCRUDSearchParamsServer";
 import { PubTitle } from "~/app/components/PubTitle";
 import SkeletonTable from "~/app/components/skeletons/SkeletonTable";
 import { db } from "~/kysely/database";
@@ -110,46 +106,7 @@
 	const [actions, stage] = await Promise.all([actionsPromise, stagePromise]);
 
 	modalSearchParamsCache.parse(searchParams);
-
 	return (
-<<<<<<< HEAD
-		<>
-			<div className="flex flex-col space-y-4">
-				<div className="mb-8">
-					<h3 className="mb-2 text-xl font-bold">{pub.pubType.name}</h3>
-					<PubTitle pub={pub} />
-				</div>
-				<div className="flex flex-wrap space-x-4">
-					<div className="flex-1">
-						{pub.values
-							.filter((value) => {
-								return value.field.name !== "Title";
-							})
-							.map((value) => {
-								return (
-									<div className="mb-4" key={value.id}>
-										<div>{renderField(value)}</div>
-									</div>
-								);
-							})}
-					</div>
-					<div className="w-64 rounded-lg bg-gray-50 p-4 font-semibold shadow-inner">
-						<div className="mb-4">
-							<div className="mb-1 text-lg font-bold">Current Stage</div>
-							<div className="ml-4 font-medium">
-								{pub.stages.map(({ stage }) => {
-									return <div key={stage.id}>{stage.name}</div>;
-								})}
-							</div>
-						</div>
-						<div className="mb-4">
-							<MembersAvatars pub={pub} />
-						</div>
-						<div className="mb-4">
-							<div className="mb-1 text-lg font-bold">Integrations</div>
-							<div>
-								<IntegrationActions pub={pub} token={token} />
-=======
 		<div className="flex flex-col space-y-4">
 			<div className="mb-8">
 				<h3 className="mb-2 text-xl font-bold">{pub.pubType.name}</h3>
@@ -209,54 +166,16 @@
 								<PubsRunActionDropDownMenu
 									actionInstances={actions}
 									pubId={pub.id as PubsId}
-									stage={stage!}
-									pageContext={{
-										params: params,
-										searchParams,
-									}}
 								/>
->>>>>>> 4de97d21
 							</div>
-						</div>
-						<div className="mb-4">
-							<div className="mb-1 text-lg font-bold">Actions</div>
-							{actions && actions.length > 0 && stage ? (
-								<div>
-									<PubsRunActionDropDownMenu
-										actionInstances={actions}
-										pubId={pub.id as PubsId}
-									/>
-								</div>
-							) : (
-								<div className="ml-4 font-medium">
-									Configure actions to run for this Pub in the stage management
-									settings
-								</div>
-							)}
-						</div>
-
-<<<<<<< HEAD
-						<div className="mb-4">
-							<div className="mb-1 text-lg font-bold">Members</div>
-							<div className="flex flex-row flex-wrap">
-								{users.map((user) => {
-									return (
-										<div key={user.id}>
-											<Avatar className="mr-2 h-8 w-8">
-												<AvatarImage src={user.avatar || undefined} />
-												<AvatarFallback>{user.firstName[0]}</AvatarFallback>
-											</Avatar>
-										</div>
-									);
-								})}
+						) : (
+							<div className="ml-4 font-medium">
+								Configure actions to run for this Pub in the stage management
+								settings
 							</div>
-						</div>
-						<div className="mb-4">
-							<div className="mb-1 text-lg font-bold">Assignee</div>
-							<div className="ml-4">
-								<Assign members={community.members} pub={pub} />
-							</div>
-=======
+						)}
+					</div>
+
 					<div>
 						<div className="mb-1 text-lg font-bold">Members</div>
 						<div className="flex flex-row flex-wrap">
@@ -276,34 +195,33 @@
 						<div className="mb-1 text-lg font-bold">Assignee</div>
 						<div className="ml-4">
 							<Assign members={community.members} pub={pub} />
->>>>>>> 4de97d21
 						</div>
 					</div>
 				</div>
-				<div>
-					<h2 className="text-xl font-bold">Pub Contents</h2>
-					<p className="text-muted-foreground">
-						Use the "Add New Pub" button below to create a new pub and add it to this
-						pub's contents.
-					</p>
-				</div>
-				<div className="mb-2">
-					<PubCreateButton
-						label="Add New Pub"
-						communityId={community.id as CommunitiesId}
-						parentId={pub.id as PubsId}
-						searchParams={searchParams}
-					/>
-				</div>
-				<Suspense fallback={<SkeletonTable /> /* does not exist yet */}>
-					<PubChildrenTableWrapper
-						communitySlug={params.communitySlug}
-						pageContext={{ params, searchParams }}
-						parentPubId={pub.id as PubsId}
-					/>
-				</Suspense>
-			</div>
+			</div>
+			<div>
+				<h2 className="text-xl font-bold">Pub Contents</h2>
+				<p className="text-muted-foreground">
+					Use the "Add New Pub" button below to create a new pub and add it to this pub's
+					contents.
+				</p>
+			</div>
+			<div className="mb-2">
+				<PubCreateButton
+					label="Add New Pub"
+					communityId={community.id as CommunitiesId}
+					parentId={pub.id as PubsId}
+					searchParams={searchParams}
+				/>
+			</div>
+			<Suspense fallback={<SkeletonTable /> /* does not exist yet */}>
+				<PubChildrenTableWrapper
+					communitySlug={params.communitySlug}
+					pageContext={{ params, searchParams }}
+					parentPubId={pub.id as PubsId}
+				/>
+			</Suspense>
 			<ActionRunModal pageContext={{ params, searchParams }} />
-		</>
+		</div>
 	);
 }