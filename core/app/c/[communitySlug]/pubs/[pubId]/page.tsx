--- conflicted
+++ resolved
@@ -138,18 +138,15 @@
 		return null;
 	}
 
-<<<<<<< HEAD
-	const actionsPromise = pub.stage ? getStageActions(pub.stage.id).execute() : null;
+	const actionsPromise = pub.stage ? getStageActions({ stageId: pub.stage.id }).execute() : null;
+
 	const getFormProps = formSlug
 		? { communityId: community.id, slug: formSlug }
 		: {
 				communityId: community.id,
 				pubTypeId: pub.pubType.id,
 			};
-=======
-	const actionsPromise = pub.stage ? getStageActions({ stageId: pub.stage.id }).execute() : null;
-
->>>>>>> 5742345e
+
 	const [actions, communityMembers, communityStages, form, withExtraPubValues, availableForms] =
 		await Promise.all([
 			actionsPromise,
@@ -275,11 +272,7 @@
 						relatedPub={{ pubId: pub.id, pubTypeId: pub.pubTypeId }}
 						className="w-fit"
 					/>
-<<<<<<< HEAD
-					<RelatedPubsTableWrapper pub={pubByForm} pageContext={pageContext} />
-=======
-					<RelatedPubsTableWrapper pub={pub} />
->>>>>>> 5742345e
+					<RelatedPubsTableWrapper pub={pubByForm} />
 				</div>
 			)}
 		</div>
