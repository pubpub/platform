--- conflicted
+++ resolved
@@ -4,19 +4,12 @@
 import { notFound } from "next/navigation";
 
 import type { JsonValue } from "contracts";
-import type { CommunitiesId, PubsId, StagesId, UsersId } from "db/public";
+import type { PubsId } from "db/public";
 import { AuthTokenType } from "db/public";
 import { Capabilities } from "db/src/public/Capabilities";
 import { MembershipType } from "db/src/public/MembershipType";
 
-<<<<<<< HEAD
-import type { PubValueWithFieldAndSchema } from "./components/jsonSchemaHelpers";
-import type { SafeUser } from "~/lib/server/user";
 import type { PubWithValues } from "~/lib/types";
-=======
-import type { CommunityStage } from "~/lib/server/stages";
-import type { MemberWithUser, PubWithValues } from "~/lib/types";
->>>>>>> 608aa3f7
 import Assign from "~/app/c/[communitySlug]/stages/components/Assign";
 import Move from "~/app/c/[communitySlug]/stages/components/Move";
 import { MembersList } from "~/app/components//Memberships/MembersList";
@@ -29,14 +22,8 @@
 import { db } from "~/kysely/database";
 import { getPageLoginData } from "~/lib/authentication/loginData";
 import { userCan } from "~/lib/authorization/capabilities";
-<<<<<<< HEAD
-import { getStage, getStageActions } from "~/lib/db/queries";
-import { pubValuesByVal } from "~/lib/server";
-import { pubInclude } from "~/lib/server/_legacy-integration-queries";
-=======
-import { getCommunityBySlug, getStageActions } from "~/lib/db/queries";
+import { getStageActions } from "~/lib/db/queries";
 import { getPubsWithRelatedValuesAndChildren, pubValuesByVal } from "~/lib/server";
->>>>>>> 608aa3f7
 import { autoCache } from "~/lib/server/cache/autoCache";
 import { findCommunityBySlug } from "~/lib/server/community";
 import { selectCommunityMembers } from "~/lib/server/member";
@@ -54,7 +41,7 @@
 export async function generateMetadata({
 	params: { pubId },
 }: {
-	params: { pubId: string; communitySlug: string };
+	params: { pubId: PubsId; communitySlug: string };
 }): Promise<Metadata> {
 	// TODO: replace this with the same function as the one which is used in the page to take advantage of request deduplication using `React.cache`
 
@@ -62,8 +49,8 @@
 		db
 			.selectFrom("pubs")
 			.selectAll("pubs")
-			.select(pubValuesByVal(pubId as PubsId))
-			.where("id", "=", pubId as PubsId)
+			.select(pubValuesByVal(pubId))
+			.where("id", "=", pubId)
 	).executeTakeFirst();
 
 	if (!pub) {
@@ -91,7 +78,7 @@
 	const { user } = await getPageLoginData();
 
 	const token = await createToken({
-		userId: user.id as UsersId,
+		userId: user.id,
 		type: AuthTokenType.generic,
 	});
 
@@ -122,33 +109,11 @@
 		user.id
 	);
 
-<<<<<<< HEAD
-	// TODO: use unstable_cache without chidren not rendereing
-	const getPub = (pubId: string) =>
-		prisma.pub.findUnique({
-			where: { id: pubId },
-			include: {
-				...pubInclude,
-			},
-		});
-
-	const pub = await getPub(pubId);
-	if (!pub) {
-		return null;
-	}
-
 	const communityMembersPromise = selectCommunityMembers({ communityId: community.id }).execute();
 	const communityStagesPromise = getCommunityStages({ communityId: community.id }).execute();
-=======
-	const community = await getCommunityBySlug(communitySlug);
-
-	if (community === null) {
-		notFound();
-	}
->>>>>>> 608aa3f7
 
 	const pub = await getPubsWithRelatedValuesAndChildren(
-		{ pubId: params.pubId as PubsId, communityId: community.id as CommunitiesId },
+		{ pubId: params.pubId, communityId: community.id },
 		{
 			withPubType: true,
 			withChildren: true,
@@ -158,20 +123,16 @@
 		}
 	);
 
-<<<<<<< HEAD
-	const [actions, stage, communityMembers, communityStages] = await Promise.all([
+	const actionsPromise = pub.stage ? getStageActions(pub.stage.id).execute() : null;
+
+	const [actions, communityMembers, communityStages] = await Promise.all([
 		actionsPromise,
-		stagePromise,
 		communityMembersPromise,
 		communityStagesPromise,
 	]);
-=======
 	if (!pub) {
 		return null;
 	}
->>>>>>> 608aa3f7
-
-	const actions = pub.stage ? await getStageActions(pub.stage.id as StagesId).execute() : null;
 
 	const { stage, children, ...slimPub } = pub;
 
@@ -204,35 +165,15 @@
 					<div>
 						<div className="mb-1 text-lg font-bold">Current Stage</div>
 						<div className="ml-4 flex items-center gap-2 font-medium">
-<<<<<<< HEAD
-							<div>
-								{pub.stages.map(({ stage }) => {
-									return (
-										<div key={stage.id} data-testid="current-stage">
-											{stage.name}
-										</div>
-									);
-								})}
-							</div>
-							{pub.stages[0] ? (
-								<Move
-									pubId={pubId}
-									stageId={pub.stages[0].stageId as StagesId}
-									communityStages={communityStages}
-								/>
-=======
 							{pub.stage ? (
 								<>
 									<div data-testid="current-stage">{pub.stage.name}</div>
 									<Move
 										pubId={pub.id}
-										stageId={pub.stage.id as StagesId}
-										communityStages={
-											community.stages as unknown as CommunityStage[]
-										}
+										stageId={pub.stage.id}
+										communityStages={communityStages}
 									/>
 								</>
->>>>>>> 608aa3f7
 							) : null}
 						</div>
 					</div>
@@ -244,7 +185,7 @@
 									<IntegrationActions
 										pubId={pubId}
 										token={token}
-										stageId={pub.stage.id as StagesId}
+										stageId={pub.stage.id}
 										type="pub"
 									/>
 								)}
@@ -315,8 +256,8 @@
 			<div className="mb-2">
 				<CreatePubButton
 					text="Add New Pub"
-					communityId={community.id as CommunitiesId}
-					parentId={pub.id as PubsId}
+					communityId={community.id}
+					parentId={pub.id}
 					searchParams={searchParams}
 				/>
 			</div>
@@ -324,7 +265,7 @@
 				<PubChildrenTableWrapper
 					communitySlug={params.communitySlug}
 					pageContext={{ params, searchParams }}
-					parentPubId={pub.id as PubsId}
+					parentPubId={pub.id}
 				/>
 			</Suspense>
 		</div>
