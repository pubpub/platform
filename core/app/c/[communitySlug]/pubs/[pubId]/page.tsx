import type { Metadata } from "next";

import { Suspense } from "react";
import Link from "next/link";
import { notFound, redirect } from "next/navigation";

import type { PubsId } from "db/public";
import { Capabilities } from "db/src/public/Capabilities";
import { MembershipType } from "db/src/public/MembershipType";
import { Button } from "ui/button";
import { Pencil } from "ui/icon";

import Assign from "~/app/c/[communitySlug]/stages/components/Assign";
import Move from "~/app/c/[communitySlug]/stages/components/Move";
import { MembersList } from "~/app/components//Memberships/MembersList";
import { PubsRunActionDropDownMenu } from "~/app/components/ActionUI/PubsRunActionDropDownMenu";
import { AddMemberDialog } from "~/app/components/Memberships/AddMemberDialog";
import { CreatePubButton } from "~/app/components/pubs/CreatePubButton";
import SkeletonTable from "~/app/components/skeletons/SkeletonTable";
import { db } from "~/kysely/database";
import { getPageLoginData } from "~/lib/authentication/loginData";
import { userCan } from "~/lib/authorization/capabilities";
import { getStageActions } from "~/lib/db/queries";
import { getPubTitle } from "~/lib/pubs";
import { getPubsWithRelatedValuesAndChildren, pubValuesByVal } from "~/lib/server";
import { autoCache } from "~/lib/server/cache/autoCache";
import { findCommunityBySlug } from "~/lib/server/community";
import { selectCommunityMembers } from "~/lib/server/member";
import { getStages } from "~/lib/server/stages";
import {
	addPubMember,
	addUserWithPubMembership,
	removePubMember,
	setPubMemberRole,
} from "./actions";
import PubChildrenTableWrapper from "./components/PubChildrenTableWrapper";
import { PubValues } from "./components/PubValues";
import { RelatedPubsTable } from "./components/RelatedPubsTable";

export async function generateMetadata({
	params: { pubId },
}: {
	params: { pubId: PubsId; communitySlug: string };
}): Promise<Metadata> {
	// TODO: replace this with the same function as the one which is used in the page to take advantage of request deduplication using `React.cache`

	const pub = await autoCache(
		db
			.selectFrom("pubs")
			.selectAll("pubs")
			.select(pubValuesByVal(pubId))
			.where("id", "=", pubId)
	).executeTakeFirst();

	if (!pub) {
		return { title: "Pub Not Found" };
	}

	const title = Object.entries(pub.values).find(([key]) => /title/.test(key))?.[1];

	if (!title) {
		return { title: `Pub ${pub.id}` };
	}

	return { title: title as string };
}

export default async function Page({
	params,
	searchParams,
}: {
	params: { pubId: PubsId; communitySlug: string };
	searchParams: Record<string, string>;
}) {
	const { pubId, communitySlug } = params;

	const { user } = await getPageLoginData();

	if (!pubId || !communitySlug) {
		return null;
	}

	const community = await findCommunityBySlug(communitySlug);

	if (!community) {
		notFound();
	}

	const canView = await userCan(
		Capabilities.viewPub,
		{ type: MembershipType.pub, pubId },
		user.id
	);

	if (!canView) {
		redirect(`/c/${params.communitySlug}/unauthorized`);
	}

	const canAddMember = await userCan(
		Capabilities.addPubMember,
		{
			type: MembershipType.pub,
			pubId,
		},
		user.id
	);
	const canRemoveMember = await userCan(
		Capabilities.removePubMember,
		{
			type: MembershipType.pub,
			pubId,
		},
		user.id
	);

	const communityMembersPromise = selectCommunityMembers({ communityId: community.id }).execute();
	const communityStagesPromise = getStages({ communityId: community.id }).execute();

	const pub = await getPubsWithRelatedValuesAndChildren(
		{ pubId: params.pubId, communityId: community.id, userId: user.id },
		{
			withPubType: true,
			withChildren: true,
			withRelatedPubs: true,
			withStage: true,
			withMembers: true,
			depth: 3,
		}
	);

	const actionsPromise = pub.stage ? getStageActions(pub.stage.id).execute() : null;

	const [actions, communityMembers, communityStages] = await Promise.all([
		actionsPromise,
		communityMembersPromise,
		communityStagesPromise,
	]);
	if (!pub) {
		return null;
	}

	const { stage, children, ...slimPub } = pub;
	return (
		<div className="flex flex-col space-y-4">
			<div className="mb-8 flex items-center justify-between">
				<div>
					<div className="text-lg font-semibold text-muted-foreground">
						{pub.pubType.name}
					</div>
					<h1 className="mb-2 text-xl font-bold">{getPubTitle(pub)} </h1>
				</div>
				<Button variant="outline" asChild className="flex items-center gap-1">
					<Link href={`/c/${communitySlug}/pubs/${pub.id}/edit`}>
						<Pencil size="14" />
						Update
					</Link>
				</Button>
			</div>

			<div className="flex flex-wrap space-x-4">
				<div className="flex-1">
					<PubValues pub={pub} />
				</div>
				<div className="flex w-96 flex-col gap-4 rounded-lg bg-gray-50 p-4 shadow-inner">
<<<<<<< HEAD
					<div>
						<div className="mb-1 text-lg font-bold">Current Stage</div>
						<div className="ml-4 flex items-center gap-2 font-medium">
							{pub.stage ? (
								<>
									<div data-testid="current-stage">{pub.stage.name}</div>
									<Move
										pubId={pub.id}
										stageId={pub.stage.id}
										communityStages={communityStages}
									/>
								</>
							) : null}
						</div>
					</div>
=======
					{pub.stage ? (
						<div>
							<div className="mb-1 text-lg font-bold">Current Stage</div>
							<div className="ml-4 flex items-center gap-2 font-medium">
								<div data-testid="current-stage">{pub.stage.name}</div>
								<Move
									pubId={pub.id}
									stageId={pub.stage.id}
									communityStages={communityStages}
								/>
							</div>
						</div>
					) : null}

>>>>>>> dab57f0a
					<div>
						<div className="mb-1 text-lg font-bold">Actions</div>
						{actions && actions.length > 0 && stage ? (
							<div className="ml-4">
								<PubsRunActionDropDownMenu
									actionInstances={actions}
									pubId={pubId}
									stage={stage!}
									pageContext={{
										params: params,
										searchParams,
									}}
								/>
							</div>
						) : (
							<div className="ml-4 font-medium">
								Configure actions to run for this Pub in the stage management
								settings
							</div>
						)}
					</div>

					<div className="flex flex-col gap-y-4">
						<div className="mb-2 flex justify-between">
							<span className="text-lg font-bold">Members</span>
							{canAddMember && (
								<AddMemberDialog
									addMember={addPubMember.bind(null, pubId)}
									addUserMember={addUserWithPubMembership.bind(null, pubId)}
									existingMembers={pub.members.map((member) => member.id)}
									isSuperAdmin={user.isSuperAdmin}
								/>
							)}
						</div>
						<MembersList
							members={pub.members}
							setRole={setPubMemberRole}
							removeMember={removePubMember}
							targetId={pubId}
							readOnly={!canRemoveMember}
						/>
					</div>
					<div>
						<div className="mb-1 text-lg font-bold">Assignee</div>
						<div className="ml-4">
							<Assign members={communityMembers} pub={slimPub} />
						</div>
					</div>
				</div>
			</div>
			<div>
				<h2 className="text-xl font-bold">Pub Contents</h2>
				<p className="text-muted-foreground">
					Use the "Add New Pub" button below to create a new pub and add it to this pub's
					contents.
				</p>
			</div>
			<div className="mb-2">
				<CreatePubButton text="Add New Pub" communityId={community.id} parentId={pub.id} />
			</div>
			<Suspense fallback={<SkeletonTable /> /* does not exist yet */}>
				<PubChildrenTableWrapper
					communitySlug={params.communitySlug}
					pageContext={{ params, searchParams }}
					parentPubId={pub.id}
				/>
			</Suspense>
			<div>
				<h2 className="mb-2 text-xl font-bold">Related Pubs</h2>
				<RelatedPubsTable pub={pub} />
			</div>
		</div>
	);
}<|MERGE_RESOLUTION|>--- conflicted
+++ resolved
@@ -162,23 +162,6 @@
 					<PubValues pub={pub} />
 				</div>
 				<div className="flex w-96 flex-col gap-4 rounded-lg bg-gray-50 p-4 shadow-inner">
-<<<<<<< HEAD
-					<div>
-						<div className="mb-1 text-lg font-bold">Current Stage</div>
-						<div className="ml-4 flex items-center gap-2 font-medium">
-							{pub.stage ? (
-								<>
-									<div data-testid="current-stage">{pub.stage.name}</div>
-									<Move
-										pubId={pub.id}
-										stageId={pub.stage.id}
-										communityStages={communityStages}
-									/>
-								</>
-							) : null}
-						</div>
-					</div>
-=======
 					{pub.stage ? (
 						<div>
 							<div className="mb-1 text-lg font-bold">Current Stage</div>
@@ -193,7 +176,6 @@
 						</div>
 					) : null}
 
->>>>>>> dab57f0a
 					<div>
 						<div className="mb-1 text-lg font-bold">Actions</div>
 						{actions && actions.length > 0 && stage ? (
