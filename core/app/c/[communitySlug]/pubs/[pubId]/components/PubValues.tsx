"use client";

import type { ReactNode } from "react";

import { useState } from "react";
import Link from "next/link";
import { Value } from "@sinclair/typebox/value";
import partition from "lodash.partition";
import { getJsonSchemaByCoreSchemaType } from "schemas";

import type { JsonValue, ProcessedPubWithForm } from "contracts";
import { CoreSchemaType } from "db/public";
import { Button } from "ui/button";
import { Collapsible, CollapsibleContent, CollapsibleTrigger } from "ui/collapsible";
import { ColorCircle, ColorLabel, ColorValue } from "ui/color";
import { ChevronDown, ChevronRight } from "ui/icon";
import { ShowMore } from "ui/show-more";

import { FileUploadPreview } from "~/app/components/forms/FileUpload";
import { getPubTitle, valuesWithoutTitle } from "~/lib/pubs";

type FullProcessedPubWithForm = ProcessedPubWithForm<{
	withRelatedPubs: true;
	withStage: true;
	withPubType: true;
	withMembers: true;
}>;

/**
 * Get the label a form/pub value combo might have. In preference order:
 * 1. "label" on a FormElement
 * 2. "config.label" on a FormElement
 * 3. the name of the PubField
 **/
const getLabel = (value: FullProcessedPubWithForm["values"][number]) => {
	// Default to the field name
	const defaultLabel = value.fieldName;
	let configLabel;
	let formElementLabel;
	if ("formElementId" in value) {
		const config = value.formElementConfig;
		if (config) {
			configLabel = "label" in config ? config.label : undefined;
		}
		formElementLabel = value.formElementLabel;
	}
	return formElementLabel || configLabel || defaultLabel;
};

const PubValueHeading = ({
	depth,
	children,
	...props
}: React.HTMLAttributes<HTMLHeadingElement> & { depth: number }) => {
	// For "Other Fields" section header which might be one lower than any pub depth
	if (depth < 1) {
		return <h2 {...props}>{children}</h2>;
	}
	// Pub depth starts at 1
	switch (depth - 1) {
		case 0:
			return <h2 {...props}>{children}</h2>;
		case 1:
			return <h3 {...props}>{children}</h3>;
		case 2:
			return <h4 {...props}>{children}</h4>;
		default:
			return <h5 {...props}>{children}</h5>;
	}
};

const FieldBlock = ({
	name,
	values,
	depth,
}: {
	name: string;
	values: FullProcessedPubWithForm["values"];
	depth: number;
}) => {
	return (
		<div className="my-2" key={name}>
			<PubValueHeading depth={depth} className={"mb-2 text-base font-semibold"}>
				{name}
			</PubValueHeading>
			<div className={"ml-2"} data-testid={`${name}-value`}>
				{values.map((value) =>
					value.id ? (
						<PubValue value={value} key={value.id} />
					) : (
						// Blank space if there is no value
						<div className="h-1" key={value.fieldId} />
					)
				)}
			</div>
		</div>
	);
};

export const PubValues = ({
	pub,
	isNested,
}: {
	pub: FullProcessedPubWithForm;
	/**
	 * If this is a nested related pub. This can likely be removed once we have related pubs
	 * using default forms as well, as right now we only need it to not render
	 * the "Other fields" header which will always show up since related pubs do not have
	 * forms joined currently
	 **/
	isNested?: boolean;
}): ReactNode => {
	const { values, depth } = pub;
	if (!values.length) {
		return null;
	}

	const filteredValues = valuesWithoutTitle(pub);

	// Group values by field so we only render one heading for relationship values that have multiple entries
	const groupedValues: Record<
		string,
		{ label: string; isInForm: boolean; values: FullProcessedPubWithForm["values"] }
	> = {};
	filteredValues.forEach((value) => {
		if (groupedValues[value.fieldSlug]) {
			groupedValues[value.fieldSlug].values.push(value);
		} else {
			const label = getLabel(value);
			const isInForm = "formElementId" in value;
			groupedValues[value.fieldSlug] = { label, values: [value], isInForm };
		}
	});

	const [valuesInForm, valuesNotInForm] = partition(
		Object.values(groupedValues),
		(values) => values.isInForm
	);
	return (
		<article>
			{valuesInForm.map(({ label, values }) => {
				return <FieldBlock key={label} name={label} values={values} depth={depth} />;
			})}
			{valuesNotInForm.length ? (
				<div className="flex flex-col gap-2">
					{valuesInForm.length ? <hr className="mt-2" /> : null}
					{!isNested ? (
						<PubValueHeading depth={depth - 1} className="text-lg font-semibold">
							Other Fields
						</PubValueHeading>
					) : null}
					{valuesNotInForm.map(({ label, values }) => (
						<FieldBlock key={label} name={label} values={values} depth={depth} />
					))}
				</div>
			) : null}
		</article>
	);
};

const PubValue = ({ value }: { value: FullProcessedPubWithForm["values"][number] }) => {
	const [isOpen, setIsOpen] = useState(false);
	if (value.relatedPub) {
		const { relatedPub, ...justValue } = value;
		const justValueElement = justValue.value ? (
			<span className="mr-2 italic">{<PubValue value={justValue} />}:</span>
		) : null;
		if (relatedPub.isCycle) {
			return (
				<>
					{justValueElement}
					{getPubTitle(value.relatedPub)}
					<span className="ml-2 rounded-full bg-green-100 px-2 py-1">Current pub</span>
				</>
			);
		}
		const renderRelatedValues =
			value.relatedPub.depth < 3 && valuesWithoutTitle(relatedPub).length > 0;
		return (
			<Collapsible open={isOpen} onOpenChange={setIsOpen}>
				<div className="flex items-center">
					{justValueElement}
					<Link className="inline underline" href={`./${relatedPub.id}`}>
						{getPubTitle(value.relatedPub)}
					</Link>
					{renderRelatedValues && (
						<CollapsibleTrigger asChild>
							<Button
								variant={isOpen ? "secondary" : "ghost"}
								size="sm"
								title="Show pub contents"
								aria-label="Show pub contents"
								className="ml-2"
							>
								{isOpen ? <ChevronDown size={16} /> : <ChevronRight size={16} />}
							</Button>
						</CollapsibleTrigger>
					)}
				</div>
				<CollapsibleContent>
					{renderRelatedValues && (
						<div className="ml-4">
							<PubValues pub={relatedPub} isNested />
						</div>
					)}
				</CollapsibleContent>
			</Collapsible>
		);
	}

	const fileUploadSchema = getJsonSchemaByCoreSchemaType(CoreSchemaType.FileUpload);
	if (Value.Check(fileUploadSchema, value.value)) {
		return <FileUploadPreview files={value.value} />;
	}

	if (value.schemaName === CoreSchemaType.DateTime) {
		const date = new Date(value.value as string);
		if (date.toString() !== "Invalid Date") {
			return date.toISOString().split("T")[0];
		}
	}

<<<<<<< HEAD
	if (value.schemaName === CoreSchemaType.RichText) {
		return (
			<ShowMore animate={false}>
				<div
					className="prose prose-sm"
					dangerouslySetInnerHTML={{ __html: value.value as string }}
				/>
			</ShowMore>
=======
	if (value.schemaName === CoreSchemaType.Color) {
		return (
			<ColorLabel>
				<ColorCircle color={value.value as string} size="sm" />
				<ColorValue color={value.value as string} />
			</ColorLabel>
>>>>>>> c9e69112
		);
	}

	const valueAsString = (value.value as JsonValue)?.toString() || "";

	let renderedField: ReactNode = valueAsString;
	if (value.schemaName === CoreSchemaType.URL) {
		renderedField = (
			<a className="underline" href={valueAsString} target="_blank" rel="noreferrer">
				{valueAsString}
			</a>
		);
	}

	return renderedField;
};<|MERGE_RESOLUTION|>--- conflicted
+++ resolved
@@ -220,7 +220,6 @@
 		}
 	}
 
-<<<<<<< HEAD
 	if (value.schemaName === CoreSchemaType.RichText) {
 		return (
 			<ShowMore animate={false}>
@@ -229,14 +228,15 @@
 					dangerouslySetInnerHTML={{ __html: value.value as string }}
 				/>
 			</ShowMore>
-=======
+		);
+	}
+
 	if (value.schemaName === CoreSchemaType.Color) {
 		return (
 			<ColorLabel>
 				<ColorCircle color={value.value as string} size="sm" />
 				<ColorValue color={value.value as string} />
 			</ColorLabel>
->>>>>>> c9e69112
 		);
 	}
 
