--- conflicted
+++ resolved
@@ -4,25 +4,16 @@
 import { Skeleton } from "ui/skeleton";
 import { cn } from "utils";
 
-<<<<<<< HEAD
-import { BasicPagination } from "~/app/components/Pagination";
+import { searchParamsCache } from "~/app/components/DataTable/PubsDataTable/validations";
+import { FooterPagination } from "~/app/components/Pagination";
 import { PubCard } from "~/app/components/PubCard";
 import { getStageActions } from "~/lib/db/queries";
 import { getPubsCount, getPubsWithRelatedValues } from "~/lib/server";
 import { getCommunitySlug } from "~/lib/server/cache/getCommunitySlug";
 import { getStages } from "~/lib/server/stages";
-
-const PAGE_SIZE = 10;
-=======
-import { searchParamsCache } from "~/app/components/DataTable/PubsDataTable/validations";
-import { FooterPagination } from "~/app/components/Pagination";
-import PubRow, { PubRowSkeleton } from "~/app/components/PubRow";
-import { getPubsCount, getPubsWithRelatedValues } from "~/lib/server";
-import { getCommunitySlug } from "~/lib/server/cache/getCommunitySlug";
 import { PubSelector } from "./PubSelector";
 import { PubsSelectedProvider } from "./PubsSelectedContext";
 import { PubsSelectedCounter } from "./PubsSelectedCounter";
->>>>>>> 6508353f
 
 type PaginatedPubListProps = {
 	communityId: CommunitiesId;
@@ -37,12 +28,8 @@
 };
 
 const PaginatedPubListInner = async (props: PaginatedPubListProps) => {
-<<<<<<< HEAD
+	const search = searchParamsCache.parse(props.searchParams);
 	const [count, pubs, stages, actions] = await Promise.all([
-=======
-	const search = searchParamsCache.parse(props.searchParams);
-	const [count, pubs] = await Promise.all([
->>>>>>> 6508353f
 		getPubsCount({ communityId: props.communityId }),
 		getPubsWithRelatedValues(
 			{ communityId: props.communityId, userId: props.userId },
@@ -67,37 +54,17 @@
 	const basePath = props.basePath ?? `/c/${communitySlug}/pubs`;
 
 	return (
-<<<<<<< HEAD
-		<div className={cn("flex flex-col gap-3")}>
-			{pubs.map((pub) => {
-				const actionsForThisStage = actions.filter((a) => a.stageId === pub.stageId);
-				return (
-					<PubCard
-						key={pub.id}
-						pub={pub}
-						communitySlug={communitySlug}
-						stages={stages}
-						actionInstances={actionsForThisStage}
-					/>
-				);
-			})}
-			<BasicPagination
-				basePath={basePath}
-				searchParams={props.searchParams}
-				page={props.page}
-				totalPages={totalPages}
-			/>
-=======
 		<div className={cn("flex flex-col gap-8")}>
 			<PubsSelectedProvider pubIds={[]}>
 				{pubs.map((pub) => {
 					return (
 						<div key={pub.id}>
-							<PubRow
+							<PubCard
 								key={pub.id}
-								userId={props.userId}
 								pub={pub}
-								searchParams={props.searchParams}
+								communitySlug={communitySlug}
+								stages={stages}
+								actionInstances={actions}
 							/>
 							<PubSelector pubId={pub.id} />
 						</div>
@@ -112,7 +79,6 @@
 					<PubsSelectedCounter pageSize={search.perPage} />
 				</FooterPagination>
 			</PubsSelectedProvider>
->>>>>>> 6508353f
 		</div>
 	);
 };
