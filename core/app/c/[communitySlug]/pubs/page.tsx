--- conflicted
+++ resolved
@@ -1,16 +1,11 @@
 import { Metadata } from "next";
-import { redirect } from "next/navigation";
 
 import type { CommunitiesId, UsersId } from "db/public";
 import { AuthTokenType } from "db/public";
 
-import { pubCRUDSearchParamsCache } from "~/app/components/PubCRUD/pubCRUDSearchParamsServer";
 import { getLoginData, getPageLoginData } from "~/lib/auth/loginData";
-<<<<<<< HEAD
+import { pubInclude, stageInclude } from "~/lib/server/_legacy-integration-queries";
 import { modalSearchParamsCache } from "~/lib/server/modal";
-=======
-import { pubInclude, stageInclude } from "~/lib/server/_legacy-integration-queries";
->>>>>>> 4de97d21
 import { createToken } from "~/lib/server/token";
 import prisma from "~/prisma/db";
 import PubHeader from "./PubHeader";
