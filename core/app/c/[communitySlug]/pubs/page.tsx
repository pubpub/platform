import type { Metadata } from "next";

import type { UsersId } from "db/public";
import { AuthTokenType } from "db/public";

<<<<<<< HEAD
import { ActionRunDialog } from "~/app/components/ActionUI/ActionRunDialog";
import { PubEditorDialog } from "~/app/components/pubs/PubEditor/PubEditorDialog";
import { getPageLoginData } from "~/lib/auth/loginData";
=======
import { getPageLoginData } from "~/lib/authentication/loginData";
>>>>>>> c7678fd2
import { findCommunityBySlug } from "~/lib/server/community";
import { createToken } from "~/lib/server/token";
import { PubHeader } from "./PubHeader";
import PubList from "./PubList";

export const metadata: Metadata = {
	title: "Pubs",
};

type Props = {
	params: { communitySlug: string };
	searchParams: Record<string, string | string[] | undefined>;
};

export default async function Page({ params, searchParams }: Props) {
	const { user } = await getPageLoginData();

	const community = await findCommunityBySlug(params.communitySlug);

	if (!community) {
		return null;
	}

	const tokenPromise = createToken({
		userId: user.id as UsersId,
		type: AuthTokenType.generic,
	});

	return (
		<>
			<PubHeader />
			<PubList communityId={community.id} token={tokenPromise} />
			<PubEditorDialog searchParams={searchParams} />
			<ActionRunDialog pageContext={{ searchParams, params }} />
		</>
	);
}<|MERGE_RESOLUTION|>--- conflicted
+++ resolved
@@ -3,13 +3,9 @@
 import type { UsersId } from "db/public";
 import { AuthTokenType } from "db/public";
 
-<<<<<<< HEAD
 import { ActionRunDialog } from "~/app/components/ActionUI/ActionRunDialog";
 import { PubEditorDialog } from "~/app/components/pubs/PubEditor/PubEditorDialog";
-import { getPageLoginData } from "~/lib/auth/loginData";
-=======
 import { getPageLoginData } from "~/lib/authentication/loginData";
->>>>>>> c7678fd2
 import { findCommunityBySlug } from "~/lib/server/community";
 import { createToken } from "~/lib/server/token";
 import { PubHeader } from "./PubHeader";
