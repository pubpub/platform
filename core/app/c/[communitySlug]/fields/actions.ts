--- conflicted
+++ resolved
@@ -1,15 +1,9 @@
 "use server";
 
 import type { CoreSchemaType, PubFieldsId } from "db/public";
-
-<<<<<<< HEAD
 import { logger } from "logger";
 
-import type { PubFieldsId } from "~/kysely/types/public/PubFields";
 import { db, isUniqueConstraintError } from "~/kysely/database";
-=======
-import { db } from "~/kysely/database";
->>>>>>> 9be90ede
 import { autoRevalidate } from "~/lib/server/cache/autoRevalidate";
 import { defineServerAction } from "~/lib/server/defineServerAction";
 
