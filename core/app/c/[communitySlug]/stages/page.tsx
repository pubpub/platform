--- conflicted
+++ resolved
@@ -5,15 +5,10 @@
 import type { UsersId } from "db/public";
 import { AuthTokenType } from "db/public";
 
-<<<<<<< HEAD
 import { ActionRunDialog } from "~/app/components/ActionUI/ActionRunDialog";
 import { CreatePubButton } from "~/app/components/pubs/CreatePubButton";
 import { PubEditorDialog } from "~/app/components/pubs/PubEditor/PubEditorDialog";
-import { getPageLoginData } from "~/lib/auth/loginData";
-=======
-import { CreatePubButton } from "~/app/components/pubs/CreatePubButton";
 import { getPageLoginData } from "~/lib/authentication/loginData";
->>>>>>> c7678fd2
 import { findCommunityBySlug } from "~/lib/server/community";
 import { createToken } from "~/lib/server/token";
 import { StageList } from "./components/StageList";
@@ -46,15 +41,7 @@
 		<>
 			<div className="mb-16 flex items-center justify-between">
 				<h1 className="text-xl font-bold">Stages</h1>
-<<<<<<< HEAD
 				<CreatePubButton />
-=======
-				<CreatePubButton
-					communityId={community.id}
-					text="Add Pub"
-					searchParams={searchParams}
-				/>
->>>>>>> c7678fd2
 			</div>
 			<StageList token={token} communityId={community.id} />
 			<PubEditorDialog searchParams={searchParams} />
