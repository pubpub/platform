import "reactflow/dist/style.css";

import type { Metadata } from "next";

import type { StagesId } from "db/public";
import { LocalStorageProvider } from "ui/hooks";

<<<<<<< HEAD
import { ActionRunDialog } from "~/app/components/ActionUI/ActionRunDialog";
import { PubEditorDialog } from "~/app/components/pubs/PubEditor/PubEditorDialog";
import { getPageLoginData } from "~/lib/auth/loginData";
=======
import { getPageLoginData } from "~/lib/authentication/loginData";
>>>>>>> c7678fd2
import { getStage } from "~/lib/db/queries";
import { findCommunityBySlug } from "~/lib/server/community";
import { getCommunityStages } from "~/lib/server/stages";
import { StageEditor } from "./components/editor/StageEditor";
import { StageEditorProvider } from "./components/editor/StageEditorContext";
import { StagePanel } from "./components/panel/StagePanel";
import { StagesProvider } from "./StagesContext";

type Props = {
	params: { communitySlug: string };
	searchParams: {
		editingStageId: string | undefined;
	};
};

export async function generateMetadata({
	params: { communitySlug },
	searchParams: { editingStageId },
}: {
	params: { communitySlug: string };
	searchParams: {
		editingStageId: string | undefined;
	};
}): Promise<Metadata> {
	if (!editingStageId) {
		return { title: "Workflow Editor" };
	}

	const stage = await getStage(editingStageId as StagesId).executeTakeFirst();

	if (!stage) {
		return { title: "Stage" };
	}

	return { title: stage.name };
}

export default async function Page({ params, searchParams }: Props) {
	await getPageLoginData();
	const community = await findCommunityBySlug();

	if (!community) {
		return null;
	}

	const stages = await getCommunityStages(community.id).execute();

	const pageContext = {
		params,
		searchParams,
	};

	return (
		<>
			<StagesProvider stages={stages} communityId={community.id}>
				<StageEditorProvider communitySlug={params.communitySlug}>
					<LocalStorageProvider timeout={200}>
						<div className="v-full absolute left-0 top-0 z-50 h-full w-full shadow-[inset_6px_0px_10px_-4px_rgba(0,0,0,0.1)]">
							<div className="relative h-full select-none">
								<StageEditor />
								{searchParams.editingStageId && (
									<StagePanel
										stageId={searchParams.editingStageId as StagesId}
										pageContext={pageContext}
									/>
								)}
							</div>
						</div>
					</LocalStorageProvider>
				</StageEditorProvider>
			</StagesProvider>
			<PubEditorDialog searchParams={searchParams} />
			<ActionRunDialog pageContext={{ searchParams, params }} />
		</>
	);
}<|MERGE_RESOLUTION|>--- conflicted
+++ resolved
@@ -5,13 +5,9 @@
 import type { StagesId } from "db/public";
 import { LocalStorageProvider } from "ui/hooks";
 
-<<<<<<< HEAD
 import { ActionRunDialog } from "~/app/components/ActionUI/ActionRunDialog";
 import { PubEditorDialog } from "~/app/components/pubs/PubEditor/PubEditorDialog";
-import { getPageLoginData } from "~/lib/auth/loginData";
-=======
 import { getPageLoginData } from "~/lib/authentication/loginData";
->>>>>>> c7678fd2
 import { getStage } from "~/lib/db/queries";
 import { findCommunityBySlug } from "~/lib/server/community";
 import { getCommunityStages } from "~/lib/server/stages";
