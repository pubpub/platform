--- conflicted
+++ resolved
@@ -61,7 +61,6 @@
 	};
 
 	return (
-<<<<<<< HEAD
 		<>
 			<StagesProvider stages={stages} communityId={community.id}>
 				<StageEditorProvider communitySlug={params.communitySlug}>
@@ -73,24 +72,10 @@
 									<StagePanel
 										stageId={searchParams.editingStageId as StagesId}
 										pageContext={pageContext}
+										user={user}
 									/>
 								)}
 							</div>
-=======
-		<StagesProvider stages={stages} communityId={community.id}>
-			<StageEditorProvider communitySlug={params.communitySlug}>
-				<LocalStorageProvider timeout={200}>
-					<div className="v-full absolute left-0 top-0 z-50 h-full w-full shadow-[inset_6px_0px_10px_-4px_rgba(0,0,0,0.1)]">
-						<div className="relative h-full select-none">
-							<StageEditor />
-							{searchParams.editingStageId && (
-								<StagePanel
-									stageId={searchParams.editingStageId as StagesId}
-									pageContext={pageContext}
-									user={user}
-								/>
-							)}
->>>>>>> cd68756f
 						</div>
 					</LocalStorageProvider>
 				</StageEditorProvider>
