<<<<<<< HEAD
import { getStageWorkflows, makeStagesById } from "~/lib/stages";
import { stageInclude } from "~/lib/types";
import prisma from "~/prisma/db";
import StageManagement from "./StageManagement";
=======
import { unstable_cache } from "next/cache";
import "reactflow/dist/style.css";
import { LocalStorageProvider } from "ui/hooks";
import { stageInclude } from "~/lib/types";
import prisma from "~/prisma/db";
import { StageEditor } from "./components/editor/StageEditor";
import { StageEditorProvider } from "./components/editor/StageEditorContext";
import { StagePanel } from "./components/panel/StagePanel";
import { StagesProvider } from "./StagesContext";
>>>>>>> 4dd3dad6

type Props = {
	params: { communitySlug: string };
	searchParams: {
		editingStageId: string | undefined;
	};
};

export default async function Page({ params, searchParams }: Props) {
	const community = await prisma.community.findUnique({
		where: { slug: params.communitySlug },
	});

	if (!community) {
		return null;
	}

	const getCommunityStages = unstable_cache(
		(communityId: string) =>
			prisma.stage.findMany({
				where: { communityId },
				include: stageInclude,
			}),
		undefined,
		{ tags: [`community-stages_${community.id}`] }
	);

	const stages = await getCommunityStages(community.id);
	const actions = await prisma.action.findMany();

	return (
		<StagesProvider actions={actions} stages={stages} communityId={community.id}>
			<StageEditorProvider communitySlug={params.communitySlug}>
				<LocalStorageProvider timeout={200}>
					<div className="h-full w-full shadow-[inset_6px_0px_10px_-4px_rgba(0,0,0,0.1)] z-50 absolute top-0 left-0 v-full w-full">
						<div className="h-full relative select-none">
							<StageEditor />
							<StagePanel stageId={searchParams.editingStageId} />
						</div>
					</div>
				</LocalStorageProvider>
			</StageEditorProvider>
		</StagesProvider>
	);
}<|MERGE_RESOLUTION|>--- conflicted
+++ resolved
@@ -1,19 +1,15 @@
-<<<<<<< HEAD
-import { getStageWorkflows, makeStagesById } from "~/lib/stages";
-import { stageInclude } from "~/lib/types";
-import prisma from "~/prisma/db";
-import StageManagement from "./StageManagement";
-=======
 import { unstable_cache } from "next/cache";
+
 import "reactflow/dist/style.css";
+
 import { LocalStorageProvider } from "ui/hooks";
+
 import { stageInclude } from "~/lib/types";
 import prisma from "~/prisma/db";
 import { StageEditor } from "./components/editor/StageEditor";
 import { StageEditorProvider } from "./components/editor/StageEditorContext";
 import { StagePanel } from "./components/panel/StagePanel";
 import { StagesProvider } from "./StagesContext";
->>>>>>> 4dd3dad6
 
 type Props = {
 	params: { communitySlug: string };
@@ -48,8 +44,8 @@
 		<StagesProvider actions={actions} stages={stages} communityId={community.id}>
 			<StageEditorProvider communitySlug={params.communitySlug}>
 				<LocalStorageProvider timeout={200}>
-					<div className="h-full w-full shadow-[inset_6px_0px_10px_-4px_rgba(0,0,0,0.1)] z-50 absolute top-0 left-0 v-full w-full">
-						<div className="h-full relative select-none">
+					<div className="v-full absolute left-0 top-0 z-50 h-full w-full w-full shadow-[inset_6px_0px_10px_-4px_rgba(0,0,0,0.1)]">
+						<div className="relative h-full select-none">
 							<StageEditor />
 							<StagePanel stageId={searchParams.editingStageId} />
 						</div>
