--- conflicted
+++ resolved
@@ -1,23 +1,11 @@
 import { Suspense } from "react";
 
 import { Card, CardContent } from "ui/card";
-<<<<<<< HEAD
-=======
-import {
-	DropdownMenu,
-	DropdownMenuContent,
-	DropdownMenuItem,
-	DropdownMenuTrigger,
-} from "ui/dropdown-menu";
-import { MoreVertical } from "ui/icon";
-import { Popover, PopoverContent, PopoverTrigger } from "ui/popover";
->>>>>>> 993a230a
 
 import type { PubsId } from "~/kysely/types/public/Pubs";
 import type { StagesId } from "~/kysely/types/public/Stages";
 import { PubCreateButton } from "~/app/components/PubCRUD/PubCreateButton";
 import { PubDropDown } from "~/app/components/PubCRUD/PubDropDown";
-import { PubUpdateButton } from "~/app/components/PubCRUD/PubUpdateButton";
 import { SkeletonCard } from "~/app/components/skeletons/SkeletonCard";
 import { getStageActions, getStagePubs } from "./queries";
 import { StagePanelPubsRunActionDropDownMenu } from "./StagePanelPubsRunActionDropDownMenu";
@@ -46,29 +34,13 @@
 				{stagePubs.map((pub) => (
 					<div key={pub.id} className="flex items-center justify-between">
 						<span>A pub</span>
-<<<<<<< HEAD
-						<StagePanelPubsRunActionDropDownMenu actionInstances={actions} pub={pub} />
-=======
 						<div className="flex items-center gap-x-2">
-							<Popover>
-								<PopoverTrigger asChild>
-									<Button variant="secondary" size="sm">
-										Run action
-									</Button>
-								</PopoverTrigger>
-								<PopoverContent>
-									{actions.map((action) => (
-										<StagePanelPubsRunActionButton
-											key={action.id}
-											actionInstance={action}
-											pub={pub}
-										/>
-									))}
-								</PopoverContent>
-							</Popover>
+							<StagePanelPubsRunActionDropDownMenu
+								actionInstances={actions}
+								pub={pub}
+							/>
 							<PubDropDown pubId={pub.id as PubsId} />
 						</div>
->>>>>>> 993a230a
 					</div>
 				))}
 			</CardContent>
