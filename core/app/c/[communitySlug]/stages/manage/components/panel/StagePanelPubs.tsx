import { Suspense } from "react";

import { Button } from "ui/button";
import { Card, CardContent } from "ui/card";
import { Popover, PopoverContent, PopoverTrigger } from "ui/popover";

<<<<<<< HEAD
import * as actions from "../../actions";
import { getActionByName, getActionRunFunctionByName } from "~/actions";
import { Play } from "ui/icon";
import { StagePanelPubsRunActionButton } from "./StagePanelPubsrunActionButton";
=======
import { SkeletonCard } from "~/app/components/skeletons/SkeletonCard";
import { getStageActions, getStagePubs } from "./queries";
>>>>>>> c204ca26

type PropsInner = {
	stageId: string;
};

const StagePanelPubsInner = async (props: PropsInner) => {
	const stagePubs = await getStagePubs(props.stageId);
	const stageActions = await getStageActions(props.stageId);

	const actions = stageActions.map((action) => ({
		...action,
		// run: getActionRunFunctionByName(action.action.name),
	}));

	return (
		<Card>
			<CardContent className="space-y-2 p-4">
				<h4 className="mb-2 text-base font-semibold">Pubs</h4>
				{stagePubs.map((pub) => (
					<div key={pub.id} className="flex items-center justify-between">
						<span>A pub</span>
						<Popover>
							<PopoverTrigger asChild>
								<Button variant="secondary" size="sm">
									Run action
								</Button>
							</PopoverTrigger>
							<PopoverContent>
								{actions.map((action) => (
									<StagePanelPubsRunActionButton
										key={action.id}
										action={action}
										pub={pub}
									/>
								))}
							</PopoverContent>
						</Popover>
					</div>
				))}
			</CardContent>
		</Card>
	);
};

type Props = {
	stageId?: string;
};

export const StagePanelPubs = async (props: Props) => {
	if (props.stageId === undefined) {
		return <SkeletonCard />;
	}

	return (
		<Suspense fallback={<SkeletonCard />}>
			<StagePanelPubsInner stageId={props.stageId} />
		</Suspense>
	);
};<|MERGE_RESOLUTION|>--- conflicted
+++ resolved
@@ -2,17 +2,14 @@
 
 import { Button } from "ui/button";
 import { Card, CardContent } from "ui/card";
+import { Play } from "ui/icon";
 import { Popover, PopoverContent, PopoverTrigger } from "ui/popover";
 
-<<<<<<< HEAD
+import { getActionByName, getActionRunFunctionByName } from "~/actions";
+import { SkeletonCard } from "~/app/components/skeletons/SkeletonCard";
 import * as actions from "../../actions";
-import { getActionByName, getActionRunFunctionByName } from "~/actions";
-import { Play } from "ui/icon";
+import { getStageActions, getStagePubs } from "./queries";
 import { StagePanelPubsRunActionButton } from "./StagePanelPubsrunActionButton";
-=======
-import { SkeletonCard } from "~/app/components/skeletons/SkeletonCard";
-import { getStageActions, getStagePubs } from "./queries";
->>>>>>> c204ca26
 
 type PropsInner = {
 	stageId: string;
