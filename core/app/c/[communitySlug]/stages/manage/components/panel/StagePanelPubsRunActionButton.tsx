"use client";

import type { Pub } from "@prisma/client";
import type { ZodObject } from "zod";

import { useCallback, useTransition } from "react";

import { logger } from "logger";
import AutoForm, { AutoFormSubmit } from "ui/auto-form";
import { Button } from "ui/button";
import { Dialog, DialogContent, DialogHeader, DialogTitle, DialogTrigger } from "ui/dialog";
import { toast } from "ui/use-toast";

import type { ActionInstances, ActionInstancesId } from "~/kysely/types/public/ActionInstances";
import type { PubsId } from "~/kysely/types/public/Pubs";
import { getActionByName } from "~/actions/api";
<<<<<<< HEAD
import { runActionInstance } from "~/actions/api/serverActions";
=======
import { runActionInstance } from "~/actions/api/serverAction";
>>>>>>> ef60097d
import { useServerAction } from "~/lib/serverActions";

export const StagePanelPubsRunActionButton = ({
	actionInstance,
	pub,
}: {
	actionInstance: ActionInstances;
	pub: Pub;
}) => {
	const runAction = useServerAction(runActionInstance);

	const [isPending, startTransition] = useTransition();

	const action = getActionByName(actionInstance.action);

	if (!action) {
		logger.info(`Invalid action name ${actionInstance.action}`);
		return null;
	}

	const onSubmit = useCallback(
		async (values) => {
			startTransition(async () => {
				const result = await runAction({
					actionInstanceId: actionInstance.id as ActionInstancesId,
					pubId: pub.id as PubsId,
					actionInstanceArgs: values,
				});

				if ("success" in result) {
					toast({
						title: "Action ran successfully!",
						variant: "default",
						description: result.report,
					});
				}
			});
		},
		[runAction, actionInstance.id, pub.id]
	);

	return (
		<Dialog>
			<DialogTrigger asChild>
				<Button
					variant="ghost"
					className="flex w-full items-center justify-start gap-x-4 px-4 py-2"
				>
					<action.icon size="14" className="flex-shrink-0" />
					<span className="overflow-auto text-ellipsis">
						{actionInstance.name || action.name}
					</span>
				</Button>
			</DialogTrigger>
			<DialogContent>
				<DialogHeader>
					<DialogTitle>{actionInstance.name || action.name}</DialogTitle>
				</DialogHeader>
				<AutoForm formSchema={action.params as ZodObject<{}>} onSubmit={onSubmit}>
					<AutoFormSubmit disabled={isPending}>Run</AutoFormSubmit>
				</AutoForm>
			</DialogContent>
		</Dialog>
	);
};<|MERGE_RESOLUTION|>--- conflicted
+++ resolved
@@ -14,11 +14,7 @@
 import type { ActionInstances, ActionInstancesId } from "~/kysely/types/public/ActionInstances";
 import type { PubsId } from "~/kysely/types/public/Pubs";
 import { getActionByName } from "~/actions/api";
-<<<<<<< HEAD
-import { runActionInstance } from "~/actions/api/serverActions";
-=======
 import { runActionInstance } from "~/actions/api/serverAction";
->>>>>>> ef60097d
 import { useServerAction } from "~/lib/serverActions";
 
 export const StagePanelPubsRunActionButton = ({
