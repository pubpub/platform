--- conflicted
+++ resolved
@@ -2,13 +2,12 @@
 
 import { revalidateTag } from "next/cache";
 import { captureException } from "@sentry/nextjs";
-
-<<<<<<< HEAD
+import { jsonObjectFrom } from "kysely/helpers/postgres";
+
 import { getActionRunByName } from "~/actions/getRuns";
-=======
 import { db } from "~/kysely/database";
 import { type ActionInstancesId } from "~/kysely/types/public/ActionInstances";
->>>>>>> 9fb096a5
+import { PubsId } from "~/kysely/types/public/Pubs";
 import { defineServerAction } from "~/lib/server/defineServerAction";
 import prisma from "~/prisma/db";
 
@@ -231,37 +230,73 @@
 	}
 });
 
+const pubMap = [
+	"id",
+	"created_at as createdAt",
+	"updated_at as updatedAt",
+	"pub_type_id as pubTypeId",
+	"community_id as communityId",
+	"valuesBlob",
+	"parent_id as parentId",
+	"assignee_id as assigneeId",
+] as const;
+
 export const runAction = defineServerAction(async function runAction({
 	pubId,
 	actionInstanceId,
 }: {
-	pubId: string;
-	actionInstanceId: string;
+	pubId: PubsId;
+	actionInstanceId: ActionInstancesId;
 }) {
-	const pub = await db.pub.findUnique({
-		where: {
-			id: pubId,
-		},
-	});
-
+	const pub = await db
+		.selectFrom("pubs")
+		.select(pubMap)
+		.where("id", "=", pubId)
+		.executeTakeFirst();
 	if (!pub) {
 		return {
 			error: "Pub not found",
 		};
 	}
-
-	const actionInstance = await db.actionInstance.findUnique({
-		where: {
-			id: actionInstanceId,
-		},
-		include: {
-			action: true,
-		},
-	});
+	console.log(pub);
+
+	const actionInstance = await db
+		.selectFrom("action_instances")
+		.where("action_instances.id", "=", actionInstanceId)
+		.select((eb) => [
+			"id",
+			"config",
+			"created_at as createdAt",
+			"updated_at as updatedAt",
+			"stage_id as stageId",
+			"action_id as actionId",
+			jsonObjectFrom(
+				eb
+					.selectFrom("actions")
+					.selectAll()
+					.select([
+						"actions.id",
+						"actions.name",
+						"actions.created_at as createdAt",
+						"actions.updated_at as updatedAt",
+						"actions.description",
+					])
+					.whereRef("actions.id", "=", "action_instances.action_id")
+			).as("action"),
+		])
+		.executeTakeFirst();
+
+	console.log("aaa", actionInstance);
 
 	if (!actionInstance) {
 		return {
 			error: "Action instance not found",
+		};
+	}
+
+	if (!actionInstance.action) {
+		return {
+			error: "Action not found",
 		};
 	}
 
@@ -273,7 +308,7 @@
 			error: "Action not found",
 		};
 	}
-	console.log(pub.valuesBlob);
+	console.log("values", pub.valuesBlob);
 
 	try {
 		const result = await action({
