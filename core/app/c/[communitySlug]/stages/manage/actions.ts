"use server";

import type { Action as PrismaAction } from "@prisma/client";

<<<<<<< HEAD
=======
import { revalidateTag } from "next/cache";
import { captureException } from "@sentry/nextjs";

>>>>>>> 8aec9d48
import { logger } from "logger";

import type { CreateRuleSchema } from "./components/panel/StagePanelRuleCreator";
import type Action from "~/kysely/types/public/Action";
import type { CommunitiesId } from "~/kysely/types/public/Communities";
import type { RulesId } from "~/kysely/types/public/Rules";
import { unscheduleAction } from "~/actions/_lib/scheduleActionInstance";
import { humanReadableEvent } from "~/actions/api";
import { db } from "~/kysely/database";
import { type ActionInstancesId } from "~/kysely/types/public/ActionInstances";
<<<<<<< HEAD
import { autoRevalidate } from "~/lib/server/cache/autoRevalidate";
import { revalidateTagForCommunity } from "~/lib/server/cache/revalidate";
=======
import Event from "~/kysely/types/public/Event";
>>>>>>> 8aec9d48
import { defineServerAction } from "~/lib/server/defineServerAction";
import prisma from "~/prisma/db";

async function deleteStages(stageIds: string[]) {
	await prisma.stage.deleteMany({
		where: {
			id: {
				in: stageIds,
			},
		},
	});
	revalidateTagForCommunity(["stages", "PubsInStages"]);
}

async function deleteMoveConstraints(moveConstraintIds: [string, string][]) {
	const ops = moveConstraintIds.map(([stageId, destinationId]) =>
		prisma.moveConstraint.delete({
			where: {
				moveConstraintId: {
					stageId,
					destinationId,
				},
			},
		})
	);
	await Promise.all(ops);
}

export const createStage = defineServerAction(async function createStage(communityId: string) {
	try {
		await prisma.stage.create({
			data: {
				name: "Untitled Stage",
				order: "aa",
				community: {
					connect: {
						id: communityId,
					},
				},
			},
		});
	} catch (error) {
		return {
			error: "Failed to create stage",
			cause: error,
		};
	} finally {
		revalidateTagForCommunity(["stages", "PubsInStages"]);
	}
});

export const deleteStage = defineServerAction(async function deleteStage(
	communityId: string,
	stageId: string
) {
	try {
		await prisma.stage.delete({
			where: {
				id: stageId,
			},
		});
	} catch (error) {
		return {
			error: "Failed to delete stage",
			cause: error,
		};
	} finally {
		revalidateTagForCommunity(["stages", "PubsInStages"]);
	}
});

export const createMoveConstraint = defineServerAction(async function createMoveConstraint(
	communityId: string,
	sourceStageId: string,
	destinationStageId: string
) {
	try {
		await prisma.moveConstraint.create({
			data: {
				stage: {
					connect: {
						id: sourceStageId,
					},
				},
				destination: {
					connect: {
						id: destinationStageId,
					},
				},
			},
		});
	} catch (error) {
		return {
			error: "Failed to connect stages",
			cause: error,
		};
	} finally {
		revalidateTagForCommunity(["move_constraint"]);
	}
});

export const deleteStagesAndMoveConstraints = defineServerAction(
	async function deleteStagesAndMoveConstraints(
		communityId: string,
		stageIds: string[],
		moveConstraintIds: [string, string][]
	) {
		try {
			// Delete move constraints prior to deleting stages to prevent foreign
			// key constraint violations.
			if (moveConstraintIds.length > 0) {
				await deleteMoveConstraints(moveConstraintIds);
			}
			if (stageIds.length > 0) {
				await deleteStages(stageIds);
			}
		} catch (error) {
			return {
				error: "Failed to delete stages and/or connections",
				cause: error,
			};
		} finally {
			revalidateTagForCommunity(["move_constraint"]);
		}
	}
);

export const updateStageName = defineServerAction(async function updateStageName(
	communityId: string,
	stageId: string,
	name: string
) {
	try {
		await prisma.stage.update({
			where: {
				id: stageId,
			},
			data: {
				name,
			},
		});
	} catch (error) {
		return {
			error: "Failed to update stage name",
			cause: error,
		};
	} finally {
		revalidateTagForCommunity(["stages"]);
	}
});

export const revalidateStages = defineServerAction(async function revalidateStages() {
	revalidateTagForCommunity(["stages", "PubsInStages"]);
});

export const addAction = defineServerAction(async function addAction(
	communityId: string,
	stageId: string,
	actionName: Action
) {
	try {
		await prisma.actionInstance.create({
			data: {
				name: actionName,
				action: actionName as PrismaAction,
				stage: {
					connect: {
						id: stageId,
					},
				},
			},
		});
	} catch (error) {
		return {
			error: "Failed to add action",
			cause: error,
		};
	} finally {
		revalidateTagForCommunity(["stages", "PubsInStages", "action_instances"]);
	}
});

export const updateAction = defineServerAction(async function updateAction(
	communityId: string,
	actionInstanceId: ActionInstancesId,
	props:
		| {
				config: Record<string, any>;
				name?: undefined;
		  }
		| { name: string; config?: undefined }
) {
	await autoRevalidate(
		db
			.updateTable("action_instances")
			.set(props.name ? { name: props.name } : { config: props.config })
			.where("id", "=", actionInstanceId)
	).executeTakeFirstOrThrow();
});

export const deleteAction = defineServerAction(async function deleteAction(
	communityId: string,
	actionId: string
) {
	try {
		await prisma.actionInstance.delete({
			where: {
				id: actionId,
			},
		});
	} catch (error) {
		return {
			error: "Failed to delete action",
			cause: error,
		};
	} finally {
		revalidateTagForCommunity(["action_instances"]);
	}
});

export const addRule = defineServerAction(async function addRule({
	data,
	communityId,
}: {
	data: CreateRuleSchema;
	communityId: CommunitiesId;
}) {
	try {
<<<<<<< HEAD
		await autoRevalidate(
			db.insertInto("rules").values({ action_instance_id: actionInstanceId, event })
		).executeTakeFirstOrThrow();
=======
		await db
			.insertInto("rules")
			.values({
				actionInstanceId: data.actionInstanceId as ActionInstancesId,
				event: data.event,
				config: "additionalConfiguration" in data ? data.additionalConfiguration : null,
			})

			.executeTakeFirstOrThrow();
>>>>>>> 8aec9d48
	} catch (error) {
		logger.error(error);
		if (error.message?.includes("unique constraint")) {
			return {
				title: "Rule already exists",
				error: `A rule for '${humanReadableEvent(data.event)}' and this action already exists. Please add another action
						of the same type to this stage in order to have the same action trigger
						multiple times for '${humanReadableEvent(data.event)}'.`,
				cause: error,
			};
		}

		return {
			error: "Failed to add rule",
			cause: error,
		};
	} finally {
	}
});

export const deleteRule = defineServerAction(async function deleteRule(
	ruleId: RulesId,
	communityId: string
) {
	try {
<<<<<<< HEAD
		await autoRevalidate(db.deleteFrom("rules").where("id", "=", ruleId)).execute();
=======
		const deletedRule = await db
			.deleteFrom("rules")
			.where("id", "=", ruleId)
			.returningAll()
			.executeTakeFirst();

		if (!deletedRule) {
			return {
				error: "Failed to delete rule",
				cause: `Rule with id ${ruleId} not found`,
			};
		}

		if (deletedRule.event !== Event.pubInStageForDuration) {
			return;
		}

		const actionInstance = await db
			.selectFrom("action_instances")
			.select(["id", "action", "stageId"])
			.where("id", "=", deletedRule.actionInstanceId)
			.executeTakeFirst();

		if (!actionInstance) {
			// something is wrong here
			captureException(
				new Error(
					`Action instance not found for rule ${ruleId} while trying to unschedule jobs`
				)
			);
			return;
		}

		const pubsInStage = await db
			.selectFrom("PubsInStages")
			.select(["pubId", "stageId"])
			.where("stageId", "=", actionInstance.stageId)
			.execute();

		if (!pubsInStage) {
			// we don't need to unschedule any jobs, as there are no pubs this rule could have been applied to
			return;
		}

		logger.debug(`Unscheduling jobs for rule ${ruleId}`);
		await Promise.all(
			pubsInStage.map(async (pubInStage) =>
				unscheduleAction({
					actionInstanceId: actionInstance.id,
					pubId: pubInStage.pubId,
					stageId: pubInStage.stageId,
				})
			)
		);
>>>>>>> 8aec9d48
	} catch (error) {
		logger.error(error);
		return {
			error: "Failed to delete rule",
			cause: error,
		};
	} finally {
<<<<<<< HEAD
=======
		revalidateTag(`community-stages_${communityId}`);
		revalidateTag(`community-action-runs_${communityId}`);
>>>>>>> 8aec9d48
	}
});<|MERGE_RESOLUTION|>--- conflicted
+++ resolved
@@ -2,12 +2,9 @@
 
 import type { Action as PrismaAction } from "@prisma/client";
 
-<<<<<<< HEAD
-=======
 import { revalidateTag } from "next/cache";
 import { captureException } from "@sentry/nextjs";
 
->>>>>>> 8aec9d48
 import { logger } from "logger";
 
 import type { CreateRuleSchema } from "./components/panel/StagePanelRuleCreator";
@@ -18,12 +15,9 @@
 import { humanReadableEvent } from "~/actions/api";
 import { db } from "~/kysely/database";
 import { type ActionInstancesId } from "~/kysely/types/public/ActionInstances";
-<<<<<<< HEAD
+import Event from "~/kysely/types/public/Event";
 import { autoRevalidate } from "~/lib/server/cache/autoRevalidate";
 import { revalidateTagForCommunity } from "~/lib/server/cache/revalidate";
-=======
-import Event from "~/kysely/types/public/Event";
->>>>>>> 8aec9d48
 import { defineServerAction } from "~/lib/server/defineServerAction";
 import prisma from "~/prisma/db";
 
@@ -252,21 +246,13 @@
 	communityId: CommunitiesId;
 }) {
 	try {
-<<<<<<< HEAD
 		await autoRevalidate(
-			db.insertInto("rules").values({ action_instance_id: actionInstanceId, event })
-		).executeTakeFirstOrThrow();
-=======
-		await db
-			.insertInto("rules")
-			.values({
+			db.insertInto("rules").values({
 				actionInstanceId: data.actionInstanceId as ActionInstancesId,
 				event: data.event,
 				config: "additionalConfiguration" in data ? data.additionalConfiguration : null,
 			})
-
-			.executeTakeFirstOrThrow();
->>>>>>> 8aec9d48
+		).executeTakeFirstOrThrow();
 	} catch (error) {
 		logger.error(error);
 		if (error.message?.includes("unique constraint")) {
@@ -292,14 +278,9 @@
 	communityId: string
 ) {
 	try {
-<<<<<<< HEAD
-		await autoRevalidate(db.deleteFrom("rules").where("id", "=", ruleId)).execute();
-=======
-		const deletedRule = await db
-			.deleteFrom("rules")
-			.where("id", "=", ruleId)
-			.returningAll()
-			.executeTakeFirst();
+		const deletedRule = await autoRevalidate(
+			db.deleteFrom("rules").where("id", "=", ruleId).returningAll()
+		).executeTakeFirst();
 
 		if (!deletedRule) {
 			return {
@@ -349,7 +330,6 @@
 				})
 			)
 		);
->>>>>>> 8aec9d48
 	} catch (error) {
 		logger.error(error);
 		return {
@@ -357,10 +337,10 @@
 			cause: error,
 		};
 	} finally {
-<<<<<<< HEAD
-=======
-		revalidateTag(`community-stages_${communityId}`);
-		revalidateTag(`community-action-runs_${communityId}`);
->>>>>>> 8aec9d48
+		// <<<<<<< HEAD
+		// =======
+		// 		revalidateTag(`community-stages_${communityId}`);
+		// 		revalidateTag(`community-action-runs_${communityId}`);
+		// >>>>>>> main
 	}
 });