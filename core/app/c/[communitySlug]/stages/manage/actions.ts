--- conflicted
+++ resolved
@@ -1,12 +1,9 @@
 "use server";
 
 import { revalidateTag } from "next/cache";
-<<<<<<< HEAD
+
 import { getActionByName, getActionRunFunctionByName } from "~/actions";
-=======
-
 import { defineServerAction } from "~/lib/server/defineServerAction";
->>>>>>> c204ca26
 import db from "~/prisma/db";
 
 async function deleteStages(stageIds: string[]) {
@@ -210,8 +207,7 @@
 	} finally {
 		revalidateTag(`community-stages_${communityId}`);
 	}
-<<<<<<< HEAD
-}
+});
 
 export async function runAction({
 	pubId,
@@ -244,13 +240,9 @@
 
 	const action = getActionRunFunctionByName(actionInstance.action.name);
 
-	console.log(action);
 	if (!action) {
 		throw new Error("Action not found");
 	}
 
 	// Run the action
-}
-=======
-});
->>>>>>> c204ca26
+}