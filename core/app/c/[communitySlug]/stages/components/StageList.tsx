import { Suspense } from "react";
import Link from "next/link";

import type { ProcessedPub } from "contracts";
import type { CommunitiesId, UsersId } from "db/public";
import { Button } from "ui/button";

import type { PageContext } from "~/app/components/ActionUI/PubsRunActionDropDownMenu";
import type { CommunityStage } from "~/lib/server/stages";
import type { MemberWithUser } from "~/lib/types";
import { BasicPagination } from "~/app/components/Pagination";
import PubRow from "~/app/components/PubRow";
import { getStageActions } from "~/lib/db/queries";
import { getPubsWithRelatedValues } from "~/lib/server";
import { selectCommunityMembers } from "~/lib/server/member";
import { getStages } from "~/lib/server/stages";
import { getOrderedStages } from "~/lib/stages";
import { PubListSkeleton } from "../../pubs/PubList";
import { StagePubActions } from "./StagePubActions";

type Props = {
	userId: UsersId;
	communityId: CommunitiesId;
	pageContext: PageContext;
};

export async function StageList(props: Props) {
	const { communityId, userId } = props;
	const [communityStages, communityMembers] = await Promise.all([
		getStages({ communityId, userId }).execute(),
		selectCommunityMembers({ communityId }).execute(),
	]);

	const stages = getOrderedStages(communityStages);

	return (
		<div>
			{stages.map((stage) => (
				<StageCard
					userId={props.userId}
					key={stage.id}
					stage={stage}
					members={communityMembers}
					pageContext={props.pageContext}
				/>
			))}
		</div>
	);
}

async function StageCard({
	stage,
	pageContext,
	members,
	userId,
}: {
	stage: CommunityStage;
	members?: MemberWithUser[];
	pageContext: PageContext;
	userId: UsersId;
}) {
	return (
		<div key={stage.id} className="mb-20">
			<div className="flex flex-row justify-between">
				<h3 className="mb-2 text-lg font-semibold hover:underline">
					<Link href={`/c/${pageContext.params.communitySlug}/stages/${stage.id}`}>
						{stage.name} ({stage.pubsCount})
					</Link>
				</h3>
			</div>
			<Suspense
				fallback={<PubListSkeleton amount={stage.pubsCount ?? 3} className="gap-16" />}
			>
				<StagePubs
					userId={userId}
					stage={stage}
					pageContext={pageContext}
					members={members}
					totalPubLimit={3}
					basePath={`/c/${pageContext.params.communitySlug}/stages`}
				/>
			</Suspense>
		</div>
	);
}

export async function StagePubs({
	stage,
	pageContext,
	members,
	totalPubLimit,
	basePath,
	pagination,
	userId,
}: {
	stage: CommunityStage;
	pageContext: PageContext;
	members?: MemberWithUser[];
	totalPubLimit?: number;
	pagination?: { page: number; pubsPerPage: number };
	basePath: string;
	userId: UsersId;
}) {
	const [stagePubs, actionInstances] = await Promise.all([
<<<<<<< HEAD
		getPubsWithRelatedValuesAndChildren(
			{ stageId: [stage.id], communityId: stage.communityId },
=======
		getPubsWithRelatedValues(
			{ stageId: stage.id, communityId: stage.communityId },
>>>>>>> 54a8f812
			{
				// fetch one extra pub so we know whether or not to render a show more button
				limit: pagination?.pubsPerPage || (totalPubLimit && totalPubLimit + 1),
				offset: pagination && (pagination.page - 1) * pagination.pubsPerPage,
				orderBy: "updatedAt",
				withRelatedPubs: false,
				withValues: false,
				withStage: true,
				withPubType: true,
				withLegacyAssignee: true,
			}
		),
		getStageActions(stage.id).execute(),
	]);

	const totalPages =
		stage.pubsCount && pagination ? Math.ceil(stage.pubsCount / pagination.pubsPerPage) : 0;

	return (
		<div className="flex flex-col gap-8">
			{stagePubs.map((pub, index) => {
				if (totalPubLimit && index > totalPubLimit - 1) {
					return null;
				}
				// this way we don't pass unecessary data to the client
				return (
					<PubRow
						key={pub.id}
						userId={userId}
						pub={
							pub as ProcessedPub<{
								withStage: true;
								withPubType: true;
								withRelatedPubs: false;
							}>
						}
						actions={
							<StagePubActions
								key={stage.id}
								pub={pub}
								stage={stage}
								actionInstances={actionInstances}
								pageContext={pageContext}
								members={members}
							/>
						}
						searchParams={pageContext.searchParams}
					/>
				);
			})}
			{pagination && (
				<BasicPagination
					basePath={basePath}
					searchParams={pageContext.searchParams}
					page={pagination.page}
					totalPages={totalPages}
				/>
			)}
			{!pagination && totalPubLimit && stagePubs.length > totalPubLimit && (
				<Button
					variant="ghost"
					className="text-md inline-flex text-muted-foreground"
					size="lg"
					asChild
				>
					<Link href={`/c/${pageContext.params.communitySlug}/stages/${stage.id}`}>
						See all pubs in stage {stage.name}
					</Link>
				</Button>
			)}
		</div>
	);
}<|MERGE_RESOLUTION|>--- conflicted
+++ resolved
@@ -102,13 +102,8 @@
 	userId: UsersId;
 }) {
 	const [stagePubs, actionInstances] = await Promise.all([
-<<<<<<< HEAD
-		getPubsWithRelatedValuesAndChildren(
-			{ stageId: [stage.id], communityId: stage.communityId },
-=======
 		getPubsWithRelatedValues(
 			{ stageId: stage.id, communityId: stage.communityId },
->>>>>>> 54a8f812
 			{
 				// fetch one extra pub so we know whether or not to render a show more button
 				limit: pagination?.pubsPerPage || (totalPubLimit && totalPubLimit + 1),
