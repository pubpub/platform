"use client";

import React, { useCallback, useMemo } from "react";

<<<<<<< HEAD
import type { ProcessedPub } from "contracts";
=======
import type { PubsId, UsersId } from "db/public";
>>>>>>> 76f44f26
import { Button } from "ui/button";
import {
	Command,
	CommandEmpty,
	CommandGroup,
	CommandInput,
	CommandItem,
	CommandList,
} from "ui/command";
import { Check, ChevronsUpDown } from "ui/icon";
import { Popover, PopoverContent, PopoverTrigger } from "ui/popover";
import { useToast } from "ui/use-toast";
import { cn, expect } from "utils";

import type { MemberWithUser, PubWithValues } from "~/lib/types";
import { getPubTitle } from "~/lib/pubs";
import { useServerAction } from "~/lib/serverActions";
import { assign } from "./lib/actions";

type Props = {
	members: MemberWithUser[];
	pub: ProcessedPub<{
		withPubType: true;
		withLegacyAssignee: true;
		withRelatedValues: false;
		withChildren: undefined;
	}>;
};

export default function Assign(props: Props) {
	const { toast } = useToast();
	const [open, setOpen] = React.useState(false);
	const [selectedUserId, setSelectedUserId] = React.useState<string | undefined>(
		props.pub.assignee?.id ?? undefined
	);
	const title = useMemo(() => getPubTitle(props.pub), [props.pub]);
	const users = useMemo(() => props.members.map((member) => member.user), [props.members]);
	const user = useMemo(
		() => users.find((user) => user.id === selectedUserId),
		[users, selectedUserId]
	);

	const runAssign = useServerAction(assign);

	const onAssign = useCallback(
		async (pubId: PubsId, userId?: UsersId) => {
			const error = await runAssign(pubId, userId);
			if (userId) {
				const user = expect(users.find((user) => user.id === userId));
				toast({
					title: "Success",
					description: (
						<>
							{user.firstName} was assigned to <em>{title}</em>.
						</>
					),
					variant: "default",
				});
			} else {
				toast({
					title: "Success",
					description: (
						<>
							<em>{title}</em> was unassigned.
						</>
					),
					variant: "default",
				});
			}
		},
		[users]
	);

	const onSelect = useCallback(
		(value: string) => {
			const userId = value === selectedUserId ? undefined : value;
			setSelectedUserId(userId);
			onAssign(props.pub.id, userId as UsersId);
			setOpen(false);
		},
		[selectedUserId, props.pub.id, onAssign]
	);

	return (
		<Popover open={open} onOpenChange={setOpen}>
			<PopoverTrigger asChild>
				<Button
					size="sm"
					variant="outline"
					role="combobox"
					name="Assign"
					aria-expanded={open}
					className="w-[150px] justify-between"
				>
					<span className="truncate">
						{user ? `${user.firstName} ${user.lastName}` : "Assign"}
					</span>
					<ChevronsUpDown className="ml-2 h-4 w-4 shrink-0 opacity-50" />
				</Button>
			</PopoverTrigger>
			<PopoverContent className="w-[200px] p-0">
				<Command>
					<CommandInput className="my-2 h-8" placeholder="Search member..." />
					<CommandEmpty>No member found.</CommandEmpty>
					<CommandList>
						<CommandGroup>
							{users.map((user) => {
								const keywords = [user.firstName];
								if (user.lastName) {
									keywords.push(user.lastName);
								}
								return (
									<CommandItem
										key={user.id}
										value={user.id}
										keywords={keywords}
										onSelect={onSelect}
									>
										{user.firstName} {user.lastName}
										<Check
											className={cn(
												"mr-2 h-4 w-4",
												selectedUserId === user.id
													? "opacity-100"
													: "opacity-0"
											)}
										/>
									</CommandItem>
								);
							})}
						</CommandGroup>
					</CommandList>
				</Command>
			</PopoverContent>
		</Popover>
	);
}<|MERGE_RESOLUTION|>--- conflicted
+++ resolved
@@ -2,11 +2,8 @@
 
 import React, { useCallback, useMemo } from "react";
 
-<<<<<<< HEAD
 import type { ProcessedPub } from "contracts";
-=======
 import type { PubsId, UsersId } from "db/public";
->>>>>>> 76f44f26
 import { Button } from "ui/button";
 import {
 	Command,
@@ -21,7 +18,7 @@
 import { useToast } from "ui/use-toast";
 import { cn, expect } from "utils";
 
-import type { MemberWithUser, PubWithValues } from "~/lib/types";
+import type { MemberWithUser } from "~/lib/types";
 import { getPubTitle } from "~/lib/pubs";
 import { useServerAction } from "~/lib/serverActions";
 import { assign } from "./lib/actions";
