import type { Prisma } from "@prisma/client";

import { redirect } from "next/navigation";

import type { CommunitiesId } from "~/kysely/types/public/Communities";
import type { UsersId } from "~/kysely/types/public/Users";
import { CommunityProvider } from "~/app/components/providers/CommunityProvider";
import { getLoginData } from "~/lib/auth/loginData";
import { findCommunityBySlug, getAvailableCommunities } from "~/lib/server/community";
import SideNav from "./SideNav";

type Props = { children: React.ReactNode; params: { communitySlug: string } };

export default async function MainLayout({ children, params }: Props) {
	const loginData = await getLoginData();
	if (!loginData) {
		redirect("/login");
	}

<<<<<<< HEAD
	const community = await getCommunity(params.communitySlug);

=======
	const community = await findCommunityBySlug(params.communitySlug);
>>>>>>> ca53a857
	if (!community) {
		return null;
	}

	const availableCommunities = await getAvailableCommunities(loginData.id as UsersId);
	return (
<<<<<<< HEAD
		<div className="flex min-h-screen flex-col md:flex-row">
			<SideNav community={community} availableCommunities={availableCommunities} />
			<div className="relative flex-auto px-4 py-4 md:ml-[250px] md:px-12">{children}</div>
		</div>
=======
		<CommunityProvider community={community}>
			<div className="flex min-h-screen flex-col md:flex-row">
				<SideNav community={community} availableCommunities={availableCommunities} />
				<div className="relative flex-auto md:ml-[250px] md:px-12">{children}</div>
			</div>
		</CommunityProvider>
>>>>>>> ca53a857
	);
}<|MERGE_RESOLUTION|>--- conflicted
+++ resolved
@@ -1,8 +1,5 @@
-import type { Prisma } from "@prisma/client";
-
 import { redirect } from "next/navigation";
 
-import type { CommunitiesId } from "~/kysely/types/public/Communities";
 import type { UsersId } from "~/kysely/types/public/Users";
 import { CommunityProvider } from "~/app/components/providers/CommunityProvider";
 import { getLoginData } from "~/lib/auth/loginData";
@@ -17,30 +14,20 @@
 		redirect("/login");
 	}
 
-<<<<<<< HEAD
-	const community = await getCommunity(params.communitySlug);
-
-=======
 	const community = await findCommunityBySlug(params.communitySlug);
->>>>>>> ca53a857
 	if (!community) {
 		return null;
 	}
 
 	const availableCommunities = await getAvailableCommunities(loginData.id as UsersId);
 	return (
-<<<<<<< HEAD
-		<div className="flex min-h-screen flex-col md:flex-row">
-			<SideNav community={community} availableCommunities={availableCommunities} />
-			<div className="relative flex-auto px-4 py-4 md:ml-[250px] md:px-12">{children}</div>
-		</div>
-=======
 		<CommunityProvider community={community}>
 			<div className="flex min-h-screen flex-col md:flex-row">
 				<SideNav community={community} availableCommunities={availableCommunities} />
-				<div className="relative flex-auto md:ml-[250px] md:px-12">{children}</div>
+				<div className="relative flex-auto px-4 py-4 md:ml-[250px] md:px-12">
+					{children}
+				</div>
 			</div>
 		</CommunityProvider>
->>>>>>> ca53a857
 	);
 }