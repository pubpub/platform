import type { Metadata } from "next";

<<<<<<< HEAD
import { cookies } from "next/headers";
import { notFound } from "next/navigation";
=======
import { notFound, redirect } from "next/navigation";
>>>>>>> 135c6d20

import { Sidebar, SidebarProvider, SidebarTrigger } from "ui/sidebar";
import { cn } from "utils";

import { CommunityProvider } from "~/app/components/providers/CommunityProvider";
import { getPageLoginData } from "~/lib/authentication/loginData";
import { getCommunityRole } from "~/lib/authentication/roles";
import { findCommunityBySlug } from "~/lib/server/community";
import SideNav from "./SideNav";

type Props = { children: React.ReactNode; params: { communitySlug: string } };

export async function generateMetadata({
	params,
}: {
	params: { communitySlug: string };
}): Promise<Metadata> {
	const community = await findCommunityBySlug(params.communitySlug);

	return {
		title: {
			template: `%s | ${community?.name ?? "PubPub"}`,
			default: community?.name ? `${community?.name} on PubPub` : "PubPub",
		},
	};
}

export const COLLAPSIBLE_TYPE: Parameters<typeof Sidebar>[0]["collapsible"] = "icon";

export default async function MainLayout({ children, params }: Props) {
	const { user } = await getPageLoginData();

	const community = await findCommunityBySlug(params.communitySlug);
	if (!community) {
		return notFound();
	}

	const cookieStore = cookies();
	// need to manually write the name of the cookie here
	// bc we can't import SIDEBAR_COOKIE_NAME here because it's in a "use client" file
	const defaultOpenCookie = cookieStore.get("sidebar:state");
	// open by default, only if cookie is explicitly set to false will it be closed
	const defaultOpen = defaultOpenCookie?.value !== "false";

	const role = getCommunityRole(user, community);

	if (role === "contributor" || !role) {
		// TODO: allow contributors to view /c/* pages after we implement membership and
		// role-based authorization checks
		redirect("/settings");
	}

	const availableCommunities = user?.memberships.map((m) => m.community) ?? [];

	return (
		<CommunityProvider community={community}>
			<div className="flex min-h-screen flex-col md:flex-row">
				<SidebarProvider defaultOpen={defaultOpen}>
					<SideNav
						community={community}
						availableCommunities={availableCommunities}
						collapsible={COLLAPSIBLE_TYPE}
					/>

					<div className="relative flex-auto px-4 py-4 md:px-12">
						<SidebarTrigger
							className={cn(
								"absolute md:left-2",
								COLLAPSIBLE_TYPE === "icon" && "hidden"
							)}
						/>
						{children}
					</div>
				</SidebarProvider>
			</div>
		</CommunityProvider>
	);
}<|MERGE_RESOLUTION|>--- conflicted
+++ resolved
@@ -1,11 +1,7 @@
 import type { Metadata } from "next";
 
-<<<<<<< HEAD
 import { cookies } from "next/headers";
-import { notFound } from "next/navigation";
-=======
 import { notFound, redirect } from "next/navigation";
->>>>>>> 135c6d20
 
 import { Sidebar, SidebarProvider, SidebarTrigger } from "ui/sidebar";
 import { cn } from "utils";
@@ -14,7 +10,7 @@
 import { getPageLoginData } from "~/lib/authentication/loginData";
 import { getCommunityRole } from "~/lib/authentication/roles";
 import { findCommunityBySlug } from "~/lib/server/community";
-import SideNav from "./SideNav";
+import SideNav, { COLLAPSIBLE_TYPE } from "./SideNav";
 
 type Props = { children: React.ReactNode; params: { communitySlug: string } };
 
@@ -32,8 +28,6 @@
 		},
 	};
 }
-
-export const COLLAPSIBLE_TYPE: Parameters<typeof Sidebar>[0]["collapsible"] = "icon";
 
 export default async function MainLayout({ children, params }: Props) {
 	const { user } = await getPageLoginData();
@@ -64,11 +58,7 @@
 		<CommunityProvider community={community}>
 			<div className="flex min-h-screen flex-col md:flex-row">
 				<SidebarProvider defaultOpen={defaultOpen}>
-					<SideNav
-						community={community}
-						availableCommunities={availableCommunities}
-						collapsible={COLLAPSIBLE_TYPE}
-					/>
+					<SideNav community={community} availableCommunities={availableCommunities} />
 
 					<div className="relative flex-auto px-4 py-4 md:px-12">
 						<SidebarTrigger
