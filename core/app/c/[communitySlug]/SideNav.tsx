<<<<<<< HEAD
import {
	Activity,
	Form,
	FormInput,
	Integration,
	Pub,
	RefreshCw,
	Settings,
	Stages,
	ToyBrick,
	UsersRound,
} from "ui/icon";
import {
	Sidebar,
	SidebarContent,
	SidebarFooter,
	SidebarGroup,
	SidebarGroupContent,
	SidebarGroupLabel,
	SidebarHeader,
	SidebarMenu,
	SidebarMenuItem,
	SidebarRail,
	SidebarSeparator,
} from "ui/sidebar";

import type { AvailableCommunitiesData, CommunityData } from "~/lib/server/community";
import type { DefinitelyHas } from "~/lib/types";
import { getLoginData } from "~/lib/auth/loginData";
import { isCommunityAdmin } from "~/lib/auth/roles";
=======
import { Capabilities } from "db/src/public/Capabilities";
import { MembershipType } from "db/src/public/MembershipType";
import { Button } from "ui/button";
import { Activity, FormInput, Menu, RefreshCw, Settings, ToyBrick } from "ui/icon";
import { Sheet, SheetContent, SheetTrigger } from "ui/sheet";

import type { CommunityData } from "~/lib/server/community";
import { getLoginData } from "~/lib/authentication/loginData";
import { userCan } from "~/lib/authorization/capabilities";
>>>>>>> 135c6d20
import CommunitySwitcher from "./CommunitySwitcher";
import LoginSwitcher from "./LoginSwitcher";
import NavLink from "./NavLink";
import { NavLinkSubMenu } from "./NavLinkSubMenu";

type Props = {
	community: NonNullable<CommunityData>;
<<<<<<< HEAD
	availableCommunities: NonNullable<AvailableCommunitiesData>;
	collapsible?: Parameters<typeof Sidebar>[0]["collapsible"];
};

export type LinkDefinition = {
	href: string;
	text: string;
	icon: React.ReactNode;
	minimumAccessRole: "superadmin" | "admin" | null;
	pattern?: string;
	children?: LinkDefinition[];
=======
	availableCommunities: NonNullable<CommunityData>[];
};

const Links = ({
	communityPrefix,
}: {
	/* The community prefix, e.g. "/c/community-slug"
	 */
	communityPrefix: string;
}) => {
	return (
		<>
			<NavLink
				href={`${communityPrefix}/pubs`}
				text={"All Pubs"}
				icon={<img src="/icons/pub.svg" alt="" />}
			/>
		</>
	);
>>>>>>> 135c6d20
};

const defaultLinks: LinkDefinition[] = [
	{
		href: "/pubs",
		text: "All Pubs",
		icon: <Pub size={16} />,
		minimumAccessRole: null,
	},
];

const viewLinks: LinkDefinition[] = [
	{
		href: "/activity/actions",
		text: "Action Log",
		icon: <Activity className="h-4 w-4" />,
		minimumAccessRole: "admin",
	},
];

<<<<<<< HEAD
const manageLinks: LinkDefinition[] = [
	{
		href: "/stages",
		text: "Workflows",
		icon: <Stages size={16} />,
		minimumAccessRole: null,
		pattern: "/stages$",
		children: [
			{
				href: "/stages/manage",
				text: "Stage editor",
				icon: <RefreshCw size={16} />,
				minimumAccessRole: "admin",
				pattern: "/stages/manage",
			},
		],
	},
	{
		href: "/types",
		text: "Types",
		icon: <ToyBrick size={16} />,
		minimumAccessRole: "admin",
	},
	{
		href: "/fields",
		text: "Fields",
		icon: <FormInput size={16} />,
		minimumAccessRole: "admin",
	},
	{
		href: "/forms",
		text: "Forms",
		icon: <Form size={16} />,
		minimumAccessRole: "admin",
	},
	{
		href: "/integrations",
		text: "Integrations",
		icon: <Integration size={16} />,
		minimumAccessRole: "admin",
	},
	{
		href: "/members",
		text: "Members",
		icon: <UsersRound size={16} />,
		minimumAccessRole: "admin",
	},
	{
		href: "/settings",
		text: "Settings",
		icon: <Settings className="h-4 w-4" />,
		minimumAccessRole: "superadmin",
		pattern: "/settings$",
		children: [
			{
				href: "/settings/tokens",
				text: "API Tokens",
				icon: <Settings className="h-4 w-4" />,
				minimumAccessRole: "superadmin",
			},
		],
	},
];

const Links = ({
	prefix,
	isAdmin,
	isSuperAdmin,
	links,
=======
const ManageLinks = ({
	communityPrefix,
	showCommunityEditorLinks,
>>>>>>> 135c6d20
}: {
	/* The community prefix, e.g. "/c/community-slug"
	 */
	communityPrefix: string;
	/* Whether the user is an admin */
<<<<<<< HEAD
	isAdmin?: boolean;
	/**
	 * Whether the user is a super admin
	 */
	isSuperAdmin?: boolean;
	links: LinkDefinition[];
}) => {
	return (
		<>
			{links
				.filter((link) => {
					if (link.minimumAccessRole === null) {
						return true;
					}

					if (link.minimumAccessRole === "admin") {
						return isSuperAdmin || isAdmin;
					}

					if (link.minimumAccessRole === "superadmin") {
						return isSuperAdmin;
					}

					return false;
				})
				.map((link) => {
					if (!link.children || link.children.length === 0) {
						return (
							<NavLink
								key={link.href}
								href={`${prefix}${link.href}`}
								text={link.text}
								icon={link.icon}
								pattern={link.pattern}
							/>
						);
					}

					return (
						<NavLinkSubMenu
							link={link as DefinitelyHas<LinkDefinition, "children">}
							prefix={prefix}
							key={link.href}
						/>
					);
				})}
=======
	showCommunityEditorLinks?: boolean;
}) => {
	return (
		<>
			<NavLink
				href={`${communityPrefix}/stages`}
				text={"Workflows"}
				icon={<img src="/icons/stages.svg" alt="" />}
			/>
			{showCommunityEditorLinks && (
				<NavLink
					href={`${communityPrefix}/stages/manage`}
					text="Stage editor"
					icon={<RefreshCw size={16} />}
				/>
			)}
			{showCommunityEditorLinks && (
				<NavLink
					href={`${communityPrefix}/types`}
					text="Types"
					icon={<ToyBrick size={16} />}
				/>
			)}
			{showCommunityEditorLinks && (
				<NavLink
					href={`${communityPrefix}/fields`}
					text="Fields"
					icon={<FormInput size={16} />}
				/>
			)}
			{showCommunityEditorLinks && (
				<NavLink
					href={`${communityPrefix}/forms`}
					text="Forms"
					icon={<img src="/icons/form.svg" alt="" />}
				/>
			)}
			{showCommunityEditorLinks && (
				<NavLink
					href={`${communityPrefix}/members`}
					text="Members"
					icon={<img src="/icons/members.svg" alt="" />}
				/>
			)}
			{showCommunityEditorLinks && (
				<NavLink
					href={`${communityPrefix}/settings`}
					text="Settings"
					icon={<Settings className="h-4 w-4" />}
				/>
			)}
>>>>>>> 135c6d20
		</>
	);
};

const SideNav: React.FC<Props> = async function ({ community, availableCommunities, collapsible }) {
	const prefix = `/c/${community.slug}`;

	const { user } = await getLoginData();

	if (!user) {
		return null;
	}

	const userCanEditCommunity = await userCan(
		Capabilities.editCommunity,
		{ type: MembershipType.community, communityId: community.id },
		user.id
	);

	return (
<<<<<<< HEAD
		<Sidebar collapsible={collapsible}>
			<SidebarHeader>
				<SidebarMenu>
					<SidebarMenuItem className={`h-full`}>
						<CommunitySwitcher
							community={community}
							availableCommunities={availableCommunities}
						/>
					</SidebarMenuItem>
				</SidebarMenu>
			</SidebarHeader>
			<SidebarContent>
				<SidebarSeparator />
				<div className="flex h-full max-h-screen flex-col gap-2">
					<div className="flex-1">
						<SidebarGroup>
							<SidebarGroupContent>
								<SidebarMenu>
									<Links prefix={prefix} isAdmin={isAdmin} links={defaultLinks} />
								</SidebarMenu>
							</SidebarGroupContent>
						</SidebarGroup>
						<SidebarSeparator />
						<SidebarGroup>
							<SidebarGroupLabel>Views</SidebarGroupLabel>
							<SidebarGroupContent>
								<SidebarMenu>
									<Links prefix={prefix} isAdmin={isAdmin} links={viewLinks} />
								</SidebarMenu>
							</SidebarGroupContent>
						</SidebarGroup>
						<SidebarSeparator />
						<SidebarGroup>
							<SidebarGroupLabel>Manage</SidebarGroupLabel>
							<SidebarGroupContent>
								<SidebarMenu>
									<Links
										prefix={prefix}
										isAdmin={isAdmin}
										isSuperAdmin={isSuperAdmin}
										links={manageLinks}
									/>
								</SidebarMenu>
							</SidebarGroupContent>
						</SidebarGroup>
=======
		<>
			<header className="flex h-14 w-full items-center justify-between gap-4 border-b px-4 md:hidden lg:h-[60px] lg:px-6">
				<Sheet>
					<SheetTrigger asChild>
						<Button variant="outline" size="icon" className="shrink-0">
							<Menu className="h-5 w-5" />
							<span className="sr-only">Toggle navigation menu</span>
						</Button>
					</SheetTrigger>
					<SheetContent
						side="left"
						className="mr-4 flex flex-col justify-between bg-gray-50 pb-8"
					>
						<nav className="grid gap-2 pr-6 text-lg font-medium">
							<Links communityPrefix={prefix} />
						</nav>
						<div>
							<LoginSwitcher />
						</div>
					</SheetContent>
				</Sheet>
				<CommunitySwitcher
					community={community}
					availableCommunities={availableCommunities}
				/>
			</header>
			<div
				className={
					"fixed hidden h-screen w-[250px] flex-col bg-gray-50 p-4 shadow-inner md:flex"
				}
			>
				<div className="flex-auto">
					<CommunitySwitcher
						community={community}
						availableCommunities={availableCommunities}
					/>
					{divider}
					<div className="flex h-full max-h-screen flex-col gap-2">
						<div className="flex-1">
							<nav className="grid items-start pr-2 pt-2 text-sm font-medium">
								<Links communityPrefix={prefix} />
								{divider}
								<span className="font-semibold text-gray-500">VIEWS</span>
								<ViewLinks prefix={prefix} isAdmin={userCanEditCommunity} />
							</nav>
							<nav className="grid items-start pr-2 pt-4 text-sm font-medium">
								<span className="font-semibold text-gray-500">MANAGE</span>
								<ManageLinks
									communityPrefix={prefix}
									showCommunityEditorLinks={userCanEditCommunity}
								/>
							</nav>
						</div>
>>>>>>> 135c6d20
					</div>
				</div>
			</SidebarContent>
			<SidebarFooter>
				<LoginSwitcher />
			</SidebarFooter>
			<SidebarRail />
		</Sidebar>
	);
};

export default SideNav;<|MERGE_RESOLUTION|>--- conflicted
+++ resolved
@@ -1,4 +1,6 @@
-<<<<<<< HEAD
+import { MemberRole } from "db/public";
+import { Capabilities } from "db/src/public/Capabilities";
+import { MembershipType } from "db/src/public/MembershipType";
 import {
 	Activity,
 	Form,
@@ -25,21 +27,10 @@
 	SidebarSeparator,
 } from "ui/sidebar";
 
-import type { AvailableCommunitiesData, CommunityData } from "~/lib/server/community";
+import type { CommunityData } from "~/lib/server/community";
 import type { DefinitelyHas } from "~/lib/types";
-import { getLoginData } from "~/lib/auth/loginData";
-import { isCommunityAdmin } from "~/lib/auth/roles";
-=======
-import { Capabilities } from "db/src/public/Capabilities";
-import { MembershipType } from "db/src/public/MembershipType";
-import { Button } from "ui/button";
-import { Activity, FormInput, Menu, RefreshCw, Settings, ToyBrick } from "ui/icon";
-import { Sheet, SheetContent, SheetTrigger } from "ui/sheet";
-
-import type { CommunityData } from "~/lib/server/community";
 import { getLoginData } from "~/lib/authentication/loginData";
 import { userCan } from "~/lib/authorization/capabilities";
->>>>>>> 135c6d20
 import CommunitySwitcher from "./CommunitySwitcher";
 import LoginSwitcher from "./LoginSwitcher";
 import NavLink from "./NavLink";
@@ -47,39 +38,16 @@
 
 type Props = {
 	community: NonNullable<CommunityData>;
-<<<<<<< HEAD
-	availableCommunities: NonNullable<AvailableCommunitiesData>;
-	collapsible?: Parameters<typeof Sidebar>[0]["collapsible"];
+	availableCommunities: NonNullable<CommunityData>[];
 };
 
 export type LinkDefinition = {
 	href: string;
 	text: string;
 	icon: React.ReactNode;
-	minimumAccessRole: "superadmin" | "admin" | null;
+	minimumAccessRole: MemberRole | null;
 	pattern?: string;
 	children?: LinkDefinition[];
-=======
-	availableCommunities: NonNullable<CommunityData>[];
-};
-
-const Links = ({
-	communityPrefix,
-}: {
-	/* The community prefix, e.g. "/c/community-slug"
-	 */
-	communityPrefix: string;
-}) => {
-	return (
-		<>
-			<NavLink
-				href={`${communityPrefix}/pubs`}
-				text={"All Pubs"}
-				icon={<img src="/icons/pub.svg" alt="" />}
-			/>
-		</>
-	);
->>>>>>> 135c6d20
 };
 
 const defaultLinks: LinkDefinition[] = [
@@ -96,11 +64,10 @@
 		href: "/activity/actions",
 		text: "Action Log",
 		icon: <Activity className="h-4 w-4" />,
-		minimumAccessRole: "admin",
+		minimumAccessRole: MemberRole.editor,
 	},
 ];
 
-<<<<<<< HEAD
 const manageLinks: LinkDefinition[] = [
 	{
 		href: "/stages",
@@ -113,7 +80,7 @@
 				href: "/stages/manage",
 				text: "Stage editor",
 				icon: <RefreshCw size={16} />,
-				minimumAccessRole: "admin",
+				minimumAccessRole: MemberRole.editor,
 				pattern: "/stages/manage",
 			},
 		],
@@ -122,70 +89,60 @@
 		href: "/types",
 		text: "Types",
 		icon: <ToyBrick size={16} />,
-		minimumAccessRole: "admin",
+		minimumAccessRole: MemberRole.editor,
 	},
 	{
 		href: "/fields",
 		text: "Fields",
 		icon: <FormInput size={16} />,
-		minimumAccessRole: "admin",
+		minimumAccessRole: MemberRole.editor,
 	},
 	{
 		href: "/forms",
 		text: "Forms",
 		icon: <Form size={16} />,
-		minimumAccessRole: "admin",
+		minimumAccessRole: MemberRole.editor,
 	},
 	{
 		href: "/integrations",
 		text: "Integrations",
 		icon: <Integration size={16} />,
-		minimumAccessRole: "admin",
+		minimumAccessRole: MemberRole.editor,
 	},
 	{
 		href: "/members",
 		text: "Members",
 		icon: <UsersRound size={16} />,
-		minimumAccessRole: "admin",
+		minimumAccessRole: MemberRole.editor,
 	},
 	{
 		href: "/settings",
 		text: "Settings",
 		icon: <Settings className="h-4 w-4" />,
-		minimumAccessRole: "superadmin",
+		minimumAccessRole: MemberRole.editor,
 		pattern: "/settings$",
 		children: [
 			{
 				href: "/settings/tokens",
 				text: "API Tokens",
 				icon: <Settings className="h-4 w-4" />,
-				minimumAccessRole: "superadmin",
+				minimumAccessRole: MemberRole.editor,
 			},
 		],
 	},
 ];
 
+export const COLLAPSIBLE_TYPE: Parameters<typeof Sidebar>[0]["collapsible"] = "icon";
+
 const Links = ({
-	prefix,
-	isAdmin,
-	isSuperAdmin,
+	communityPrefix,
+	minimumCommunityRole,
 	links,
-=======
-const ManageLinks = ({
-	communityPrefix,
-	showCommunityEditorLinks,
->>>>>>> 135c6d20
 }: {
 	/* The community prefix, e.g. "/c/community-slug"
 	 */
 	communityPrefix: string;
-	/* Whether the user is an admin */
-<<<<<<< HEAD
-	isAdmin?: boolean;
-	/**
-	 * Whether the user is a super admin
-	 */
-	isSuperAdmin?: boolean;
+	minimumCommunityRole: MemberRole;
 	links: LinkDefinition[];
 }) => {
 	return (
@@ -196,12 +153,15 @@
 						return true;
 					}
 
-					if (link.minimumAccessRole === "admin") {
-						return isSuperAdmin || isAdmin;
-					}
-
-					if (link.minimumAccessRole === "superadmin") {
-						return isSuperAdmin;
+					if (link.minimumAccessRole === MemberRole.editor) {
+						return (
+							minimumCommunityRole === MemberRole.editor ||
+							minimumCommunityRole === MemberRole.admin
+						);
+					}
+
+					if (link.minimumAccessRole === MemberRole.admin) {
+						return minimumCommunityRole === MemberRole.admin;
 					}
 
 					return false;
@@ -211,7 +171,7 @@
 						return (
 							<NavLink
 								key={link.href}
-								href={`${prefix}${link.href}`}
+								href={`${communityPrefix}${link.href}`}
 								text={link.text}
 								icon={link.icon}
 								pattern={link.pattern}
@@ -222,69 +182,16 @@
 					return (
 						<NavLinkSubMenu
 							link={link as DefinitelyHas<LinkDefinition, "children">}
-							prefix={prefix}
+							communityPrefix={communityPrefix}
 							key={link.href}
 						/>
 					);
 				})}
-=======
-	showCommunityEditorLinks?: boolean;
-}) => {
-	return (
-		<>
-			<NavLink
-				href={`${communityPrefix}/stages`}
-				text={"Workflows"}
-				icon={<img src="/icons/stages.svg" alt="" />}
-			/>
-			{showCommunityEditorLinks && (
-				<NavLink
-					href={`${communityPrefix}/stages/manage`}
-					text="Stage editor"
-					icon={<RefreshCw size={16} />}
-				/>
-			)}
-			{showCommunityEditorLinks && (
-				<NavLink
-					href={`${communityPrefix}/types`}
-					text="Types"
-					icon={<ToyBrick size={16} />}
-				/>
-			)}
-			{showCommunityEditorLinks && (
-				<NavLink
-					href={`${communityPrefix}/fields`}
-					text="Fields"
-					icon={<FormInput size={16} />}
-				/>
-			)}
-			{showCommunityEditorLinks && (
-				<NavLink
-					href={`${communityPrefix}/forms`}
-					text="Forms"
-					icon={<img src="/icons/form.svg" alt="" />}
-				/>
-			)}
-			{showCommunityEditorLinks && (
-				<NavLink
-					href={`${communityPrefix}/members`}
-					text="Members"
-					icon={<img src="/icons/members.svg" alt="" />}
-				/>
-			)}
-			{showCommunityEditorLinks && (
-				<NavLink
-					href={`${communityPrefix}/settings`}
-					text="Settings"
-					icon={<Settings className="h-4 w-4" />}
-				/>
-			)}
->>>>>>> 135c6d20
 		</>
 	);
 };
 
-const SideNav: React.FC<Props> = async function ({ community, availableCommunities, collapsible }) {
+const SideNav: React.FC<Props> = async function ({ community, availableCommunities }) {
 	const prefix = `/c/${community.slug}`;
 
 	const { user } = await getLoginData();
@@ -300,8 +207,7 @@
 	);
 
 	return (
-<<<<<<< HEAD
-		<Sidebar collapsible={collapsible}>
+		<Sidebar collapsible={COLLAPSIBLE_TYPE}>
 			<SidebarHeader>
 				<SidebarMenu>
 					<SidebarMenuItem className={`h-full`}>
@@ -319,7 +225,15 @@
 						<SidebarGroup>
 							<SidebarGroupContent>
 								<SidebarMenu>
-									<Links prefix={prefix} isAdmin={isAdmin} links={defaultLinks} />
+									<Links
+										communityPrefix={prefix}
+										minimumCommunityRole={
+											userCanEditCommunity
+												? MemberRole.admin
+												: MemberRole.editor
+										}
+										links={defaultLinks}
+									/>
 								</SidebarMenu>
 							</SidebarGroupContent>
 						</SidebarGroup>
@@ -328,7 +242,15 @@
 							<SidebarGroupLabel>Views</SidebarGroupLabel>
 							<SidebarGroupContent>
 								<SidebarMenu>
-									<Links prefix={prefix} isAdmin={isAdmin} links={viewLinks} />
+									<Links
+										communityPrefix={prefix}
+										minimumCommunityRole={
+											userCanEditCommunity
+												? MemberRole.admin
+												: MemberRole.editor
+										}
+										links={viewLinks}
+									/>
 								</SidebarMenu>
 							</SidebarGroupContent>
 						</SidebarGroup>
@@ -338,69 +260,17 @@
 							<SidebarGroupContent>
 								<SidebarMenu>
 									<Links
-										prefix={prefix}
-										isAdmin={isAdmin}
-										isSuperAdmin={isSuperAdmin}
+										communityPrefix={prefix}
+										minimumCommunityRole={
+											userCanEditCommunity
+												? MemberRole.admin
+												: MemberRole.editor
+										}
 										links={manageLinks}
 									/>
 								</SidebarMenu>
 							</SidebarGroupContent>
 						</SidebarGroup>
-=======
-		<>
-			<header className="flex h-14 w-full items-center justify-between gap-4 border-b px-4 md:hidden lg:h-[60px] lg:px-6">
-				<Sheet>
-					<SheetTrigger asChild>
-						<Button variant="outline" size="icon" className="shrink-0">
-							<Menu className="h-5 w-5" />
-							<span className="sr-only">Toggle navigation menu</span>
-						</Button>
-					</SheetTrigger>
-					<SheetContent
-						side="left"
-						className="mr-4 flex flex-col justify-between bg-gray-50 pb-8"
-					>
-						<nav className="grid gap-2 pr-6 text-lg font-medium">
-							<Links communityPrefix={prefix} />
-						</nav>
-						<div>
-							<LoginSwitcher />
-						</div>
-					</SheetContent>
-				</Sheet>
-				<CommunitySwitcher
-					community={community}
-					availableCommunities={availableCommunities}
-				/>
-			</header>
-			<div
-				className={
-					"fixed hidden h-screen w-[250px] flex-col bg-gray-50 p-4 shadow-inner md:flex"
-				}
-			>
-				<div className="flex-auto">
-					<CommunitySwitcher
-						community={community}
-						availableCommunities={availableCommunities}
-					/>
-					{divider}
-					<div className="flex h-full max-h-screen flex-col gap-2">
-						<div className="flex-1">
-							<nav className="grid items-start pr-2 pt-2 text-sm font-medium">
-								<Links communityPrefix={prefix} />
-								{divider}
-								<span className="font-semibold text-gray-500">VIEWS</span>
-								<ViewLinks prefix={prefix} isAdmin={userCanEditCommunity} />
-							</nav>
-							<nav className="grid items-start pr-2 pt-4 text-sm font-medium">
-								<span className="font-semibold text-gray-500">MANAGE</span>
-								<ManageLinks
-									communityPrefix={prefix}
-									showCommunityEditorLinks={userCanEditCommunity}
-								/>
-							</nav>
-						</div>
->>>>>>> 135c6d20
 					</div>
 				</div>
 			</SidebarContent>
