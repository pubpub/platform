import type { User } from "lucia";

import { cache, Suspense } from "react";

import type { Communities, CommunitiesId, UsersId } from "db/public";
import { Capabilities, MembershipType } from "db/public";
import {
	Activity,
	BookOpen,
	BookOpenText,
	CurlyBraces,
	FlagTriangleRightIcon,
	Form,
	Layers3,
	Settings2,
	ToyBrick,
	UsersRound,
} from "ui/icon";
import {
	Sidebar,
	SidebarContent,
	SidebarFooter,
	SidebarGroup,
	SidebarGroupContent,
	SidebarGroupLabel,
	SidebarHeader,
	SidebarMenu,
	SidebarMenuItem,
	SidebarMenuSkeleton,
	SidebarMenuSubItem,
	SidebarRail,
	SidebarSeparator,
} from "ui/sidebar";

import type { CommunityData } from "~/lib/server/community";
import type { MaybeHas } from "~/lib/types";
import { getLoginData } from "~/lib/authentication/loginData";
import { userCan, userCanViewStagePage } from "~/lib/authorization/capabilities";
import CommunitySwitcher from "./CommunitySwitcher";
import LoginSwitcher from "./LoginSwitcher";
import NavLink from "./NavLink";
import { NavLinkSubMenu } from "./NavLinkSubMenu";

type Props = {
	community: NonNullable<CommunityData>;
	availableCommunities: NonNullable<CommunityData>[];
};

type BaseLinkDefinition = {
	href: string;
	text: string;
	authorization: null | ((userId: UsersId, communityId: CommunitiesId) => Promise<boolean>);
	pattern?: string;
};

type SubMenuLinkDefinition = MaybeHas<BaseLinkDefinition, "href"> & {
	children: SubLevelLinkDefinition[] | SubMenuLinkDefinition[];
	icon: React.ReactNode;
};

type TopLevelLinkDefinition = BaseLinkDefinition & {
	icon: React.ReactNode;
};

type SubLevelLinkDefinition = BaseLinkDefinition & {
	icon?: React.ReactNode;
};

export type LinkDefinition =
	| TopLevelLinkDefinition
	| SubMenuLinkDefinition
	| SubLevelLinkDefinition;

type LinkGroupDefinition = {
	name: string;
	authorization: null | ((userId: UsersId, communityId: CommunitiesId) => Promise<boolean>);
	links: LinkDefinition[];
};

const userCanEditCommunityCached = cache(async (userId: UsersId, communityId: CommunitiesId) => {
	return await userCan(
		Capabilities.editCommunity,
		{
			type: MembershipType.community,
			communityId,
		},
		userId
	);
});

const viewLinks: LinkGroupDefinition = {
	name: "Views",
	authorization: null,
	links: [
		{
			href: "/pubs",
			text: "All Pubs",
			icon: <BookOpen size={16} />,
			authorization: null,
		},
		{
			href: "/stages",
			pattern: "/stages$",
			text: "All Workflows",
			icon: <FlagTriangleRightIcon size={16} />,
			authorization: userCanViewStagePage,
		},
		{
			href: "/activity/actions",
			text: "Action Log",
			icon: <Activity size={16} />,
			authorization: userCanEditCommunityCached,
		},
	],
};

const manageLinks: LinkGroupDefinition = {
	name: "Manage",
	authorization: userCanEditCommunityCached,
	links: [
		{
			href: "/stages/manage",
			text: "Workflows",
			icon: <Layers3 size={16} />,
			pattern: "/stages/manage",
			authorization: userCanEditCommunityCached,
		},
		{
			href: "/forms",
			text: "Forms",
			icon: <Form size={16} />,
			authorization: userCanEditCommunityCached,
		},
		{
			href: "/types",
			text: "Types",
			icon: <ToyBrick size={16} />,
			authorization: userCanEditCommunityCached,
		},
		{
			href: "/fields",
			text: "Fields",
			icon: <CurlyBraces size={16} />,
			authorization: userCanEditCommunityCached,
		},
		{
			href: "/members",
			text: "Members",
			icon: <UsersRound size={16} />,
			authorization: userCanEditCommunityCached,
		},
	],
};

const adminLinks: LinkGroupDefinition = {
	name: "Admin",
	authorization: userCanEditCommunityCached,
	links: [
		{
			text: "Settings",
			icon: <Settings2 size={16} />,
			authorization: userCanEditCommunityCached,
			children: [
				{
					href: "/settings/tokens",
					text: "API Tokens",
					authorization: userCanEditCommunityCached,
				},
				{
<<<<<<< HEAD
					href: "/settings/legacy-migration",
					text: "Imports",
=======
					href: "/settings/actions",
					text: "Actions",
>>>>>>> e75a05b4
					authorization: userCanEditCommunityCached,
				},
			],
		},
		{
			text: "Docs",
			icon: <BookOpenText size={16} />,
			authorization: userCanEditCommunityCached,
			children: [
				{
					href: "/developers/docs",
					text: "API",
					authorization: userCanEditCommunityCached,
				},
			],
		},
	],
};

export const COLLAPSIBLE_TYPE: Parameters<typeof Sidebar>[0]["collapsible"] = "icon";

const Links = ({
	user,
	community,
	links,
	groupName,
}: {
	user: User;
	community: Communities;
	links: LinkDefinition[];
	groupName?: string;
}) => {
	return (
		<>
			{links.map((link) => {
				if (!("children" in link)) {
					return (
						<Suspense fallback={<SidebarMenuSkeleton />} key={link.href || link.text}>
							<Link
								key={link.href || link.text}
								user={user}
								community={community}
								link={link}
								groupName={groupName}
							/>
						</Suspense>
					);
				}

				return (
					<SubMenuLinks user={user} community={community} link={link} key={link.text} />
				);
			})}
		</>
	);
};

const Link = async ({
	user,
	community,
	link,
	groupName,
}: {
	user: User;
	community: Communities;
	link: TopLevelLinkDefinition | SubLevelLinkDefinition | SubMenuLinkDefinition;
	groupName?: string;
}) => {
	if (link.authorization) {
		const userCan = await link.authorization(user.id, community.id);

		if (!userCan) {
			return null;
		}
	}

	return (
		<NavLink
			href={`/c/${community.slug}${link.href}`}
			text={link.text}
			icon={link.icon}
			pattern={link.pattern}
			groupName={groupName}
			hasChildren
			isChild={false}
		/>
	);
};

const SubMenuLinks = async ({
	user,
	community,
	link,
}: {
	user: User;
	community: Communities;
	link: SubMenuLinkDefinition;
}) => {
	if (link.authorization) {
		const userCan = await link.authorization(user.id, community.id);

		if (!userCan) {
			return null;
		}
	}

	return (
		<NavLinkSubMenu
			icon={link.icon}
			text={link.text}
			parentLink={
				link.href ? (
					<NavLink
						href={`/c/${community.slug}${link.href}`}
						text={link.text}
						icon={link.icon}
						pattern={link.pattern}
						hasChildren
						isChild={false}
					/>
				) : null
			}
		>
			{link.children.map((child) => (
				<SidebarMenuSubItem key={child.href}>
<<<<<<< HEAD
					<Link user={user} community={community} link={child} />
=======
					<Link
						user={user}
						community={community}
						link={child as SubLevelLinkDefinition}
					/>
>>>>>>> e75a05b4
				</SidebarMenuSubItem>
			))}
		</NavLinkSubMenu>
	);
};

const LinkGroup = async ({
	user,
	community,
	group,
}: {
	user: User;
	community: Communities;
	group: LinkGroupDefinition;
}) => {
	if (group.authorization) {
		const userCan = await group.authorization(user.id, community.id);

		if (!userCan) {
			return null;
		}
	}

	return (
		<SidebarGroup className="group-data-[collapsible=icon]:py-0">
			<SidebarGroupLabel className="font-semibold uppercase text-gray-500 group-data-[collapsible=icon]:hidden">
				{group.name}
			</SidebarGroupLabel>
			<SidebarGroupContent className="group-data-[state=expanded]:px-2">
				<Links
					user={user}
					community={community}
					links={group.links}
					groupName={group.name}
				/>
			</SidebarGroupContent>
		</SidebarGroup>
	);
};

const SideNav: React.FC<Props> = async function ({ community, availableCommunities }) {
	const { user } = await getLoginData();

	if (!user) {
		return null;
	}

	return (
		<Sidebar collapsible={COLLAPSIBLE_TYPE}>
			<SidebarHeader className="py-4 group-data-[state=expanded]:p-2 group-data-[collapsible=icon]:pt-5">
				<SidebarMenu>
					<SidebarMenuItem className={`h-full`}>
						<CommunitySwitcher
							community={community}
							availableCommunities={availableCommunities}
						/>
					</SidebarMenuItem>
				</SidebarMenu>
				<SidebarSeparator className="group-data-[state=expanded]:mx-3 group-data-[collapsible=icon]:mt-3" />
			</SidebarHeader>
			<SidebarContent className="group-data-[state=expanded]:px-1 group-data-[state=expanded]:py-3">
				<div className="flex h-full max-h-screen flex-col group-data-[state=expanded]:gap-2">
					<div className="flex-1">
						<LinkGroup user={user} community={community} group={viewLinks} />
						<LinkGroup user={user} community={community} group={manageLinks} />
						<LinkGroup user={user} community={community} group={adminLinks} />
					</div>
				</div>
			</SidebarContent>
			<SidebarFooter className="px-2 pb-4">
				<SidebarMenu>
					<SidebarMenuItem>
						<LoginSwitcher />
					</SidebarMenuItem>
				</SidebarMenu>
			</SidebarFooter>
			<SidebarRail />
		</Sidebar>
	);
};

export default SideNav;<|MERGE_RESOLUTION|>--- conflicted
+++ resolved
@@ -1,392 +1,405 @@
-import type { User } from "lucia";
-
-import { cache, Suspense } from "react";
-
-import type { Communities, CommunitiesId, UsersId } from "db/public";
-import { Capabilities, MembershipType } from "db/public";
+import type { User } from 'lucia';
+
+import { cache, Suspense } from 'react';
+
+import type { Communities, CommunitiesId, UsersId } from 'db/public';
+import { Capabilities, MembershipType } from 'db/public';
 import {
-	Activity,
-	BookOpen,
-	BookOpenText,
-	CurlyBraces,
-	FlagTriangleRightIcon,
-	Form,
-	Layers3,
-	Settings2,
-	ToyBrick,
-	UsersRound,
-} from "ui/icon";
+  Activity,
+  BookOpen,
+  BookOpenText,
+  CurlyBraces,
+  FlagTriangleRightIcon,
+  Form,
+  Layers3,
+  Settings2,
+  ToyBrick,
+  UsersRound,
+} from 'ui/icon';
 import {
-	Sidebar,
-	SidebarContent,
-	SidebarFooter,
-	SidebarGroup,
-	SidebarGroupContent,
-	SidebarGroupLabel,
-	SidebarHeader,
-	SidebarMenu,
-	SidebarMenuItem,
-	SidebarMenuSkeleton,
-	SidebarMenuSubItem,
-	SidebarRail,
-	SidebarSeparator,
-} from "ui/sidebar";
-
-import type { CommunityData } from "~/lib/server/community";
-import type { MaybeHas } from "~/lib/types";
-import { getLoginData } from "~/lib/authentication/loginData";
-import { userCan, userCanViewStagePage } from "~/lib/authorization/capabilities";
-import CommunitySwitcher from "./CommunitySwitcher";
-import LoginSwitcher from "./LoginSwitcher";
-import NavLink from "./NavLink";
-import { NavLinkSubMenu } from "./NavLinkSubMenu";
+  Sidebar,
+  SidebarContent,
+  SidebarFooter,
+  SidebarGroup,
+  SidebarGroupContent,
+  SidebarGroupLabel,
+  SidebarHeader,
+  SidebarMenu,
+  SidebarMenuItem,
+  SidebarMenuSkeleton,
+  SidebarMenuSubItem,
+  SidebarRail,
+  SidebarSeparator,
+} from 'ui/sidebar';
+
+import type { CommunityData } from '~/lib/server/community';
+import type { MaybeHas } from '~/lib/types';
+import { getLoginData } from '~/lib/authentication/loginData';
+import {
+  userCan,
+  userCanViewStagePage,
+} from '~/lib/authorization/capabilities';
+import CommunitySwitcher from './CommunitySwitcher';
+import LoginSwitcher from './LoginSwitcher';
+import NavLink from './NavLink';
+import { NavLinkSubMenu } from './NavLinkSubMenu';
 
 type Props = {
-	community: NonNullable<CommunityData>;
-	availableCommunities: NonNullable<CommunityData>[];
+  community: NonNullable<CommunityData>;
+  availableCommunities: NonNullable<CommunityData>[];
 };
 
 type BaseLinkDefinition = {
-	href: string;
-	text: string;
-	authorization: null | ((userId: UsersId, communityId: CommunitiesId) => Promise<boolean>);
-	pattern?: string;
-};
-
-type SubMenuLinkDefinition = MaybeHas<BaseLinkDefinition, "href"> & {
-	children: SubLevelLinkDefinition[] | SubMenuLinkDefinition[];
-	icon: React.ReactNode;
+  href: string;
+  text: string;
+  authorization:
+    | null
+    | ((userId: UsersId, communityId: CommunitiesId) => Promise<boolean>);
+  pattern?: string;
+};
+
+type SubMenuLinkDefinition = MaybeHas<BaseLinkDefinition, 'href'> & {
+  children: SubLevelLinkDefinition[] | SubMenuLinkDefinition[];
+  icon: React.ReactNode;
 };
 
 type TopLevelLinkDefinition = BaseLinkDefinition & {
-	icon: React.ReactNode;
+  icon: React.ReactNode;
 };
 
 type SubLevelLinkDefinition = BaseLinkDefinition & {
-	icon?: React.ReactNode;
+  icon?: React.ReactNode;
 };
 
 export type LinkDefinition =
-	| TopLevelLinkDefinition
-	| SubMenuLinkDefinition
-	| SubLevelLinkDefinition;
+  | TopLevelLinkDefinition
+  | SubMenuLinkDefinition
+  | SubLevelLinkDefinition;
 
 type LinkGroupDefinition = {
-	name: string;
-	authorization: null | ((userId: UsersId, communityId: CommunitiesId) => Promise<boolean>);
-	links: LinkDefinition[];
-};
-
-const userCanEditCommunityCached = cache(async (userId: UsersId, communityId: CommunitiesId) => {
-	return await userCan(
-		Capabilities.editCommunity,
-		{
-			type: MembershipType.community,
-			communityId,
-		},
-		userId
-	);
-});
+  name: string;
+  authorization:
+    | null
+    | ((userId: UsersId, communityId: CommunitiesId) => Promise<boolean>);
+  links: LinkDefinition[];
+};
+
+const userCanEditCommunityCached = cache(
+  async (userId: UsersId, communityId: CommunitiesId) => {
+    return await userCan(
+      Capabilities.editCommunity,
+      {
+        type: MembershipType.community,
+        communityId,
+      },
+      userId
+    );
+  }
+);
 
 const viewLinks: LinkGroupDefinition = {
-	name: "Views",
-	authorization: null,
-	links: [
-		{
-			href: "/pubs",
-			text: "All Pubs",
-			icon: <BookOpen size={16} />,
-			authorization: null,
-		},
-		{
-			href: "/stages",
-			pattern: "/stages$",
-			text: "All Workflows",
-			icon: <FlagTriangleRightIcon size={16} />,
-			authorization: userCanViewStagePage,
-		},
-		{
-			href: "/activity/actions",
-			text: "Action Log",
-			icon: <Activity size={16} />,
-			authorization: userCanEditCommunityCached,
-		},
-	],
+  name: 'Views',
+  authorization: null,
+  links: [
+    {
+      href: '/pubs',
+      text: 'All Pubs',
+      icon: <BookOpen size={16} />,
+      authorization: null,
+    },
+    {
+      href: '/stages',
+      pattern: '/stages$',
+      text: 'All Workflows',
+      icon: <FlagTriangleRightIcon size={16} />,
+      authorization: userCanViewStagePage,
+    },
+    {
+      href: '/activity/actions',
+      text: 'Action Log',
+      icon: <Activity size={16} />,
+      authorization: userCanEditCommunityCached,
+    },
+  ],
 };
 
 const manageLinks: LinkGroupDefinition = {
-	name: "Manage",
-	authorization: userCanEditCommunityCached,
-	links: [
-		{
-			href: "/stages/manage",
-			text: "Workflows",
-			icon: <Layers3 size={16} />,
-			pattern: "/stages/manage",
-			authorization: userCanEditCommunityCached,
-		},
-		{
-			href: "/forms",
-			text: "Forms",
-			icon: <Form size={16} />,
-			authorization: userCanEditCommunityCached,
-		},
-		{
-			href: "/types",
-			text: "Types",
-			icon: <ToyBrick size={16} />,
-			authorization: userCanEditCommunityCached,
-		},
-		{
-			href: "/fields",
-			text: "Fields",
-			icon: <CurlyBraces size={16} />,
-			authorization: userCanEditCommunityCached,
-		},
-		{
-			href: "/members",
-			text: "Members",
-			icon: <UsersRound size={16} />,
-			authorization: userCanEditCommunityCached,
-		},
-	],
+  name: 'Manage',
+  authorization: userCanEditCommunityCached,
+  links: [
+    {
+      href: '/stages/manage',
+      text: 'Workflows',
+      icon: <Layers3 size={16} />,
+      pattern: '/stages/manage',
+      authorization: userCanEditCommunityCached,
+    },
+    {
+      href: '/forms',
+      text: 'Forms',
+      icon: <Form size={16} />,
+      authorization: userCanEditCommunityCached,
+    },
+    {
+      href: '/types',
+      text: 'Types',
+      icon: <ToyBrick size={16} />,
+      authorization: userCanEditCommunityCached,
+    },
+    {
+      href: '/fields',
+      text: 'Fields',
+      icon: <CurlyBraces size={16} />,
+      authorization: userCanEditCommunityCached,
+    },
+    {
+      href: '/members',
+      text: 'Members',
+      icon: <UsersRound size={16} />,
+      authorization: userCanEditCommunityCached,
+    },
+  ],
 };
 
 const adminLinks: LinkGroupDefinition = {
-	name: "Admin",
-	authorization: userCanEditCommunityCached,
-	links: [
-		{
-			text: "Settings",
-			icon: <Settings2 size={16} />,
-			authorization: userCanEditCommunityCached,
-			children: [
-				{
-					href: "/settings/tokens",
-					text: "API Tokens",
-					authorization: userCanEditCommunityCached,
-				},
-				{
-<<<<<<< HEAD
-					href: "/settings/legacy-migration",
-					text: "Imports",
-=======
-					href: "/settings/actions",
-					text: "Actions",
->>>>>>> e75a05b4
-					authorization: userCanEditCommunityCached,
-				},
-			],
-		},
-		{
-			text: "Docs",
-			icon: <BookOpenText size={16} />,
-			authorization: userCanEditCommunityCached,
-			children: [
-				{
-					href: "/developers/docs",
-					text: "API",
-					authorization: userCanEditCommunityCached,
-				},
-			],
-		},
-	],
-};
-
-export const COLLAPSIBLE_TYPE: Parameters<typeof Sidebar>[0]["collapsible"] = "icon";
+  name: 'Admin',
+  authorization: userCanEditCommunityCached,
+  links: [
+    {
+      text: 'Settings',
+      icon: <Settings2 size={16} />,
+      authorization: userCanEditCommunityCached,
+      children: [
+        {
+          href: '/settings/tokens',
+          text: 'API Tokens',
+          authorization: userCanEditCommunityCached,
+        },
+        {
+          href: '/settings/actions',
+          text: 'Actions',
+          authorization: userCanEditCommunityCached,
+        },
+        {
+          href: '/settings/legacy-migration',
+          text: 'Imports',
+          authorization: userCanEditCommunityCached,
+        },
+      ],
+    },
+    {
+      text: 'Docs',
+      icon: <BookOpenText size={16} />,
+      authorization: userCanEditCommunityCached,
+      children: [
+        {
+          href: '/developers/docs',
+          text: 'API',
+          authorization: userCanEditCommunityCached,
+        },
+      ],
+    },
+  ],
+};
+
+export const COLLAPSIBLE_TYPE: Parameters<typeof Sidebar>[0]['collapsible'] =
+  'icon';
 
 const Links = ({
-	user,
-	community,
-	links,
-	groupName,
+  user,
+  community,
+  links,
+  groupName,
 }: {
-	user: User;
-	community: Communities;
-	links: LinkDefinition[];
-	groupName?: string;
+  user: User;
+  community: Communities;
+  links: LinkDefinition[];
+  groupName?: string;
 }) => {
-	return (
-		<>
-			{links.map((link) => {
-				if (!("children" in link)) {
-					return (
-						<Suspense fallback={<SidebarMenuSkeleton />} key={link.href || link.text}>
-							<Link
-								key={link.href || link.text}
-								user={user}
-								community={community}
-								link={link}
-								groupName={groupName}
-							/>
-						</Suspense>
-					);
-				}
-
-				return (
-					<SubMenuLinks user={user} community={community} link={link} key={link.text} />
-				);
-			})}
-		</>
-	);
+  return (
+    <>
+      {links.map((link) => {
+        if (!('children' in link)) {
+          return (
+            <Suspense
+              fallback={<SidebarMenuSkeleton />}
+              key={link.href || link.text}
+            >
+              <Link
+                key={link.href || link.text}
+                user={user}
+                community={community}
+                link={link}
+                groupName={groupName}
+              />
+            </Suspense>
+          );
+        }
+
+        return (
+          <SubMenuLinks
+            user={user}
+            community={community}
+            link={link}
+            key={link.text}
+          />
+        );
+      })}
+    </>
+  );
 };
 
 const Link = async ({
-	user,
-	community,
-	link,
-	groupName,
+  user,
+  community,
+  link,
+  groupName,
 }: {
-	user: User;
-	community: Communities;
-	link: TopLevelLinkDefinition | SubLevelLinkDefinition | SubMenuLinkDefinition;
-	groupName?: string;
+  user: User;
+  community: Communities;
+  link: TopLevelLinkDefinition | SubLevelLinkDefinition | SubMenuLinkDefinition;
+  groupName?: string;
 }) => {
-	if (link.authorization) {
-		const userCan = await link.authorization(user.id, community.id);
-
-		if (!userCan) {
-			return null;
-		}
-	}
-
-	return (
-		<NavLink
-			href={`/c/${community.slug}${link.href}`}
-			text={link.text}
-			icon={link.icon}
-			pattern={link.pattern}
-			groupName={groupName}
-			hasChildren
-			isChild={false}
-		/>
-	);
+  if (link.authorization) {
+    const userCan = await link.authorization(user.id, community.id);
+
+    if (!userCan) {
+      return null;
+    }
+  }
+
+  return (
+    <NavLink
+      href={`/c/${community.slug}${link.href}`}
+      text={link.text}
+      icon={link.icon}
+      pattern={link.pattern}
+      groupName={groupName}
+      hasChildren
+      isChild={false}
+    />
+  );
 };
 
 const SubMenuLinks = async ({
-	user,
-	community,
-	link,
+  user,
+  community,
+  link,
 }: {
-	user: User;
-	community: Communities;
-	link: SubMenuLinkDefinition;
+  user: User;
+  community: Communities;
+  link: SubMenuLinkDefinition;
 }) => {
-	if (link.authorization) {
-		const userCan = await link.authorization(user.id, community.id);
-
-		if (!userCan) {
-			return null;
-		}
-	}
-
-	return (
-		<NavLinkSubMenu
-			icon={link.icon}
-			text={link.text}
-			parentLink={
-				link.href ? (
-					<NavLink
-						href={`/c/${community.slug}${link.href}`}
-						text={link.text}
-						icon={link.icon}
-						pattern={link.pattern}
-						hasChildren
-						isChild={false}
-					/>
-				) : null
-			}
-		>
-			{link.children.map((child) => (
-				<SidebarMenuSubItem key={child.href}>
-<<<<<<< HEAD
-					<Link user={user} community={community} link={child} />
-=======
-					<Link
-						user={user}
-						community={community}
-						link={child as SubLevelLinkDefinition}
-					/>
->>>>>>> e75a05b4
-				</SidebarMenuSubItem>
-			))}
-		</NavLinkSubMenu>
-	);
+  if (link.authorization) {
+    const userCan = await link.authorization(user.id, community.id);
+
+    if (!userCan) {
+      return null;
+    }
+  }
+
+  return (
+    <NavLinkSubMenu
+      icon={link.icon}
+      text={link.text}
+      parentLink={
+        link.href ? (
+          <NavLink
+            href={`/c/${community.slug}${link.href}`}
+            text={link.text}
+            icon={link.icon}
+            pattern={link.pattern}
+            hasChildren
+            isChild={false}
+          />
+        ) : null
+      }
+    >
+      {link.children.map((child) => (
+        <SidebarMenuSubItem key={child.href}>
+          <Link user={user} community={community} link={child} />
+        </SidebarMenuSubItem>
+      ))}
+    </NavLinkSubMenu>
+  );
 };
 
 const LinkGroup = async ({
-	user,
-	community,
-	group,
+  user,
+  community,
+  group,
 }: {
-	user: User;
-	community: Communities;
-	group: LinkGroupDefinition;
+  user: User;
+  community: Communities;
+  group: LinkGroupDefinition;
 }) => {
-	if (group.authorization) {
-		const userCan = await group.authorization(user.id, community.id);
-
-		if (!userCan) {
-			return null;
-		}
-	}
-
-	return (
-		<SidebarGroup className="group-data-[collapsible=icon]:py-0">
-			<SidebarGroupLabel className="font-semibold uppercase text-gray-500 group-data-[collapsible=icon]:hidden">
-				{group.name}
-			</SidebarGroupLabel>
-			<SidebarGroupContent className="group-data-[state=expanded]:px-2">
-				<Links
-					user={user}
-					community={community}
-					links={group.links}
-					groupName={group.name}
-				/>
-			</SidebarGroupContent>
-		</SidebarGroup>
-	);
-};
-
-const SideNav: React.FC<Props> = async function ({ community, availableCommunities }) {
-	const { user } = await getLoginData();
-
-	if (!user) {
-		return null;
-	}
-
-	return (
-		<Sidebar collapsible={COLLAPSIBLE_TYPE}>
-			<SidebarHeader className="py-4 group-data-[state=expanded]:p-2 group-data-[collapsible=icon]:pt-5">
-				<SidebarMenu>
-					<SidebarMenuItem className={`h-full`}>
-						<CommunitySwitcher
-							community={community}
-							availableCommunities={availableCommunities}
-						/>
-					</SidebarMenuItem>
-				</SidebarMenu>
-				<SidebarSeparator className="group-data-[state=expanded]:mx-3 group-data-[collapsible=icon]:mt-3" />
-			</SidebarHeader>
-			<SidebarContent className="group-data-[state=expanded]:px-1 group-data-[state=expanded]:py-3">
-				<div className="flex h-full max-h-screen flex-col group-data-[state=expanded]:gap-2">
-					<div className="flex-1">
-						<LinkGroup user={user} community={community} group={viewLinks} />
-						<LinkGroup user={user} community={community} group={manageLinks} />
-						<LinkGroup user={user} community={community} group={adminLinks} />
-					</div>
-				</div>
-			</SidebarContent>
-			<SidebarFooter className="px-2 pb-4">
-				<SidebarMenu>
-					<SidebarMenuItem>
-						<LoginSwitcher />
-					</SidebarMenuItem>
-				</SidebarMenu>
-			</SidebarFooter>
-			<SidebarRail />
-		</Sidebar>
-	);
+  if (group.authorization) {
+    const userCan = await group.authorization(user.id, community.id);
+
+    if (!userCan) {
+      return null;
+    }
+  }
+
+  return (
+    <SidebarGroup className="group-data-[collapsible=icon]:py-0">
+      <SidebarGroupLabel className="font-semibold uppercase text-gray-500 group-data-[collapsible=icon]:hidden">
+        {group.name}
+      </SidebarGroupLabel>
+      <SidebarGroupContent className="group-data-[state=expanded]:px-2">
+        <Links
+          user={user}
+          community={community}
+          links={group.links}
+          groupName={group.name}
+        />
+      </SidebarGroupContent>
+    </SidebarGroup>
+  );
+};
+
+const SideNav: React.FC<Props> = async function ({
+  community,
+  availableCommunities,
+}) {
+  const { user } = await getLoginData();
+
+  if (!user) {
+    return null;
+  }
+
+  return (
+    <Sidebar collapsible={COLLAPSIBLE_TYPE}>
+      <SidebarHeader className="py-4 group-data-[state=expanded]:p-2 group-data-[collapsible=icon]:pt-5">
+        <SidebarMenu>
+          <SidebarMenuItem className={`h-full`}>
+            <CommunitySwitcher
+              community={community}
+              availableCommunities={availableCommunities}
+            />
+          </SidebarMenuItem>
+        </SidebarMenu>
+        <SidebarSeparator className="group-data-[state=expanded]:mx-3 group-data-[collapsible=icon]:mt-3" />
+      </SidebarHeader>
+      <SidebarContent className="group-data-[state=expanded]:px-1 group-data-[state=expanded]:py-3">
+        <div className="flex h-full max-h-screen flex-col group-data-[state=expanded]:gap-2">
+          <div className="flex-1">
+            <LinkGroup user={user} community={community} group={viewLinks} />
+            <LinkGroup user={user} community={community} group={manageLinks} />
+            <LinkGroup user={user} community={community} group={adminLinks} />
+          </div>
+        </div>
+      </SidebarContent>
+      <SidebarFooter className="px-2 pb-4">
+        <SidebarMenu>
+          <SidebarMenuItem>
+            <LoginSwitcher />
+          </SidebarMenuItem>
+        </SidebarMenu>
+      </SidebarFooter>
+      <SidebarRail />
+    </Sidebar>
+  );
 };
 
 export default SideNav;