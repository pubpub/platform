import { Button } from "ui/button";
import { Activity, Menu, Settings } from "ui/icon";
import { Sheet, SheetContent, SheetTrigger } from "ui/sheet";

import type { CommunityData } from "./layout";
import { getLoginData } from "~/lib/auth/loginData";
import CommunitySwitcher from "./CommunitySwitcher";
import LoginSwitcher from "./LoginSwitcher";
import NavLink from "./NavLink";

type Props = {
	community: NonNullable<CommunityData>;
	availableCommunities: NonNullable<CommunityData>[];
};

const Links = ({
	prefix,
	isAdmin,
	isSuperAdmin,
}: {
	/* The community prefix, e.g. "/c/community-slug"
	 */
	prefix: string;
	/* Whether the user is an admin */
	isAdmin?: boolean;
	/**
	 * Whether the user is a super admin
	 */
	isSuperAdmin?: boolean;
}) => {
	return (
		<>
			<NavLink
				href={`${prefix}/pubs`}
				text={"All Pubs"}
				icon={<img src="/icons/pub.svg" alt="" />}
			/>
		</>
	);
};

const ViewLinks = ({
	prefix,
	isAdmin,
}: {
	/* The community prefix, e.g. "/c/community-slug"
	 */
	prefix: string;
	/* Whether the user is an admin */
	isAdmin?: boolean;
}) => {
	return (
		<>
			{isAdmin && (
				<NavLink
					href={`${prefix}/activity/actions`}
					text="Action Log"
					icon={<Activity className="h-4 w-4" />}
				/>
			)}
		</>
	);
};

const ManageLinks = ({
	prefix,
	isAdmin,
}: {
	/* The community prefix, e.g. "/c/community-slug"
	 */
	prefix: string;
	/* Whether the user is an admin */
	isAdmin?: boolean;
}) => {
	return (
		<>
			<NavLink
				href={`${prefix}/stages`}
				text={"Workflows"}
				icon={<img src="/icons/stages.svg" alt="" />}
			/>
			{isAdmin && (
				<NavLink
					href={`${prefix}/forms`}
					text={"Forms"}
					icon={<img src="/icons/form.svg" alt="" />}
				/>
			)}
			<NavLink
				href={`${prefix}/integrations`}
				text={"Integrations"}
				icon={<img src="/icons/integration.svg" alt="" />}
			/>
			{isAdmin && (
				<NavLink
					href={`${prefix}/members`}
					text={"Members"}
					icon={<img src="/icons/members.svg" alt="" />}
				/>
			)}
<<<<<<< HEAD
			{isAdmin && (
				<NavLink
					href={`${prefix}/activity/actions`}
					text="Activity"
					icon={<Activity className="h-4 w-4" />}
				/>
			)}
			{isSuperAdmin && (
				<NavLink
					href={`${prefix}/settings`}
					text={"Settings"}
					icon={<Settings className="h-4 w-4" />}
				/>
			)}
=======
>>>>>>> 2af8159b
		</>
	);
};

const SideNav: React.FC<Props> = async function ({ community, availableCommunities }) {
	const prefix = `/c/${community.slug}`;
	const divider = <div className="my-4 h-[1px] bg-gray-200" />;

	const loginData = await getLoginData();
	const isAdmin = loginData?.memberships.find(
		(m) => m.community.slug === community.slug
	)?.canAdmin;

	return (
		<>
			<header className="flex h-14 w-full items-center justify-between gap-4 border-b px-4 md:hidden lg:h-[60px] lg:px-6">
				<Sheet>
					<SheetTrigger asChild>
						<Button variant="outline" size="icon" className="shrink-0">
							<Menu className="h-5 w-5" />
							<span className="sr-only">Toggle navigation menu</span>
						</Button>
					</SheetTrigger>
					<SheetContent
						side="left"
						className="mr-4 flex flex-col justify-between bg-gray-50 pb-8"
					>
						<nav className="grid gap-2 pr-6 text-lg font-medium">
							<Links prefix={prefix} isAdmin={isAdmin} />
						</nav>
						<div>
							<LoginSwitcher />
						</div>
					</SheetContent>
				</Sheet>
				<CommunitySwitcher
					community={community}
					availableCommunities={availableCommunities}
				/>
			</header>
			<div
				className={
					"fixed hidden h-screen w-[250px] flex-col bg-gray-50 p-4 shadow-inner md:flex"
				}
			>
				<div className="flex-auto">
					<CommunitySwitcher
						community={community}
						availableCommunities={availableCommunities}
					/>
					{divider}
					<div className="flex h-full max-h-screen flex-col gap-2">
						<div className="flex-1">
							<nav className="grid items-start pr-2 text-sm font-medium">
<<<<<<< HEAD
								<Links
									prefix={prefix}
									isAdmin={isAdmin}
									isSuperAdmin={loginData?.isSuperAdmin}
								/>
=======
								<Links prefix={prefix} isAdmin={isAdmin} />
								{divider}
								Views
								<ViewLinks prefix={prefix} isAdmin={isAdmin} />
							</nav>
							<nav className="grid items-start pr-2 text-sm font-medium">
								Manage
								<ManageLinks prefix={prefix} isAdmin={isAdmin} />
>>>>>>> 2af8159b
							</nav>
						</div>
					</div>
				</div>
				<div>
					<LoginSwitcher />
				</div>
			</div>
		</>
	);
};

export default SideNav;<|MERGE_RESOLUTION|>--- conflicted
+++ resolved
@@ -16,17 +16,12 @@
 const Links = ({
 	prefix,
 	isAdmin,
-	isSuperAdmin,
 }: {
 	/* The community prefix, e.g. "/c/community-slug"
 	 */
 	prefix: string;
 	/* Whether the user is an admin */
 	isAdmin?: boolean;
-	/**
-	 * Whether the user is a super admin
-	 */
-	isSuperAdmin?: boolean;
 }) => {
 	return (
 		<>
@@ -65,12 +60,17 @@
 const ManageLinks = ({
 	prefix,
 	isAdmin,
+	isSuperAdmin,
 }: {
 	/* The community prefix, e.g. "/c/community-slug"
 	 */
 	prefix: string;
 	/* Whether the user is an admin */
 	isAdmin?: boolean;
+	/**
+	 * Whether the user is a super admin
+	 */
+	isSuperAdmin?: boolean;
 }) => {
 	return (
 		<>
@@ -98,7 +98,6 @@
 					icon={<img src="/icons/members.svg" alt="" />}
 				/>
 			)}
-<<<<<<< HEAD
 			{isAdmin && (
 				<NavLink
 					href={`${prefix}/activity/actions`}
@@ -113,8 +112,6 @@
 					icon={<Settings className="h-4 w-4" />}
 				/>
 			)}
-=======
->>>>>>> 2af8159b
 		</>
 	);
 };
@@ -169,13 +166,6 @@
 					<div className="flex h-full max-h-screen flex-col gap-2">
 						<div className="flex-1">
 							<nav className="grid items-start pr-2 text-sm font-medium">
-<<<<<<< HEAD
-								<Links
-									prefix={prefix}
-									isAdmin={isAdmin}
-									isSuperAdmin={loginData?.isSuperAdmin}
-								/>
-=======
 								<Links prefix={prefix} isAdmin={isAdmin} />
 								{divider}
 								Views
@@ -183,8 +173,11 @@
 							</nav>
 							<nav className="grid items-start pr-2 text-sm font-medium">
 								Manage
-								<ManageLinks prefix={prefix} isAdmin={isAdmin} />
->>>>>>> 2af8159b
+								<ManageLinks
+									prefix={prefix}
+									isAdmin={isAdmin}
+									isSuperAdmin={loginData?.isSuperAdmin}
+								/>
 							</nav>
 						</div>
 					</div>
