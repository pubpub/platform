--- conflicted
+++ resolved
@@ -1,7 +1,4 @@
-<<<<<<< HEAD
-import { MemberRole } from "db/public";
-import { Capabilities } from "db/src/public/Capabilities";
-import { MembershipType } from "db/src/public/MembershipType";
+import { Capabilities, MemberRole, MembershipType } from "db/public";
 import {
 	Activity,
 	Bookmark,
@@ -34,12 +31,6 @@
 	SidebarRail,
 	SidebarSeparator,
 } from "ui/sidebar";
-=======
-import { Capabilities, MembershipType } from "db/public";
-import { Button } from "ui/button";
-import { Activity, FormInput, Menu, RefreshCw, Settings, ToyBrick } from "ui/icon";
-import { Sheet, SheetContent, SheetTrigger } from "ui/sheet";
->>>>>>> 5e73a85c
 
 import type { CommunityData } from "~/lib/server/community";
 import type { DefinitelyHas } from "~/lib/types";
