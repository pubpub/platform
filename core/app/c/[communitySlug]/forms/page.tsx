--- conflicted
+++ resolved
@@ -15,20 +15,11 @@
 import { NewFormButton } from "./NewFormButton";
 
 export default async function Page({ params: { communitySlug } }) {
-<<<<<<< HEAD
 	const { user } = await getLoginData();
-
 	if (!user) {
 		return null;
 	}
-	if (!user.isSuperAdmin) {
-=======
-	const loginData = await getLoginData();
-	if (!loginData) {
-		return null;
-	}
-	if (!isCommunityAdmin(loginData, { slug: communitySlug })) {
->>>>>>> 4852fdd8
+	if (!isCommunityAdmin(user, { slug: communitySlug })) {
 		return null;
 	}
 
