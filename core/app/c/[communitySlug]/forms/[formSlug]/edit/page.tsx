import { notFound } from "next/navigation";

import { CommunitiesId } from "db/public";
import { ClipboardPenLine } from "ui/icon";
import { PubFieldProvider } from "ui/pubFields";

import { FormBuilder } from "~/app/components/FormBuilder/FormBuilder";
import { SaveFormButton } from "~/app/components/FormBuilder/SaveFormButton";
import { db } from "~/kysely/database";
import { getLoginData } from "~/lib/auth/loginData";
import { isCommunityAdmin } from "~/lib/auth/roles";
import { autoCache } from "~/lib/server/cache/autoCache";
import { findCommunityBySlug } from "~/lib/server/community";
import { getForm } from "~/lib/server/form";
import { getPubFields } from "~/lib/server/pubFields";
import { ContentLayout } from "../../../ContentLayout";

<<<<<<< HEAD
export default async function Page({ params: { formSlug } }) {
	const { user } = await getLoginData();
=======
const getCommunityStages = (communityId: CommunitiesId) =>
	db.selectFrom("stages").where("stages.communityId", "=", communityId).selectAll();

export default async function Page({ params: { formSlug, communitySlug } }) {
	const loginData = await getLoginData();
	const community = await findCommunityBySlug();

	if (!community) {
		notFound();
	}

	const communityStages = await getCommunityStages(community.id).execute();
>>>>>>> 4852fdd8

	if (!user) {
		return null;
	}
<<<<<<< HEAD
	if (!user.isSuperAdmin) {
=======

	if (!isCommunityAdmin(loginData, { slug: communitySlug })) {
>>>>>>> 4852fdd8
		return null;
	}

	const [form, { fields }] = await Promise.all([
		getForm({ slug: formSlug }).executeTakeFirstOrThrow(),
		getPubFields().executeTakeFirstOrThrow(),
	]);

	const formBuilderId = "formbuilderform";

	return (
		<ContentLayout
			title={
				<>
					<ClipboardPenLine size={24} strokeWidth={1} className="mr-2 text-slate-500" />{" "}
					{form.name}
				</>
			}
			headingAction={
				<div className="flex gap-2">
					{/* <ArchiveFormButton id={form.id} className="border border-slate-950 px-4" />{" "} */}
					<SaveFormButton form={formBuilderId} />
				</div>
			}
		>
			<PubFieldProvider pubFields={fields}>
				<FormBuilder pubForm={form} id={formBuilderId} stages={communityStages} />
			</PubFieldProvider>
		</ContentLayout>
	);
}<|MERGE_RESOLUTION|>--- conflicted
+++ resolved
@@ -15,15 +15,11 @@
 import { getPubFields } from "~/lib/server/pubFields";
 import { ContentLayout } from "../../../ContentLayout";
 
-<<<<<<< HEAD
-export default async function Page({ params: { formSlug } }) {
-	const { user } = await getLoginData();
-=======
 const getCommunityStages = (communityId: CommunitiesId) =>
 	db.selectFrom("stages").where("stages.communityId", "=", communityId).selectAll();
 
 export default async function Page({ params: { formSlug, communitySlug } }) {
-	const loginData = await getLoginData();
+	const { user } = await getLoginData();
 	const community = await findCommunityBySlug();
 
 	if (!community) {
@@ -31,17 +27,12 @@
 	}
 
 	const communityStages = await getCommunityStages(community.id).execute();
->>>>>>> 4852fdd8
 
 	if (!user) {
 		return null;
 	}
-<<<<<<< HEAD
-	if (!user.isSuperAdmin) {
-=======
 
-	if (!isCommunityAdmin(loginData, { slug: communitySlug })) {
->>>>>>> 4852fdd8
+	if (!isCommunityAdmin(user, { slug: communitySlug })) {
 		return null;
 	}
 
