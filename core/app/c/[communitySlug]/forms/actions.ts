"use server";

<<<<<<< HEAD
import type { FormsId } from "db/public/Forms";
import type { PubTypesId } from "db/public/PubTypes";

import { db } from "~/kysely/database";
=======
import { logger } from "logger";

import type { CommunitiesId } from "~/kysely/types/public/Communities";
import type { FormsId } from "~/kysely/types/public/Forms";
import type { PubTypesId } from "~/kysely/types/public/PubTypes";
import { db, isUniqueConstraintError } from "~/kysely/database";
import { autoRevalidate } from "~/lib/server/cache/autoRevalidate";
>>>>>>> 3934c6d8
import { defineServerAction } from "~/lib/server/defineServerAction";
import { slugifyString } from "~/lib/string";

export const createForm = defineServerAction(async function createForm(
	pubTypeId: PubTypesId,
	name: string,
	communityId: CommunitiesId
) {
	try {
		const { slug } = await autoRevalidate(
			db
				.insertInto("forms")
				.values({
					name,
					pubTypeId,
					slug: slugifyString(name),
					communityId,
				})
				.returning("slug")
		).executeTakeFirstOrThrow();
		return slug;
	} catch (error) {
		if (isUniqueConstraintError(error)) {
			const column = error.constraint === "forms_slug_key" ? "slug" : "name";
			return { error: `A form with this ${column} already exists. Choose a new name` };
		}
		logger.error({ msg: "error creating form", error });
		return { error: "Form creation failed" };
	}
});

export const archiveForm = defineServerAction(async function archiveForm(id: FormsId) {
	try {
		await autoRevalidate(
			db.updateTable("forms").set({ isArchived: true }).where("forms.id", "=", id)
		).executeTakeFirstOrThrow();
	} catch (error) {
		logger.error({ msg: "error archiving form", error });
		return { error: "Unable to archive form" };
	}
});<|MERGE_RESOLUTION|>--- conflicted
+++ resolved
@@ -1,19 +1,12 @@
 "use server";
 
-<<<<<<< HEAD
+import type { CommunitiesId } from "db/public/Communities";
 import type { FormsId } from "db/public/Forms";
 import type { PubTypesId } from "db/public/PubTypes";
-
-import { db } from "~/kysely/database";
-=======
 import { logger } from "logger";
 
-import type { CommunitiesId } from "~/kysely/types/public/Communities";
-import type { FormsId } from "~/kysely/types/public/Forms";
-import type { PubTypesId } from "~/kysely/types/public/PubTypes";
 import { db, isUniqueConstraintError } from "~/kysely/database";
 import { autoRevalidate } from "~/lib/server/cache/autoRevalidate";
->>>>>>> 3934c6d8
 import { defineServerAction } from "~/lib/server/defineServerAction";
 import { slugifyString } from "~/lib/string";
 
