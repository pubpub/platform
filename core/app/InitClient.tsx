--- conflicted
+++ resolved
@@ -3,12 +3,8 @@
 import { REFRESH_NAME, TOKEN_NAME } from "lib/auth/cookies";
 import { createBrowserSupabase, supabase } from "lib/supabase";
 import { usePathname } from "next/navigation";
-<<<<<<< HEAD
 import { env } from "~/lib/env/env.mjs";
-=======
 import { logger } from "logger";
-import { useEnvContext } from "next-runtime-env";
->>>>>>> 5012355a
 
 export default function InitClient() {
 	const pathname = usePathname();
