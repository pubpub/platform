import { createNextRoute, createNextRouter } from "@ts-rest/next";
import { api } from "contracts";
<<<<<<< HEAD
import { PubsId } from "~/kysely/types/public/Pubs";
=======
import { logger } from "logger";
>>>>>>> 9d97ebd1
import { compareAPIKeys, getBearerToken } from "~/lib/auth/api";
import { env } from "~/lib/env/env.mjs";
import {
	createPub,
	deletePub,
	getIntegrationInstanceConfig,
	getIntegrationInstanceState,
	getMembers,
	getPub,
	getPubType,
	getSuggestedMembers,
	setIntegrationInstanceConfig,
	setIntegrationInstanceState,
	tsRestHandleErrors,
	updatePub,
	generateSignedAssetUploadUrl,
} from "~/lib/server";
import { emailUser } from "~/lib/server/email";
import { getJobsClient } from "~/lib/server/jobs";
import { validateToken } from "~/lib/server/token";
import { findOrCreateUser } from "~/lib/server/user";

const checkAuthentication = (authHeader: string) => {
	const apiKey = getBearerToken(authHeader);
	compareAPIKeys(env.API_KEY, apiKey);
};

// TODO: verify pub belongs to integrationInstance probably in some middleware
const integrationsRouter = createNextRoute(api.integrations, {
	auth: async ({ headers }) => {
		const token = getBearerToken(headers.authorization);
		const user = await validateToken(token);
		return { status: 200, body: user };
	},
	getPubType: async ({ headers, params }) => {
		checkAuthentication(headers.authorization);
		const pub = await getPubType(params.pubTypeId);
		return { status: 200, body: pub };
	},
	createPub: async ({ headers, params, body }) => {
		checkAuthentication(headers.authorization);
		const pub = await createPub(params.instanceId, body);
		return { status: 200, body: pub };
	},
	getPub: async ({ headers, params }) => {
		checkAuthentication(headers.authorization);
		const pub = await getPub(params.pubId as PubsId);
		return { status: 200, body: pub };
	},
	getAllPubs: async ({ headers }) => {
		checkAuthentication(headers.authorization);
		return { status: 501, body: { error: "Method not implemented" } };
	},
	updatePub: async ({ headers, params, body }) => {
		checkAuthentication(headers.authorization);
		const updatedPub = await updatePub(params.pubId, body);
		return { status: 200, body: updatedPub };
	},
	deletePub: async ({ headers, params }) => {
		checkAuthentication(headers.authorization);
		await deletePub(params.pubId);
		return {
			status: 200,
			body: {
				message: "Pub deleted",
			},
		};
	},
	sendEmail: async ({ headers, params, body }) => {
		checkAuthentication(headers.authorization);
		const user = await ("userId" in body.to
			? findOrCreateUser(body.to.userId)
			: findOrCreateUser(body.to.email, body.to.firstName, body.to.lastName));
		try {
			const info = await emailUser(params.instanceId, user, body);
		} catch (error) {
			logger.error("error", error);
		}
		return { status: 200, body: { info: {} as any, userId: user.id } };
	},
	scheduleEmail: async ({ headers, params, body, query }) => {
		checkAuthentication(headers.authorization);
		const { to, subject, message, extra, include } = body;
		const jobs = await getJobsClient();
		const user = await ("userId" in to
			? findOrCreateUser(to.userId)
			: findOrCreateUser(to.email, to.firstName, to.lastName));
		const payload = { to: { userId: user.id }, subject, message, extra, include };
		const job = await jobs.scheduleEmail(params.instanceId, payload, query);
		return { status: 202, body: { job, userId: user.id } };
	},
	unscheduleEmail: async ({ headers, params }) => {
		checkAuthentication(headers.authorization);
		const jobs = await getJobsClient();
		await jobs.unscheduleEmail(params.key);
		return {
			status: 200,
			body: {
				message: "Email unscheduled",
			},
		};
	},
	getOrCreateUser: async ({ headers, body }) => {
		checkAuthentication(headers.authorization);
		const user = await ("userId" in body
			? findOrCreateUser(body.userId)
			: findOrCreateUser(body.email, body.firstName, body.lastName));
		return { status: 200, body: user };
	},
	getSuggestedMembers: async ({ headers, query }) => {
		checkAuthentication(headers.authorization);
		const member = await getSuggestedMembers(query.email, query.firstName, query.lastName);
		return { status: 200, body: member };
	},
	getUsers: async ({ headers, query }) => {
		checkAuthentication(headers.authorization);
		const members = await getMembers(query.userIds);
		return {
			status: 200,
			body: members,
		};
	},
	setInstanceConfig: async ({ headers, params, body }) => {
		checkAuthentication(headers.authorization);
		const config = await setIntegrationInstanceConfig(params.instanceId, { ...body });
		return { status: 200, body: config };
	},
	getInstanceConfig: async ({ headers, params }) => {
		checkAuthentication(headers.authorization);
		const config = await getIntegrationInstanceConfig(params.instanceId);
		return { status: 200, body: config };
	},
	setInstanceState: async ({ headers, params, body }) => {
		checkAuthentication(headers.authorization);
		const state = await setIntegrationInstanceState(params.instanceId, params.pubId, body);
		return { status: 200, body: state };
	},
	getInstanceState: async ({ headers, params }) => {
		checkAuthentication(headers.authorization);
		const state = await getIntegrationInstanceState(params.instanceId, params.pubId);
		return { status: 200, body: state };
	},
	generateSignedAssetUploadUrl: async ({ headers, params, body }) => {
		checkAuthentication(headers.authorization);
		const url = await generateSignedAssetUploadUrl(body.pubId, body.fileName);
		return {
			status: 200,
			body: url,
		};
	},
});

const router = {
	integrations: integrationsRouter,
};

export default createNextRouter(api, router, {
	errorHandler: tsRestHandleErrors,
	jsonQuery: true,
});<|MERGE_RESOLUTION|>--- conflicted
+++ resolved
@@ -1,10 +1,7 @@
 import { createNextRoute, createNextRouter } from "@ts-rest/next";
 import { api } from "contracts";
-<<<<<<< HEAD
 import { PubsId } from "~/kysely/types/public/Pubs";
-=======
 import { logger } from "logger";
->>>>>>> 9d97ebd1
 import { compareAPIKeys, getBearerToken } from "~/lib/auth/api";
 import { env } from "~/lib/env/env.mjs";
 import {
