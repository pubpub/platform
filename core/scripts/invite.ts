--- conflicted
+++ resolved
@@ -6,11 +6,8 @@
 import { createClient } from "@supabase/supabase-js";
 import { randomUUID } from "crypto";
 import { unJournalId } from "../prisma/exampleCommunitySeeds/unjournal";
-<<<<<<< HEAD
 import { logger } from "logger";
-=======
 import { env } from "../lib/env/env.mjs";
->>>>>>> 3dac6edc
 
 const getServerSupabase = () => {
 	const url = env.NEXT_PUBLIC_SUPABASE_URL;
