--- conflicted
+++ resolved
@@ -9,14 +9,10 @@
 import { env } from "~/lib/env/env.mjs";
 
 const getServerSupabase = () => {
-<<<<<<< HEAD
 	const url = env.NEXT_PUBLIC_SUPABASE_URL;
 	const key = env.SUPABASE_SERVICE_ROLE_KEY;
-=======
-  // can use the process.env here, because this code only runs in server context
-	const url = process.env.NEXT_PUBLIC_SUPABASE_URL;
-	const key = process.env.SUPABASE_SERVICE_ROLE_KEY;
->>>>>>> 3b2c0a4e
+
+	console.log(url);
 	if (!url || !key) {
 		throw new Error("Missing Supabase parameters");
 	}
