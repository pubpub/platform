--- conflicted
+++ resolved
@@ -488,14 +488,10 @@
   createdAt   DateTime       @default(now())
   updatedAt   DateTime       @default(now()) @updatedAt
 
-<<<<<<< HEAD
-  members     FormMembership[]
-  inviteForms InviteForm[]
-=======
+  inviteForms         InviteForm[]
   StageMembership     StageMembership[]
   CommunityMembership CommunityMembership[]
   PubMembership       PubMembership[]
->>>>>>> 71bad3ae
 
   @@unique([name, communityId])
   @@unique([slug, communityId])
