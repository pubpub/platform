--- conflicted
+++ resolved
@@ -434,13 +434,9 @@
   sourceActionRun   ActionRun? @relation("source_action_run", fields: [sourceActionRunId], references: [id], onDelete: SetNull)
 
   // action runs that were triggered by this action run
-<<<<<<< HEAD
-  sequentialActionRuns ActionRun[] @relation("source_action_run")
-=======
   sequentialActionRuns ActionRun[]     @relation("source_action_run")
   InvitedByActionRun   Invite[]        @relation("invited_by_action_run")
   InviteHistory        InviteHistory[]
->>>>>>> ee96dc39
 
   @@map(name: "action_runs")
 }
