--- conflicted
+++ resolved
@@ -135,11 +135,8 @@
   relatedValues   PubValue[]       @relation("related_pub")
   members         PubMembership[]
   formMemberships FormMembership[]
-<<<<<<< HEAD
 
   searchVector Unsupported("tsvector")?
-=======
->>>>>>> c911edd2
 
   @@index([searchVector], type: Gin)
   @@map(name: "pubs")
