--- conflicted
+++ resolved
@@ -414,11 +414,8 @@
   accessRules api_access_permissions [not null]
   logs api_access_logs [not null]
   PubValueHistory pub_values_history [not null]
-<<<<<<< HEAD
+  InviteHistory invites_history [not null]
   isSiteBuilderToken Boolean [not null, default: false]
-=======
-  InviteHistory invites_history [not null]
->>>>>>> ee96dc39
 }
 
 Table api_access_logs {
