import { PrismaClient } from "@prisma/client";
import { v4 as uuidv4 } from "uuid";
import SHA3 from "crypto-js/sha3";
import encHex from "crypto-js/enc-hex";

import buildArcadia from "./exampleCommunitySeeds/arcadia";
import buildMITP from "./exampleCommunitySeeds/mitp";
import buildBiorxiv from "./exampleCommunitySeeds/biorxiv";
import buildBrown from "./exampleCommunitySeeds/brown";
<<<<<<< HEAD
import { SupabaseClient } from "@supabase/supabase-js";
=======
import buildUnjournal from "./exampleCommunitySeeds/unjournal";
>>>>>>> 54987f8b

const supabaseUrl = process.env.NEXT_PUBLIC_SUPABASE_URL;
const supabaseKey = process.env.SUPABASE_SERVICE_ROLE_KEY;
const prisma = new PrismaClient();
const supabase = new SupabaseClient(supabaseUrl!, supabaseKey!);

async function createUserMembers(email, password, slug, name, prismaCommunityIds) {
	const { data, error } = await supabase.auth.signUp({
		email: email,
		password: SHA3(password).toString(encHex),
	});
	if (error) {
		console.log(error);
		return error;
	}
	const { user } = data;
	await prisma.user.create({
		data: {
			id: user!.id,
			slug: slug,
			email: user!.email!,
			name: name,
			avatar: "/demo/person.png",
			memberships: { createMany: { data: prismaCommunityIds } },
		},
	});
}

async function main() {
	const communityIds = [...Array(7)].map((x) => uuidv4());
	const unJournalId = '03e7a5fd-bdca-4682-9221-3a69992c1f3b'
	await buildArcadia(prisma, communityIds[0]);
	await buildMITP(prisma, communityIds[1]);
	await buildBiorxiv(prisma, communityIds[2]);
	await buildBrown(prisma, communityIds[3]);
<<<<<<< HEAD
	const prismaCommunityIds = communityIds.slice(0, 4).map((communityId) => {
		return { communityId: communityId, canAdmin: true };
=======
	await buildUnjournal(prisma, unJournalId);

	await prisma.member.createMany({
		data: [
			{ userId: mainUserId, communityId: communityIds[0], canAdmin: true },
			{ userId: mainUserId, communityId: communityIds[1], canAdmin: true },
			{ userId: mainUserId, communityId: communityIds[2], canAdmin: true },
			{ userId: mainUserId, communityId: communityIds[3], canAdmin: true },
			{ userId: mainUserId, communityId: unJournalId, canAdmin: true },
		],
>>>>>>> 54987f8b
	});
	try {
		await createUserMembers(
			"all@pubpub.org",
			"pubpub-all",
			"all",
			"Jill Admin",
			prismaCommunityIds
		);
	} catch (error) {
		console.log(error);
	}
}
main()
	.then(async () => {
		await prisma.$disconnect();
	})
	.catch(async (e) => {
		console.error(e);
		await prisma.$disconnect();
		process.exit(1);
	});<|MERGE_RESOLUTION|>--- conflicted
+++ resolved
@@ -7,11 +7,8 @@
 import buildMITP from "./exampleCommunitySeeds/mitp";
 import buildBiorxiv from "./exampleCommunitySeeds/biorxiv";
 import buildBrown from "./exampleCommunitySeeds/brown";
-<<<<<<< HEAD
 import { SupabaseClient } from "@supabase/supabase-js";
-=======
 import buildUnjournal from "./exampleCommunitySeeds/unjournal";
->>>>>>> 54987f8b
 
 const supabaseUrl = process.env.NEXT_PUBLIC_SUPABASE_URL;
 const supabaseKey = process.env.SUPABASE_SERVICE_ROLE_KEY;
@@ -42,27 +39,17 @@
 
 async function main() {
 	const communityIds = [...Array(7)].map((x) => uuidv4());
-	const unJournalId = '03e7a5fd-bdca-4682-9221-3a69992c1f3b'
+	const unJournalId = "03e7a5fd-bdca-4682-9221-3a69992c1f3b";
 	await buildArcadia(prisma, communityIds[0]);
 	await buildMITP(prisma, communityIds[1]);
 	await buildBiorxiv(prisma, communityIds[2]);
 	await buildBrown(prisma, communityIds[3]);
-<<<<<<< HEAD
+	await buildUnjournal(prisma, unJournalId);
 	const prismaCommunityIds = communityIds.slice(0, 4).map((communityId) => {
 		return { communityId: communityId, canAdmin: true };
-=======
-	await buildUnjournal(prisma, unJournalId);
+	});
+	prismaCommunityIds.push({ communityId: unJournalId, canAdmin: true });
 
-	await prisma.member.createMany({
-		data: [
-			{ userId: mainUserId, communityId: communityIds[0], canAdmin: true },
-			{ userId: mainUserId, communityId: communityIds[1], canAdmin: true },
-			{ userId: mainUserId, communityId: communityIds[2], canAdmin: true },
-			{ userId: mainUserId, communityId: communityIds[3], canAdmin: true },
-			{ userId: mainUserId, communityId: unJournalId, canAdmin: true },
-		],
->>>>>>> 54987f8b
-	});
 	try {
 		await createUserMembers(
 			"all@pubpub.org",
