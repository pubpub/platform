--- conflicted
+++ resolved
@@ -39,11 +39,6 @@
 }
 
 async function main() {
-<<<<<<< HEAD
-	const communityIds = [...Array(7)].map((x) => uuidv4());
-	const schemaIds = [...Array(7)].map((x) => uuidv4());
-=======
->>>>>>> d92b997a
 	const unJournalId = "03e7a5fd-bdca-4682-9221-3a69992c1f3b";
 	const prismaCommunityIds = [{ communityId: unJournalId, canAdmin: true }];
 
