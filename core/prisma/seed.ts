--- conflicted
+++ resolved
@@ -62,13 +62,8 @@
 		.executeTakeFirstOrThrow();
 }
 
-<<<<<<< HEAD
-const arcadiaId = "aaaaaaaa-aaaa-aaaa-aaaa-aaaaaaaaaaaa" as CommunitiesId;
-const croccrocId = "bbbbbbbb-bbbb-bbbb-bbbb-bbbbbbbbbbbb" as CommunitiesId;
-=======
 const legacyId = "aaaaaaaa-aaaa-aaaa-aaaa-aaaaaaaaaaaa" as CommunitiesId;
-const starterId = "bbbbbbbbb-bbbb-bbbb-bbbb-bbbbbbbbbbbb" as CommunitiesId;
->>>>>>> 64043b6c
+const starterId = "bbbbbbbb-bbbb-bbbb-bbbb-bbbbbbbbbbbb" as CommunitiesId;
 
 async function main() {
 	// do not seed arcadia if the minimal seed flag is set
