--- conflicted
+++ resolved
@@ -21,13 +21,6 @@
 	// eslint-disable-next-line no-restricted-properties
 	const shouldSeedLegacy = !Boolean(process.env.MINIMAL_SEED);
 
-<<<<<<< HEAD
-	const prismaCommunityIds = [starterId, blankId, shouldSeedLegacy ? legacyId : null].filter(
-		Boolean
-	) as CommunitiesId[];
-
-=======
->>>>>>> e75a05b4
 	logger.info("migrate graphile");
 
 	const workerUtils = await makeWorkerUtils({
@@ -41,42 +34,13 @@
 
 	await workerUtils.migrate();
 
-<<<<<<< HEAD
-	const legacyPromise = shouldSeedLegacy ? seedLegacy(legacyId) : null;
-
-	await Promise.all([seedStarter(starterId), seedBlank(blankId), legacyPromise]);
-
-	await Promise.all([
-		createUserMembers({
-			email: "all@pubpub.org",
-			password: "pubpub-all",
-			slug: "all",
-			firstName: "Jill",
-			lastName: "Admin",
-			isSuperAdmin: true,
-			role: MemberRole.admin,
-			prismaCommunityIds,
-			isVerified: true,
-		}),
-
-		createUserMembers({
-			email: "some@pubpub.org",
-			password: "pubpub-some",
-			slug: "some",
-			firstName: "Jack",
-			lastName: "Editor",
-			isSuperAdmin: false,
-			role: MemberRole.editor,
-			prismaCommunityIds,
-			isVerified: true,
-		}),
-=======
 	await seedStarter(starterId);
->>>>>>> e75a05b4
 
 	if (shouldSeedLegacy) {
 		await seedLegacy(legacyId);
 	}
+
+	await seedBlank(blankId);
 }
 main()
 	.then(async () => {
