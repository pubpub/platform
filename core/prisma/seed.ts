import { PrismaClient } from "@prisma/client";
import { makeWorkerUtils } from "graphile-worker";

import { logger } from "logger";

<<<<<<< HEAD
import { isUniqueConstraintError } from "~/kysely/errors";
=======
import { createPasswordHash } from "~/lib/auth/password";
>>>>>>> 6bfd1e08
import { env } from "~/lib/env/env.mjs";
import { default as buildCrocCroc, crocCrocId } from "./exampleCommunitySeeds/croccroc";
import { default as buildUnjournal, unJournalId } from "./exampleCommunitySeeds/unjournal";

const prisma = new PrismaClient();

async function createUserMembers({
	email,
	password,
	slug,
	firstName,
	lastName,
	isSuperAdmin,
	role,
	prismaCommunityIds,
}: {
	email: string;
	password: string;
	slug: string;
	firstName: string;
	lastName: string | undefined;
	isSuperAdmin: boolean;
	role: "editor" | "admin" | "contributor";
	prismaCommunityIds: string[];
}) {
	let user;

	await prisma.user.create({
		data: {
			slug,
			email: user ? user.email : email,
			firstName,
			lastName,
			passwordHash: await createPasswordHash(password),
			avatar: "/demo/person.png",
			isSuperAdmin,
			memberships: {
				createMany: {
					data: prismaCommunityIds.map((communityId) => ({ communityId, role })),
				},
			},
		},
	});
}

async function main() {
	const prismaCommunityIds = [unJournalId, crocCrocId];

	logger.info("migrate graphile");
	console.log(env.DATABASE_URL);
	const workerUtils = await makeWorkerUtils({
		connectionString: env.DATABASE_URL,
	});
	await workerUtils.migrate();

	logger.info("build crocroc");
	await buildCrocCroc(crocCrocId);
	logger.info("build unjournal");
	await buildUnjournal(prisma, unJournalId);

	try {
		await createUserMembers({
			email: "all@pubpub.org",
			password: "pubpub-all",
			slug: "all",
			firstName: "Jill",
			lastName: "Admin",
			isSuperAdmin: true,
			role: "admin",
			prismaCommunityIds,
		});

		await createUserMembers({
			email: "some@pubpub.org",
			password: "pubpub-some",
			slug: "some",
			firstName: "Jack",
			lastName: "Editor",
			isSuperAdmin: false,
			role: "editor",
			prismaCommunityIds,
		});

		await createUserMembers({
			email: "none@pubpub.org",
			password: "pubpub-none",
			slug: "none",
			firstName: "Jenna",
			lastName: "Contributor",
			isSuperAdmin: false,
			role: "contributor",
			prismaCommunityIds,
		});
	} catch (error) {
		logger.error(error);
	}
}
main()
	.then(async () => {
		await prisma.$disconnect();
	})
	.catch(async (e) => {
		if (!isUniqueConstraintError(e)) {
			logger.error(e);
			await prisma.$disconnect();
			process.exit(1);
		}
		logger.info("Attempted to add duplicate entries, db is already seeded?");
		await prisma.$disconnect();
	});<|MERGE_RESOLUTION|>--- conflicted
+++ resolved
@@ -3,11 +3,8 @@
 
 import { logger } from "logger";
 
-<<<<<<< HEAD
 import { isUniqueConstraintError } from "~/kysely/errors";
-=======
 import { createPasswordHash } from "~/lib/auth/password";
->>>>>>> 6bfd1e08
 import { env } from "~/lib/env/env.mjs";
 import { default as buildCrocCroc, crocCrocId } from "./exampleCommunitySeeds/croccroc";
 import { default as buildUnjournal, unJournalId } from "./exampleCommunitySeeds/unjournal";
