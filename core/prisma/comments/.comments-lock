--- conflicted
+++ resolved
@@ -119,13 +119,10 @@
 COMMENT ON COLUMN "api_access_permissions"."constraints" IS '@type(ApiAccessPermissionConstraints, ''../types'', true, false, true)';
 
 
-<<<<<<< HEAD
 -- Model membership_capabilities comments
 
 
 
-=======
->>>>>>> 89f88864
 -- Enum AuthTokenType comments
 
 COMMENT ON TYPE "AuthTokenType" IS '@property generic - For most use-cases. This will just authenticate you with a regular session.
