import type { CommunitiesId, UsersId } from "db/public";
import {
	Action,
	CoreSchemaType,
	ElementType,
	InputComponent,
	MemberRole,
	StructuralFormElement,
} from "db/public";

import { seedCommunity } from "../seed/seedCommunity";

export async function seedCroccroc(communityId?: CommunitiesId) {
	const memberId = crypto.randomUUID() as UsersId;

	return seedCommunity(
		{
			community: {
				id: communityId,
				name: "CrocCroc",
				slug: "croccroc",
				avatar: "/demo/croc.png",
			},
			pubFields: {
				Title: { schemaName: CoreSchemaType.String },
				Content: { schemaName: CoreSchemaType.String },
				Email: { schemaName: CoreSchemaType.Email },
				URL: { schemaName: CoreSchemaType.URL },
				MemberID: { schemaName: CoreSchemaType.MemberId },
				"ok?": { schemaName: CoreSchemaType.Boolean },
				File: { schemaName: CoreSchemaType.FileUpload },
				Confidence: { schemaName: CoreSchemaType.Vector3 },
			},
			pubTypes: {
				Submission: {
					Title: { isTitle: true },
					Content: { isTitle: false },
					Email: { isTitle: false },
					URL: { isTitle: false },
					MemberID: { isTitle: false },
					"ok?": { isTitle: false },
					File: { isTitle: false },
					Confidence: { isTitle: false },
				},
				Evaluation: {
					Title: { isTitle: true },
					Content: { isTitle: false },
					Email: { isTitle: false },
					URL: { isTitle: false },
					MemberID: { isTitle: false },
					"ok?": { isTitle: false },
					File: { isTitle: false },
					Confidence: { isTitle: false },
				},
			},
			users: {
				new: {
					id: memberId,
					firstName: "Croc",
					email: "new@pubpub.org",
					lastName: "Croc",
					password: "pubpub-new",
					role: MemberRole.admin,
				},
				hih: {
					role: MemberRole.contributor,
				},
			},
			pubs: [
				{
					assignee: "new",
					pubType: "Submission",
					values: {
						Title: "Evaluation of Ancient Giants: Unpacking the Evolutionary History of Crocodiles from Prehistoric to Present",
						Content: "New Pub 1 Content",
						Email: "new@pubpub.org",
						URL: "https://pubpub.org",
						MemberID: memberId,
						"ok?": true,
						Confidence: [0, 0, 0],
					},
					children: [
						{
							pubType: "Evaluation",
							values: {
								Title: "Evaluation of Ancient Giants: Unpacking the Evolutionary History of Crocodiles from Prehistoric to Present",
							},
						},
					],
					stage: "Submitted",
				},
			],
			forms: {
				Review: {
					pubType: "Evaluation",
					elements: [
						{
							type: ElementType.structural,
							element: StructuralFormElement.p,
							content: `# Review\n\n Thank you for agreeing to review this Pub, please do not be a meany bobeeny.`,
						},
						{
							field: "Title",
							type: ElementType.pubfield,
							component: InputComponent.textInput,
							config: {
								maxLength: 255,
								label: "Title",
								help: "Give your review a snazzy title.",
							},
						},
						{
							field: "Content",
							type: ElementType.pubfield,
							component: InputComponent.textArea,
							config: {
								help: "Enter your review here",
								minLength: 255,
								label: "Content",
							},
						},
						{
							field: "File",
							type: ElementType.pubfield,
							component: InputComponent.fileUpload,
							config: {
								label: "Attachment",
								help: "Please attach the file for your review here.",
							},
						},
					],
				},
			},
			stages: {
				Submitted: {
					members: ["new"],
					actions: [
						{
							action: Action.email,
							config: {
								subject: "HELLO :recipientName REVIEW OUR STUFF PLEASE",
								recipient: memberId,
								body: `You are invited to fill in a form.\n\n\n\n:link{form="review"}`,
							},
							name: "Send Review email",
						},
					],
				},
				"Ask Author for Consent": {
					members: ["new"],
				},
				"To Evaluate": {
					members: ["new"],
				},
				"Under Evaluation": {},
				"In Production": {},
				Published: {},
				Shelved: {},
			},
			stageConnections: {
				Submitted: {
					to: ["To Evaluate"],
				},
				"To Evaluate": {
					to: ["Under Evaluation"],
				},
<<<<<<< HEAD
			])
			.returning("id")
			.execute()
	).map((x) => x.id);

	await db
		.with("new_permission", (db) =>
			db
				.insertInto("permissions")
				.values({
					memberId: member?.id,
				})
				.returning("id")
		)
		.insertInto("_PermissionToStage")
		.values((eb) => [
			{
				A: eb.selectFrom("new_permission").select("id"),
				B: stages[0],
			},
			{
				A: eb.selectFrom("new_permission").select("id"),
				B: stages[1],
			},
			{
				A: eb.selectFrom("new_permission").select("id"),
				B: stages[2],
			},
			{
				A: eb.selectFrom("new_permission").select("id"),
				B: stages[3],
			},
		])
		.execute();

	await db
		.insertInto("move_constraint")
		.values([
			{
				//  Submitted can be moved to: Consent, To Evaluate, Under Evaluation, Shelved
				stageId: stages[0],
				destinationId: stages[1],
			},
			{
				stageId: stages[1],
				destinationId: stages[2],
			},
			{
				stageId: stages[2],
				destinationId: stages[3],
			},
			{
				stageId: stages[3],
				destinationId: stages[4],
			},
			{
				stageId: stages[4],
				destinationId: stages[5],
			},
		])
		.execute();

	// do not generate a ridiculous amount of pubs on CI
	// eslint-disable-next-line no-restricted-properties
	const numberOfPubs = process.env.CI ? 1 : 200;

	await db
		.with("new_pubs", (db) =>
			db
				.insertInto("pubs")
				.values(
					Array.from({ length: numberOfPubs }, (_, idx) => ({
						assigneeId: users[0].id,
						communityId: communityUUID,
						pubTypeId: submissionTypeId,
					}))
				)
				.returning("id")
		)
		.with("pubs_in_stages", (db) =>
			db.insertInto("PubsInStages").values((eb) =>
				Array.from({ length: numberOfPubs }, (_, idx) => ({
					pubId: eb.selectFrom("new_pubs").select("id").offset(idx).limit(1),
					stageId: stages[(numberOfPubs - idx) % stages.length],
				}))
			)
		)
		.with("pubs_children", (db) =>
			db
				.insertInto("pubs")
				.values((eb) =>
					Array.from({ length: numberOfPubs }, (_, idx) => ({
						assigneeId: users[0].id,
						communityId: communityUUID,
						pubTypeId: evaluationTypeId,
						parentId: eb.selectFrom("new_pubs").select("id").offset(idx).limit(1),
					}))
				)
				.returning("id")
		)
		.insertInto("pub_values")
		.values((eb) =>
			Array.from({ length: numberOfPubs }, (_, idx) => [
				{
					pubId: eb.selectFrom("new_pubs").select("new_pubs.id").offset(idx).limit(1),
					fieldId: persistedPubFields.find((field) => field.slug === `${slug}:title`)!.id,
					value: `"Ancient Giants #${idx}: Unpacking the Evolutionary History of Crocodiles from Prehistoric to Present"`,
				},
				{
					pubId: eb.selectFrom("new_pubs").select("new_pubs.id").offset(idx).limit(1),
					fieldId: persistedPubFields.find((field) => field.slug === `${slug}:content`)!
						.id,
					value: `"# Abstract # ${idx}"`,
				},
				{
					pubId: eb
						.selectFrom("pubs_children")
						.select("pubs_children.id")
						.offset(idx)
						.limit(1),
					fieldId: persistedPubFields.find((field) => field.slug === `${slug}:title`)!.id,
					value: `"Evaluation #${idx} of Ancient Giants: Unpacking the Evolutionary History of Crocodiles from Prehistoric to Present"`,
				},
				{
					pubId: eb.selectFrom("new_pubs").select("new_pubs.id").offset(idx).limit(1),
					fieldId: persistedPubFields.find((field) => field.slug === `${slug}:email`)!.id,
					value: '"alivader@croc.com"',
				},
				{
					pubId: eb.selectFrom("new_pubs").select("new_pubs.id").offset(idx).limit(1),
					fieldId: persistedPubFields.find((field) => field.slug === `${slug}:url`)!.id,
					value: '"https://croc.com"',
				},
				{
					pubId: eb.selectFrom("new_pubs").select("new_pubs.id").offset(idx).limit(1),
					fieldId: persistedPubFields.find((field) => field.slug === `${slug}:member-id`)!
						.id,
					value: JSON.stringify(member.id),
				},
				{
					pubId: eb
						.selectFrom("pubs_children")
						.select("pubs_children.id")
						.offset(idx)
						.limit(1),
					fieldId: persistedPubFields.find((field) => field.slug === `${slug}:email`)!.id,
					value: '"crocochild@croc.com"',
				},
				{
					pubId: eb
						.selectFrom("pubs_children")
						.select("pubs_children.id")
						.offset(idx)
						.limit(1),
					fieldId: persistedPubFields.find((field) => field.slug === `${slug}:url`)!.id,
					value: '"https://croc.com"',
				},
				{
					pubId: eb
						.selectFrom("pubs_children")
						.select("pubs_children.id")
						.offset(idx)
						.limit(1),
					fieldId: persistedPubFields.find((field) => field.slug === `${slug}:member-id`)!
						.id,
					value: JSON.stringify(users[0].id),
				},
			]).flat()
		)
		.execute();

	const formSlug = "review" as const;
	const formWithEmailAction = await db
		.with("form", (eb) =>
			eb
				.insertInto("forms")
				.values({
					name: "Review",
					slug: formSlug,
					communityId: communityUUID,
					pubTypeId: evaluationTypeId,
				})
				.returning(["id", "slug"])
		)
		.with("form_element", (eb) =>
			eb.insertInto("form_elements").values([
				...persistedPubFields.map((field, idx) => ({
					formId: eb.selectFrom("form").select("id"),
					fieldId: field.id,
					order: idx + 1,
					type: ElementType.pubfield,
					label: field.name,
				})),
				{
					formId: eb.selectFrom("form").select("id"),
					label: "Submit",
					content: "Thank you for your submission!",
					order: 3,
					type: ElementType.button,
=======
				"Under Evaluation": {
					to: ["Ask Author for Consent"],
				},
				"Ask Author for Consent": {
					to: ["In Production"],
				},
				"In Production": {
					to: ["Published"],
>>>>>>> c7678fd2
				},
			},
		},
		{
			// this makes sure that the slug is `croccroc`, not `croccroc-${new Date().toISOString()}
			randomSlug: false,
		}
	);
}<|MERGE_RESOLUTION|>--- conflicted
+++ resolved
@@ -164,207 +164,6 @@
 				"To Evaluate": {
 					to: ["Under Evaluation"],
 				},
-<<<<<<< HEAD
-			])
-			.returning("id")
-			.execute()
-	).map((x) => x.id);
-
-	await db
-		.with("new_permission", (db) =>
-			db
-				.insertInto("permissions")
-				.values({
-					memberId: member?.id,
-				})
-				.returning("id")
-		)
-		.insertInto("_PermissionToStage")
-		.values((eb) => [
-			{
-				A: eb.selectFrom("new_permission").select("id"),
-				B: stages[0],
-			},
-			{
-				A: eb.selectFrom("new_permission").select("id"),
-				B: stages[1],
-			},
-			{
-				A: eb.selectFrom("new_permission").select("id"),
-				B: stages[2],
-			},
-			{
-				A: eb.selectFrom("new_permission").select("id"),
-				B: stages[3],
-			},
-		])
-		.execute();
-
-	await db
-		.insertInto("move_constraint")
-		.values([
-			{
-				//  Submitted can be moved to: Consent, To Evaluate, Under Evaluation, Shelved
-				stageId: stages[0],
-				destinationId: stages[1],
-			},
-			{
-				stageId: stages[1],
-				destinationId: stages[2],
-			},
-			{
-				stageId: stages[2],
-				destinationId: stages[3],
-			},
-			{
-				stageId: stages[3],
-				destinationId: stages[4],
-			},
-			{
-				stageId: stages[4],
-				destinationId: stages[5],
-			},
-		])
-		.execute();
-
-	// do not generate a ridiculous amount of pubs on CI
-	// eslint-disable-next-line no-restricted-properties
-	const numberOfPubs = process.env.CI ? 1 : 200;
-
-	await db
-		.with("new_pubs", (db) =>
-			db
-				.insertInto("pubs")
-				.values(
-					Array.from({ length: numberOfPubs }, (_, idx) => ({
-						assigneeId: users[0].id,
-						communityId: communityUUID,
-						pubTypeId: submissionTypeId,
-					}))
-				)
-				.returning("id")
-		)
-		.with("pubs_in_stages", (db) =>
-			db.insertInto("PubsInStages").values((eb) =>
-				Array.from({ length: numberOfPubs }, (_, idx) => ({
-					pubId: eb.selectFrom("new_pubs").select("id").offset(idx).limit(1),
-					stageId: stages[(numberOfPubs - idx) % stages.length],
-				}))
-			)
-		)
-		.with("pubs_children", (db) =>
-			db
-				.insertInto("pubs")
-				.values((eb) =>
-					Array.from({ length: numberOfPubs }, (_, idx) => ({
-						assigneeId: users[0].id,
-						communityId: communityUUID,
-						pubTypeId: evaluationTypeId,
-						parentId: eb.selectFrom("new_pubs").select("id").offset(idx).limit(1),
-					}))
-				)
-				.returning("id")
-		)
-		.insertInto("pub_values")
-		.values((eb) =>
-			Array.from({ length: numberOfPubs }, (_, idx) => [
-				{
-					pubId: eb.selectFrom("new_pubs").select("new_pubs.id").offset(idx).limit(1),
-					fieldId: persistedPubFields.find((field) => field.slug === `${slug}:title`)!.id,
-					value: `"Ancient Giants #${idx}: Unpacking the Evolutionary History of Crocodiles from Prehistoric to Present"`,
-				},
-				{
-					pubId: eb.selectFrom("new_pubs").select("new_pubs.id").offset(idx).limit(1),
-					fieldId: persistedPubFields.find((field) => field.slug === `${slug}:content`)!
-						.id,
-					value: `"# Abstract # ${idx}"`,
-				},
-				{
-					pubId: eb
-						.selectFrom("pubs_children")
-						.select("pubs_children.id")
-						.offset(idx)
-						.limit(1),
-					fieldId: persistedPubFields.find((field) => field.slug === `${slug}:title`)!.id,
-					value: `"Evaluation #${idx} of Ancient Giants: Unpacking the Evolutionary History of Crocodiles from Prehistoric to Present"`,
-				},
-				{
-					pubId: eb.selectFrom("new_pubs").select("new_pubs.id").offset(idx).limit(1),
-					fieldId: persistedPubFields.find((field) => field.slug === `${slug}:email`)!.id,
-					value: '"alivader@croc.com"',
-				},
-				{
-					pubId: eb.selectFrom("new_pubs").select("new_pubs.id").offset(idx).limit(1),
-					fieldId: persistedPubFields.find((field) => field.slug === `${slug}:url`)!.id,
-					value: '"https://croc.com"',
-				},
-				{
-					pubId: eb.selectFrom("new_pubs").select("new_pubs.id").offset(idx).limit(1),
-					fieldId: persistedPubFields.find((field) => field.slug === `${slug}:member-id`)!
-						.id,
-					value: JSON.stringify(member.id),
-				},
-				{
-					pubId: eb
-						.selectFrom("pubs_children")
-						.select("pubs_children.id")
-						.offset(idx)
-						.limit(1),
-					fieldId: persistedPubFields.find((field) => field.slug === `${slug}:email`)!.id,
-					value: '"crocochild@croc.com"',
-				},
-				{
-					pubId: eb
-						.selectFrom("pubs_children")
-						.select("pubs_children.id")
-						.offset(idx)
-						.limit(1),
-					fieldId: persistedPubFields.find((field) => field.slug === `${slug}:url`)!.id,
-					value: '"https://croc.com"',
-				},
-				{
-					pubId: eb
-						.selectFrom("pubs_children")
-						.select("pubs_children.id")
-						.offset(idx)
-						.limit(1),
-					fieldId: persistedPubFields.find((field) => field.slug === `${slug}:member-id`)!
-						.id,
-					value: JSON.stringify(users[0].id),
-				},
-			]).flat()
-		)
-		.execute();
-
-	const formSlug = "review" as const;
-	const formWithEmailAction = await db
-		.with("form", (eb) =>
-			eb
-				.insertInto("forms")
-				.values({
-					name: "Review",
-					slug: formSlug,
-					communityId: communityUUID,
-					pubTypeId: evaluationTypeId,
-				})
-				.returning(["id", "slug"])
-		)
-		.with("form_element", (eb) =>
-			eb.insertInto("form_elements").values([
-				...persistedPubFields.map((field, idx) => ({
-					formId: eb.selectFrom("form").select("id"),
-					fieldId: field.id,
-					order: idx + 1,
-					type: ElementType.pubfield,
-					label: field.name,
-				})),
-				{
-					formId: eb.selectFrom("form").select("id"),
-					label: "Submit",
-					content: "Thank you for your submission!",
-					order: 3,
-					type: ElementType.button,
-=======
 				"Under Evaluation": {
 					to: ["Ask Author for Consent"],
 				},
@@ -373,7 +172,6 @@
 				},
 				"In Production": {
 					to: ["Published"],
->>>>>>> c7678fd2
 				},
 			},
 		},
