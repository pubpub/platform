<<<<<<< HEAD
import { faker } from "@faker-js/faker";
import { defaultComponent } from "schemas";

import type { CommunitiesId, PubTypesId } from "db/public";
import { Action, CoreSchemaType, ElementType, MemberRole } from "db/public";
import { logger } from "logger";

import { db } from "~/kysely/database";
import { createPasswordHash } from "~/lib/auth/password";

export const crocCrocId = "758ba348-92c7-46ec-9612-7afda81e2d70" as CommunitiesId;

export default async function main(communityUUID: CommunitiesId) {
	const slug = "croccroc";
	await db
		.insertInto("communities")
		.values({
			id: communityUUID,
			name: "CrocCroc",
			slug,
			avatar: "/demo/croc.png",
		})
		.execute();

	logger.info("Registering croccroc pub fields");
	const persistedPubFields = await db
		.insertInto("pub_fields")
		.values([
			{
				name: "Title",
				slug: `${slug}:title`,
				communityId: communityUUID,
				schemaName: CoreSchemaType.String,
			},
			{
				name: "Content",
				slug: `${slug}:content`,
				communityId: communityUUID,
				schemaName: CoreSchemaType.String,
			},
			{
				name: "Email",
				slug: `${slug}:email`,
				communityId: communityUUID,
				schemaName: CoreSchemaType.Email,
			},
			{
				name: "URL",
				slug: `${slug}:url`,
				communityId: communityUUID,
				schemaName: CoreSchemaType.URL,
			},
			{
				name: "Member ID",
				slug: `${slug}:member-id`,
				communityId: communityUUID,
				schemaName: CoreSchemaType.MemberId,
			},
			{
				name: "ok?",
				slug: `${slug}:ok`,
				communityId: communityUUID,
				schemaName: CoreSchemaType.Boolean,
			},
			{
				name: "File",
				slug: `${slug}:file`,
				communityId: communityUUID,
				schemaName: CoreSchemaType.FileUpload,
			},
			{
				name: "Confidence",
				slug: `${slug}:conf`,
				communityId: communityUUID,
				schemaName: CoreSchemaType.Vector3,
			},
			{
				name: "Related Pub",
				slug: `${slug}:related-pub`,
				communityId: communityUUID,
				schemaName: CoreSchemaType.String,
				isRelation: true,
			},
		])
		.returning(["id", "slug", "name", "schemaName"])
		.execute();

	const submissionTypeId = "a8a92307-ec90-41e6-9905-30ba3d06e08e" as PubTypesId;
	const evaluationTypeId = "9bc8a68c-5b75-4c7c-a691-4f9c1daf8bb6" as PubTypesId;

	await db
		.with("submission_pub_type", (db) =>
			db
				.insertInto("pub_types")
				.values({
					id: submissionTypeId,
					name: "Submission",
					communityId: communityUUID,
				})
				.returning("id")
		)
		.insertInto("_PubFieldToPubType")
		.values((eb) =>
			persistedPubFields.map((field) => ({
				A: field.id,
				B: eb.selectFrom("submission_pub_type").select("id"),
			}))
		)
		.execute();

	await db
		.with("evaluation_pub_type", (db) =>
			db
				.insertInto("pub_types")
				.values({
					id: evaluationTypeId,
					name: "Evaluation",
					communityId: communityUUID,
				})
				.returning("id")
		)
		.insertInto("_PubFieldToPubType")
		.values((eb) =>
			persistedPubFields.map((field) => ({
				A: field.id,
				B: eb.selectFrom("evaluation_pub_type").select("id"),
			}))
		)
		.execute();

	const users = await db
		.insertInto("users")
		.values([
			{
				slug: "new-pubpub",
				email: "new@pubpub.org",
				firstName: "New",
				lastName: "admin",
				avatar: faker.image.avatar(),
				passwordHash: await createPasswordHash("pubpub-new"),
			},
			{
				slug: faker.lorem.slug(),
				email: faker.internet.email(),
				firstName: "David",
				lastName: faker.person.lastName(),
				avatar: faker.image.avatar(),
=======
import type { CommunitiesId, UsersId } from "db/public";
import {
	Action,
	CoreSchemaType,
	ElementType,
	InputComponent,
	MemberRole,
	StructuralFormElement,
} from "db/public";

import { seedCommunity } from "../seed/seedCommunity";

export async function seedCroccroc(communityId?: CommunitiesId) {
	const memberId = crypto.randomUUID() as UsersId;

	return seedCommunity(
		{
			community: {
				id: communityId,
				name: "CrocCroc",
				slug: "croccroc",
				avatar: "/demo/croc.png",
			},
			pubFields: {
				Title: { schemaName: CoreSchemaType.String },
				Content: { schemaName: CoreSchemaType.String },
				Email: { schemaName: CoreSchemaType.Email },
				URL: { schemaName: CoreSchemaType.URL },
				MemberID: { schemaName: CoreSchemaType.MemberId },
				"ok?": { schemaName: CoreSchemaType.Boolean },
				File: { schemaName: CoreSchemaType.FileUpload },
				Confidence: { schemaName: CoreSchemaType.Vector3 },
			},
			pubTypes: {
				Submission: {
					Title: true,
					Content: true,
					Email: true,
					URL: true,
					MemberID: true,
					"ok?": true,
					File: true,
					Confidence: true,
				},
				Evaluation: {
					Title: true,
					Content: true,
					Email: true,
					URL: true,
					MemberID: true,
					"ok?": true,
					File: true,
					Confidence: true,
				},
>>>>>>> a2595548
			},
			users: {
				new: {
					id: memberId,
					firstName: "Croc",
					email: "new@pubpub.org",
					lastName: "Croc",
					password: "pubpub-new",
					role: MemberRole.admin,
				},
				hih: {
					role: MemberRole.contributor,
				},
			},
			pubs: [
				{
					assignee: "new",
					pubType: "Submission",
					values: {
						Title: "Evaluation of Ancient Giants: Unpacking the Evolutionary History of Crocodiles from Prehistoric to Present",
						Content: "New Pub 1 Content",
						Email: "new@pubpub.org",
						URL: "https://pubpub.org",
						MemberID: memberId,
						"ok?": true,
						Confidence: [0, 0, 0],
					},
					children: [
						{
							pubType: "Evaluation",
							values: {
								Title: "Evaluation of Ancient Giants: Unpacking the Evolutionary History of Crocodiles from Prehistoric to Present",
							},
						},
					],
					stage: "Submitted",
				},
			],
			forms: {
				Review: {
					pubType: "Evaluation",
					elements: [
						{
							type: ElementType.structural,
							element: StructuralFormElement.p,
							content: `# Review\n\n Thank you for agreeing to review this Pub, please do not be a meany bobeeny.`,
						},
						{
							field: "Title",
							type: ElementType.pubfield,
							component: InputComponent.textInput,
							config: {
								maxLength: 255,
								label: "Title",
								help: "Give your review a snazzy title.",
							},
						},
						{
							field: "Content",
							type: ElementType.pubfield,
							component: InputComponent.textArea,
							config: {
								help: "Enter your review here",
								minLength: 255,
								label: "Content",
							},
						},
						{
							field: "File",
							type: ElementType.pubfield,
							component: InputComponent.fileUpload,
							config: {
								label: "Attachment",
								help: "Please attach the file for your review here.",
							},
						},
					],
				},
			},
			stages: {
				Submitted: {
					members: ["new"],
					actions: [
						{
							action: Action.email,
							config: {
								subject: "HELLO :recipientName REVIEW OUR STUFF PLEASE",
								recipient: memberId,
								body: `You are invited to fill in a form.\n\n\n\n:link{form="review"}`,
							},
							name: "Send Review email",
						},
					],
				},
				"Ask Author for Consent": {
					members: ["new"],
				},
				"To Evaluate": {
					members: ["new"],
				},
				"Under Evaluation": {},
				"In Production": {},
				Published: {},
				Shelved: {},
			},
			stageConnections: {
				Submitted: {
					to: ["To Evaluate"],
				},
				"To Evaluate": {
					to: ["Under Evaluation"],
				},
				"Under Evaluation": {
					to: ["Ask Author for Consent"],
				},
				"Ask Author for Consent": {
					to: ["In Production"],
				},
				"In Production": {
					to: ["Published"],
				},
			},
		},
		{
			// this makes sure that the slug is `croccroc`, not `croccroc-${new Date().toISOString()}
			randomSlug: false,
		}
	);
}<|MERGE_RESOLUTION|>--- conflicted
+++ resolved
@@ -1,152 +1,3 @@
-<<<<<<< HEAD
-import { faker } from "@faker-js/faker";
-import { defaultComponent } from "schemas";
-
-import type { CommunitiesId, PubTypesId } from "db/public";
-import { Action, CoreSchemaType, ElementType, MemberRole } from "db/public";
-import { logger } from "logger";
-
-import { db } from "~/kysely/database";
-import { createPasswordHash } from "~/lib/auth/password";
-
-export const crocCrocId = "758ba348-92c7-46ec-9612-7afda81e2d70" as CommunitiesId;
-
-export default async function main(communityUUID: CommunitiesId) {
-	const slug = "croccroc";
-	await db
-		.insertInto("communities")
-		.values({
-			id: communityUUID,
-			name: "CrocCroc",
-			slug,
-			avatar: "/demo/croc.png",
-		})
-		.execute();
-
-	logger.info("Registering croccroc pub fields");
-	const persistedPubFields = await db
-		.insertInto("pub_fields")
-		.values([
-			{
-				name: "Title",
-				slug: `${slug}:title`,
-				communityId: communityUUID,
-				schemaName: CoreSchemaType.String,
-			},
-			{
-				name: "Content",
-				slug: `${slug}:content`,
-				communityId: communityUUID,
-				schemaName: CoreSchemaType.String,
-			},
-			{
-				name: "Email",
-				slug: `${slug}:email`,
-				communityId: communityUUID,
-				schemaName: CoreSchemaType.Email,
-			},
-			{
-				name: "URL",
-				slug: `${slug}:url`,
-				communityId: communityUUID,
-				schemaName: CoreSchemaType.URL,
-			},
-			{
-				name: "Member ID",
-				slug: `${slug}:member-id`,
-				communityId: communityUUID,
-				schemaName: CoreSchemaType.MemberId,
-			},
-			{
-				name: "ok?",
-				slug: `${slug}:ok`,
-				communityId: communityUUID,
-				schemaName: CoreSchemaType.Boolean,
-			},
-			{
-				name: "File",
-				slug: `${slug}:file`,
-				communityId: communityUUID,
-				schemaName: CoreSchemaType.FileUpload,
-			},
-			{
-				name: "Confidence",
-				slug: `${slug}:conf`,
-				communityId: communityUUID,
-				schemaName: CoreSchemaType.Vector3,
-			},
-			{
-				name: "Related Pub",
-				slug: `${slug}:related-pub`,
-				communityId: communityUUID,
-				schemaName: CoreSchemaType.String,
-				isRelation: true,
-			},
-		])
-		.returning(["id", "slug", "name", "schemaName"])
-		.execute();
-
-	const submissionTypeId = "a8a92307-ec90-41e6-9905-30ba3d06e08e" as PubTypesId;
-	const evaluationTypeId = "9bc8a68c-5b75-4c7c-a691-4f9c1daf8bb6" as PubTypesId;
-
-	await db
-		.with("submission_pub_type", (db) =>
-			db
-				.insertInto("pub_types")
-				.values({
-					id: submissionTypeId,
-					name: "Submission",
-					communityId: communityUUID,
-				})
-				.returning("id")
-		)
-		.insertInto("_PubFieldToPubType")
-		.values((eb) =>
-			persistedPubFields.map((field) => ({
-				A: field.id,
-				B: eb.selectFrom("submission_pub_type").select("id"),
-			}))
-		)
-		.execute();
-
-	await db
-		.with("evaluation_pub_type", (db) =>
-			db
-				.insertInto("pub_types")
-				.values({
-					id: evaluationTypeId,
-					name: "Evaluation",
-					communityId: communityUUID,
-				})
-				.returning("id")
-		)
-		.insertInto("_PubFieldToPubType")
-		.values((eb) =>
-			persistedPubFields.map((field) => ({
-				A: field.id,
-				B: eb.selectFrom("evaluation_pub_type").select("id"),
-			}))
-		)
-		.execute();
-
-	const users = await db
-		.insertInto("users")
-		.values([
-			{
-				slug: "new-pubpub",
-				email: "new@pubpub.org",
-				firstName: "New",
-				lastName: "admin",
-				avatar: faker.image.avatar(),
-				passwordHash: await createPasswordHash("pubpub-new"),
-			},
-			{
-				slug: faker.lorem.slug(),
-				email: faker.internet.email(),
-				firstName: "David",
-				lastName: faker.person.lastName(),
-				avatar: faker.image.avatar(),
-=======
 import type { CommunitiesId, UsersId } from "db/public";
 import {
 	Action,
@@ -201,7 +52,6 @@
 					File: true,
 					Confidence: true,
 				},
->>>>>>> a2595548
 			},
 			users: {
 				new: {
