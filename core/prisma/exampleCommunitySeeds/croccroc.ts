--- conflicted
+++ resolved
@@ -33,11 +33,8 @@
 				File: { schemaName: CoreSchemaType.FileUpload },
 				Confidence: { schemaName: CoreSchemaType.Vector3 },
 				"Published At": { schemaName: CoreSchemaType.DateTime },
-<<<<<<< HEAD
 				"File Upload": { schemaName: CoreSchemaType.FileUpload },
-=======
 				Evaluations: { schemaName: CoreSchemaType.Null, relation: true },
->>>>>>> 258d0094
 			},
 			pubTypes: {
 				Submission: {
@@ -50,11 +47,8 @@
 					File: { isTitle: false },
 					Confidence: { isTitle: false },
 					"Published At": { isTitle: false },
-<<<<<<< HEAD
 					"File Upload": { isTitle: false },
-=======
 					Evaluations: { isTitle: false },
->>>>>>> 258d0094
 				},
 				Evaluation: {
 					Title: { isTitle: true },
