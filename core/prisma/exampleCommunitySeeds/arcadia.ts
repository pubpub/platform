--- conflicted
+++ resolved
@@ -693,11 +693,8 @@
 		},
 		{
 			randomSlug: false,
-<<<<<<< HEAD
 			withApiToken: "xxxxxxxxxxxxxxxx.00000000-0000-0000-0000-000000000000",
-=======
 			parallelPubs: true,
->>>>>>> 962c63e7
 		}
 	);
 };