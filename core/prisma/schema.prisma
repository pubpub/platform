// This is your Prisma schema file,
// learn more about it in the docs: https://pris.ly/d/prisma-schema

datasource db {
  provider = "postgresql"
  url      = env("DATABASE_URL")
}

generator client {
  provider        = "prisma-client-js"
  previewFeatures = ["fullTextSearch"]
}

model User {
  id        String   @id @default(uuid())
  slug      String   @unique
  email     String   @unique
  name      String
  avatar    String?
  createdAt DateTime @default(now()) @map(name: "created_at")
  updatedAt DateTime @default(now()) @updatedAt @map(name: "updated_at")

  claims       ActionClaim[]
  moves        ActionMove[]
  memberships  Member[]
  memberGroups MemberGroup[]
  AuthToken    AuthToken[]

  @@map(name: "users")
}

model AuthToken {
  id        String   @id @default(cuid())
  hash      String
  createdAt DateTime @default(now()) @map(name: "created_at")
  expiresAt DateTime // Tokens expire within 1 week...
  isUsed    Boolean  @default(false) // ...or after one use
  user      User     @relation(fields: [userId], references: [id])
  userId    String   @map(name: "user_id")

  @@map(name: "auth_tokens")
}

model Community {
  id        String   @id @default(uuid())
  name      String
  slug      String   @unique
  avatar    String?
  createdAt DateTime @default(now()) @map(name: "created_at")
  updatedAt DateTime @default(now()) @updatedAt @map(name: "updated_at")

  pubTypes             PubType[]
  pubs                 Pub[]
  integrationInstances IntegrationInstance[]
  members              Member[]
  memberGroups         MemberGroup[]
  stages               Stage[]

  @@map(name: "communities")
}

model Pub {
  id          String    @id @default(uuid())
  valuesBlob  Json?
  pubType     PubType   @relation(fields: [pubTypeId], references: [id])
  pubTypeId   String    @map(name: "pub_type_id")
  community   Community @relation(fields: [communityId], references: [id])
  communityId String    @map(name: "community_id")
  createdAt   DateTime  @default(now()) @map(name: "created_at")
  updatedAt   DateTime  @default(now()) @updatedAt @map(name: "updated_at")

  parent   Pub?    @relation("pub_parent", fields: [parentId], references: [id])
  parentId String? @map(name: "parent_id")
  children Pub[]   @relation("pub_parent")

  values               PubValue[]
  stages               Stage[]
  claims               ActionClaim[]
  moves                ActionMove[]
  integrationInstances IntegrationInstance[]
  permissions          Permission[]

  @@map(name: "pubs")
}

model PubField {
<<<<<<< HEAD
  id               String          @id @default(uuid())
  name             String
  integration      Integration?    @relation(fields: [integrationId], references: [id])
  integrationId    String?         @map(name: "integration_id")
  createdAt        DateTime        @default(now()) @map(name: "created_at")
  updatedAt        DateTime        @default(now()) @updatedAt @map(name: "updated_at")
  schema           PubFieldSchema? @relation(fields: [pubFieldSchemaId], references: [id])
  pubFieldSchemaId String?
=======
  id            String       @id @default(uuid())
  name          String
  slug          String       @unique
  integration   Integration? @relation(fields: [integrationId], references: [id])
  integrationId String?      @map(name: "integration_id")
  createdAt     DateTime     @default(now()) @map(name: "created_at")
  updatedAt     DateTime     @default(now()) @updatedAt @map(name: "updated_at")
>>>>>>> d92b997a

  values   PubValue[]
  pubTypes PubType[]

  @@map(name: "pub_fields")
}

model PubFieldSchema {
  id        String   @id @default(uuid())
  namespace String
  name      String
  createdAt DateTime @default(now()) @map(name: "created_at")
  updatedAt DateTime @default(now()) @updatedAt @map(name: "updated_at")

  // This must be a dereferenced JSONSchema. We should find a way to validate.
  schema    Json
  PubFields PubField[]

  @@unique([name, namespace], name: "schema_identifier")
}

model PubValue {
  id        String   @id @default(uuid())
  field     PubField @relation(fields: [fieldId], references: [id])
  fieldId   String   @map(name: "field_id")
  value     Json
  pub       Pub      @relation(fields: [pubId], references: [id])
  pubId     String   @map(name: "pub_id")
  createdAt DateTime @default(now()) @map(name: "created_at")
  updatedAt DateTime @default(now()) @updatedAt @map(name: "updated_at")

  // Add userId and integrationId to track who created the value

  @@map(name: "pub_values")
}

model PubType {
  id          String    @id @default(uuid())
  name        String
  description String?
  community   Community @relation(fields: [communityId], references: [id])
  communityId String    @map(name: "community_id")
  createdAt   DateTime  @default(now()) @map(name: "created_at")
  updatedAt   DateTime  @default(now()) @updatedAt @map(name: "updated_at")

  fields PubField[]
  pubs   Pub[]

  @@map(name: "pub_types")
}

model Stage {
  id          String    @id @default(uuid())
  name        String
  order       String
  community   Community @relation(fields: [communityId], references: [id])
  communityId String    @map(name: "community_id")
  createdAt   DateTime  @default(now()) @map(name: "created_at")
  updatedAt   DateTime  @default(now()) @updatedAt @map(name: "updated_at")

  pubs                  Pub[] // Pub-Stage m:m relationship is implicit. If we need additional data on that relationship, we can make it explicit
  moveConstraints       MoveConstraint[]      @relation("move_constraint")
  moveConstraintSources MoveConstraint[]      @relation("move_constraint_destination")
  claims                ActionClaim[]
  movesFrom             ActionMove[]          @relation("move_source_stage")
  movesTo               ActionMove[]          @relation("move_destination_stage")
  integrationInstances  IntegrationInstance[]
  permissions           Permission[]

  @@map(name: "stages")
}

model MoveConstraint {
  id            String   @id @default(uuid())
  stage         Stage    @relation("move_constraint", fields: [stageId], references: [id])
  stageId       String   @map(name: "stage_id")
  destination   Stage    @relation("move_constraint_destination", fields: [destinationId], references: [id])
  destinationId String   @map(name: "destination_id")
  createdAt     DateTime @default(now()) @map(name: "created_at")
  updatedAt     DateTime @default(now()) @updatedAt @map(name: "updated_at")

  @@map(name: "move_constraint")
}

model ActionClaim {
  id         String    @id @default(uuid())
  stage      Stage     @relation(fields: [stageId], references: [id])
  stageId    String    @map(name: "stage_id")
  pub        Pub       @relation(fields: [pubId], references: [id])
  pubId      String    @map(name: "pub_id")
  user       User      @relation(fields: [userId], references: [id])
  userId     String    @map(name: "user_id")
  releasedAt DateTime?
  createdAt  DateTime  @default(now()) @map(name: "created_at")
  updatedAt  DateTime  @default(now()) @updatedAt @map(name: "updated_at")

  @@map(name: "action_claim")
}

model ActionMove {
  id                 String   @id @default(uuid())
  sourceStage        Stage    @relation("move_source_stage", fields: [sourceStageId], references: [id])
  sourceStageId      String   @map(name: "source_stage_id")
  destinationStage   Stage    @relation("move_destination_stage", fields: [destinationStageId], references: [id])
  destinationStageId String   @map(name: "destination_stage_id")
  pub                Pub      @relation(fields: [pubId], references: [id])
  pubId              String   @map(name: "pub_id")
  user               User     @relation(fields: [userId], references: [id])
  userId             String   @map(name: "user_id")
  note               String
  createdAt          DateTime @default(now()) @map(name: "created_at")
  updatedAt          DateTime @default(now()) @updatedAt @map(name: "updated_at")

  @@map(name: "action_move")
}

model Member {
  id          String    @id @default(uuid())
  canAdmin    Boolean // Community-wide administrator
  // If admin, the permissions are irrelevant because they have acccess to everything, but we 
  // may want to keep the permissions around (though grayed our and with a note?) in case their
  // admin status is ever removed.
  community   Community @relation(fields: [communityId], references: [id])
  communityId String    @map(name: "community_id")
  user        User      @relation(fields: [userId], references: [id])
  userId      String    @map(name: "user_id")
  createdAt   DateTime  @default(now()) @map(name: "created_at")
  updatedAt   DateTime  @default(now()) @updatedAt @map(name: "updated_at")

  permissions Permission[]

  @@map(name: "members")
}

model MemberGroup {
  id          String    @id @default(uuid())
  canAdmin    Boolean // Community-wide administrator
  community   Community @relation(fields: [communityId], references: [id])
  communityId String    @map(name: "community_id")
  createdAt   DateTime  @default(now()) @map(name: "created_at")
  updatedAt   DateTime  @default(now()) @updatedAt @map(name: "updated_at")

  permissions Permission[]
  users       User[]

  @@map(name: "member_groups")
}

model Permission {
  // This is essentially a 'role' - we just don't allow you to name it and repeatedly
  // use it across different members and groups. Wouldn't be too hard to adapt to that
  // in the future though.
  id            String       @id @default(uuid())
  // Specific permission options here
  // fields - if empty array, all fields
  // integrations - if empty array, all integrations
  // workflow actions? - can they move and claim?
  member        Member?      @relation(fields: [memberId], references: [id])
  memberId      String?      @map(name: "member_id")
  memberGroup   MemberGroup? @relation(fields: [memberGroupId], references: [id])
  memberGroupId String?      @map(name: "member_group_id")
  createdAt     DateTime     @default(now()) @map(name: "created_at")
  updatedAt     DateTime     @default(now()) @updatedAt @map(name: "updated_at")
  // We don't have a way in this right now to say 'All pubs in a community' or 'all pubs in a workflow'.
  // Our assumption is that the former should just be a community admin, and the latter should just have
  // access to some parent pub whose children are the contents of a workflow. If that winds up being
  // a bad assumption, wouldn't be too hard to add a `workflows Workflow[]` value below. 

  pubs   Pub[]
  stages Stage[]

  @@map(name: "permissions")
}

model Integration {
  id          String   @id @default(uuid())
  name        String
  actions     Json
  settingsUrl String
  createdAt   DateTime @default(now()) @map(name: "created_at")
  updatedAt   DateTime @default(now()) @updatedAt @map(name: "updated_at")

  instances IntegrationInstance[]
  pubFields PubField[]

  @@map(name: "integrations")
}

model IntegrationInstance {
  id            String      @id @default(uuid())
  name          String
  integration   Integration @relation(fields: [integrationId], references: [id])
  integrationId String      @map(name: "integration_id")
  community     Community   @relation(fields: [communityId], references: [id])
  communityId   String      @map(name: "community_id")
  createdAt     DateTime    @default(now()) @map(name: "created_at")
  updatedAt     DateTime    @default(now()) @updatedAt @map(name: "updated_at")
  stage         Stage?      @relation(fields: [stageId], references: [id])
  stageId       String?     @map(name: "stage_id")

  pubs Pub[]

  @@map(name: "integration_instances")
}<|MERGE_RESOLUTION|>--- conflicted
+++ resolved
@@ -84,24 +84,15 @@
 }
 
 model PubField {
-<<<<<<< HEAD
   id               String          @id @default(uuid())
   name             String
+  slug             String          @unique
   integration      Integration?    @relation(fields: [integrationId], references: [id])
   integrationId    String?         @map(name: "integration_id")
   createdAt        DateTime        @default(now()) @map(name: "created_at")
   updatedAt        DateTime        @default(now()) @updatedAt @map(name: "updated_at")
   schema           PubFieldSchema? @relation(fields: [pubFieldSchemaId], references: [id])
   pubFieldSchemaId String?
-=======
-  id            String       @id @default(uuid())
-  name          String
-  slug          String       @unique
-  integration   Integration? @relation(fields: [integrationId], references: [id])
-  integrationId String?      @map(name: "integration_id")
-  createdAt     DateTime     @default(now()) @map(name: "created_at")
-  updatedAt     DateTime     @default(now()) @updatedAt @map(name: "updated_at")
->>>>>>> d92b997a
 
   values   PubValue[]
   pubTypes PubType[]
