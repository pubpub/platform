// This is your Prisma schema file,
// learn more about it in the docs: https://pris.ly/d/prisma-schema

datasource db {
  provider = "postgresql"
  url      = env("DATABASE_URL")
}

generator client {
  provider        = "prisma-client-js"
  previewFeatures = ["fullTextSearch"]
}

generator comments {
  provider = "pnpm exec tsx prisma/comment-generator.ts"
}

model User {
  id           String   @id @default(dbgenerated("gen_random_uuid()"))
  supabaseId   String?  @unique
  slug         String   @unique
  email        String   @unique
  firstName    String
  lastName     String?
  orcid        String?
  avatar       String?
  createdAt    DateTime @default(now()) @map(name: "created_at")
  updatedAt    DateTime @default(now()) @updatedAt @map(name: "updated_at")
  isSuperAdmin Boolean  @default(false)

  claims       ActionClaim[]
  moves        ActionMove[]
  memberships  Member[]
  memberGroups MemberGroup[]
  AuthToken    AuthToken[]
  assignedPubs Pub[]
  actionRuns   ActionRun[]

  @@map(name: "users")
}

model AuthToken {
  id        String   @id @default(cuid())
  hash      String
  createdAt DateTime @default(now()) @map(name: "created_at")
  expiresAt DateTime // Tokens expire within 1 week...
  isUsed    Boolean  @default(false) // ...or after one use
  user      User     @relation(fields: [userId], references: [id])
  userId    String   @map(name: "user_id")

  @@map(name: "auth_tokens")
}

model Community {
  id        String   @id @default(dbgenerated("gen_random_uuid()"))
  name      String
  slug      String   @unique
  avatar    String?
  createdAt DateTime @default(now()) @map(name: "created_at")
  updatedAt DateTime @default(now()) @updatedAt @map(name: "updated_at")

  pubTypes             PubType[]
  pubs                 Pub[]
  integrationInstances IntegrationInstance[]
  members              Member[]
  memberGroups         MemberGroup[]
  stages               Stage[]

  @@map(name: "communities")
}

model Pub {
  id          String    @id @default(dbgenerated("gen_random_uuid()"))
  valuesBlob  Json?
  pubType     PubType   @relation(fields: [pubTypeId], references: [id])
  pubTypeId   String    @map(name: "pub_type_id")
  community   Community @relation(fields: [communityId], references: [id])
  communityId String    @map(name: "community_id")
  assigneeId  String?   @map(name: "assignee_id")
  assignee    User?     @relation(fields: [assigneeId], references: [id])
  createdAt   DateTime  @default(now()) @map(name: "created_at")
  updatedAt   DateTime  @default(now()) @updatedAt @map(name: "updated_at")

  parent   Pub?    @relation("pub_parent", fields: [parentId], references: [id], onDelete: Cascade)
  parentId String? @map(name: "parent_id")
  children Pub[]   @relation("pub_parent")

  values                   PubValue[]
  stages                   PubsInStages[]
  claims                   ActionClaim[]
  moves                    ActionMove[]
  integrationInstances     IntegrationInstance[]
  permissions              Permission[]
  IntegrationInstanceState IntegrationInstanceState[]
  actionRuns               ActionRun[]

  @@map(name: "pubs")
}

model PubField {
  id               String          @id @default(dbgenerated("gen_random_uuid()"))
  name             String
  slug             String          @unique
  integration      Integration?    @relation(fields: [integrationId], references: [id])
  integrationId    String?         @map(name: "integration_id")
  createdAt        DateTime        @default(now()) @map(name: "created_at")
  updatedAt        DateTime        @default(now()) @updatedAt @map(name: "updated_at")
  schema           PubFieldSchema? @relation(fields: [pubFieldSchemaId], references: [id])
  pubFieldSchemaId String?

  values    PubValue[]
  pubTypes  PubType[]
  FormInput FormInput[]

  @@map(name: "pub_fields")
}

model PubFieldSchema {
  id        String   @id @default(dbgenerated("gen_random_uuid()"))
  namespace String
  name      String
  createdAt DateTime @default(now()) @map(name: "created_at")
  updatedAt DateTime @default(now()) @updatedAt @map(name: "updated_at")

  // This must be a dereferenced JSONSchema. We should find a way to validate.
  schema    Json
  PubFields PubField[]

  @@unique([name, namespace], name: "schema_identifier")
}

model PubValue {
  id        String   @id @default(dbgenerated("gen_random_uuid()"))
  field     PubField @relation(fields: [fieldId], references: [id])
  fieldId   String   @map(name: "field_id")
  value     Json
  pub       Pub      @relation(fields: [pubId], references: [id], onDelete: Cascade)
  pubId     String   @map(name: "pub_id")
  createdAt DateTime @default(now()) @map(name: "created_at")
  updatedAt DateTime @default(now()) @updatedAt @map(name: "updated_at")

  // Add userId and integrationId to track who created the value

  @@map(name: "pub_values")
}

model PubType {
  id          String    @id @default(dbgenerated("gen_random_uuid()"))
  name        String
  description String?
  community   Community @relation(fields: [communityId], references: [id])
  communityId String    @map(name: "community_id")
  createdAt   DateTime  @default(now()) @map(name: "created_at")
  updatedAt   DateTime  @default(now()) @updatedAt @map(name: "updated_at")

  fields PubField[]
  pubs   Pub[]
  Form   Form[]

  @@map(name: "pub_types")
}

model Stage {
  id          String    @id @default(dbgenerated("gen_random_uuid()"))
  name        String
  order       String
  community   Community @relation(fields: [communityId], references: [id])
  communityId String    @map(name: "community_id")
  createdAt   DateTime  @default(now()) @map(name: "created_at")
  updatedAt   DateTime  @default(now()) @updatedAt @map(name: "updated_at")

  pubs                  PubsInStages[]
  moveConstraints       MoveConstraint[]      @relation("move_constraint")
  moveConstraintSources MoveConstraint[]      @relation("move_constraint_destination")
  claims                ActionClaim[]
  movesFrom             ActionMove[]          @relation("move_source_stage")
  movesTo               ActionMove[]          @relation("move_destination_stage")
  integrationInstances  IntegrationInstance[]
  permissions           Permission[]
  actionInstances       ActionInstance[]

  @@map(name: "stages")
}

model PubsInStages {
  pub     Pub    @relation(fields: [pubId], references: [id], onDelete: Cascade)
  pubId   String
  stage   Stage  @relation(fields: [stageId], references: [id], onDelete: Cascade)
  stageId String

  @@id([pubId, stageId])
}

model MoveConstraint {
  stage         Stage    @relation("move_constraint", fields: [stageId], references: [id], onDelete: Cascade)
  stageId       String   @map(name: "stage_id")
  destination   Stage    @relation("move_constraint_destination", fields: [destinationId], references: [id], onDelete: Cascade)
  destinationId String   @map(name: "destination_id")
  createdAt     DateTime @default(now()) @map(name: "created_at")
  updatedAt     DateTime @default(now()) @updatedAt @map(name: "updated_at")

  @@id([stageId, destinationId], name: "move_constraint_id")
  @@map(name: "move_constraint")
}

model ActionClaim {
  id         String    @id @default(dbgenerated("gen_random_uuid()"))
  stage      Stage     @relation(fields: [stageId], references: [id])
  stageId    String    @map(name: "stage_id")
  pub        Pub       @relation(fields: [pubId], references: [id])
  pubId      String    @map(name: "pub_id")
  user       User      @relation(fields: [userId], references: [id])
  userId     String    @map(name: "user_id")
  releasedAt DateTime?
  createdAt  DateTime  @default(now()) @map(name: "created_at")
  updatedAt  DateTime  @default(now()) @updatedAt @map(name: "updated_at")

  @@map(name: "action_claim")
}

model ActionMove {
  id                 String   @id @default(dbgenerated("gen_random_uuid()"))
  sourceStage        Stage    @relation("move_source_stage", fields: [sourceStageId], references: [id])
  sourceStageId      String   @map(name: "source_stage_id")
  destinationStage   Stage    @relation("move_destination_stage", fields: [destinationStageId], references: [id])
  destinationStageId String   @map(name: "destination_stage_id")
  pub                Pub      @relation(fields: [pubId], references: [id])
  pubId              String   @map(name: "pub_id")
  user               User     @relation(fields: [userId], references: [id])
  userId             String   @map(name: "user_id")
  note               String
  createdAt          DateTime @default(now()) @map(name: "created_at")
  updatedAt          DateTime @default(now()) @updatedAt @map(name: "updated_at")

  @@map(name: "action_move")
}

model Member {
  id          String    @id @default(dbgenerated("gen_random_uuid()"))
  canAdmin    Boolean // Community-wide administrator
  // If admin, the permissions are irrelevant because they have acccess to everything, but we
  // may want to keep the permissions around (though grayed our and with a note?) in case their
  // admin status is ever removed.
  community   Community @relation(fields: [communityId], references: [id], onDelete: Cascade)
  communityId String    @map(name: "community_id")
  user        User      @relation(fields: [userId], references: [id])
  userId      String    @map(name: "user_id")
  createdAt   DateTime  @default(now()) @map(name: "created_at")
  updatedAt   DateTime  @default(now()) @updatedAt @map(name: "updated_at")

  permissions Permission[]

  @@map(name: "members")
}

model MemberGroup {
  id          String    @id @default(dbgenerated("gen_random_uuid()"))
  canAdmin    Boolean // Community-wide administrator
  community   Community @relation(fields: [communityId], references: [id])
  communityId String    @map(name: "community_id")
  createdAt   DateTime  @default(now()) @map(name: "created_at")
  updatedAt   DateTime  @default(now()) @updatedAt @map(name: "updated_at")

  permissions Permission[]
  users       User[]

  @@map(name: "member_groups")
}

model Permission {
  // This is essentially a 'role' - we just don't allow you to name it and repeatedly
  // use it across different members and groups. Wouldn't be too hard to adapt to that
  // in the future though.
  id            String       @id @default(dbgenerated("gen_random_uuid()"))
  // Specific permission options here
  // fields - if empty array, all fields
  // integrations - if empty array, all integrations
  // workflow actions? - can they move and claim?
  member        Member?      @relation(fields: [memberId], references: [id])
  memberId      String?      @map(name: "member_id")
  memberGroup   MemberGroup? @relation(fields: [memberGroupId], references: [id])
  memberGroupId String?      @map(name: "member_group_id")
  createdAt     DateTime     @default(now()) @map(name: "created_at")
  updatedAt     DateTime     @default(now()) @updatedAt @map(name: "updated_at")
  // We don't have a way in this right now to say 'All pubs in a community' or 'all pubs in a workflow'.
  // Our assumption is that the former should just be a community admin, and the latter should just have
  // access to some parent pub whose children are the contents of a workflow. If that winds up being
  // a bad assumption, wouldn't be too hard to add a `workflows Workflow[]` value below.

  pubs   Pub[]
  stages Stage[]

  @@map(name: "permissions")
}

model Integration {
  id          String   @id @default(dbgenerated("gen_random_uuid()"))
  name        String
  actions     Json
  settingsUrl String
  createdAt   DateTime @default(now()) @map(name: "created_at")
  updatedAt   DateTime @default(now()) @updatedAt @map(name: "updated_at")

  instances IntegrationInstance[]
  pubFields PubField[]

  @@map(name: "integrations")
}

model IntegrationInstance {
  id            String      @id @default(dbgenerated("gen_random_uuid()"))
  name          String
  integration   Integration @relation(fields: [integrationId], references: [id])
  integrationId String      @map(name: "integration_id")
  community     Community   @relation(fields: [communityId], references: [id])
  communityId   String      @map(name: "community_id")
  createdAt     DateTime    @default(now()) @map(name: "created_at")
  updatedAt     DateTime    @default(now()) @updatedAt @map(name: "updated_at")
  stage         Stage?      @relation(fields: [stageId], references: [id])
  stageId       String?     @map(name: "stage_id")
  config        Json?

  pubs                     Pub[]
  IntegrationInstanceState IntegrationInstanceState[]

  @@map(name: "integration_instances")
}

model IntegrationInstanceState {
  pub        Pub                 @relation(fields: [pubId], references: [id])
  pubId      String              @map(name: "pub_id")
  instance   IntegrationInstance @relation(fields: [instanceId], references: [id])
  instanceId String              @map(name: "instance_id")
  state      Json

  @@unique([pubId, instanceId], name: "pub_instance")
}

model ActionInstance {
  id        String      @id @default(dbgenerated("gen_random_uuid()"))
  name      String      @default("")
  action    Action
  stage     Stage       @relation(fields: [stageId], references: [id], onDelete: Cascade)
  stageId   String      @map(name: "stage_id")
  createdAt DateTime    @default(now()) @map(name: "created_at")
  updatedAt DateTime    @default(now()) @updatedAt @map(name: "updated_at")
  config    Json?
  rules     Rule[]
  runs      ActionRun[]

  @@map(name: "action_instances")
}

enum Action {
  log
  pdf
  email
  pushToV6
<<<<<<< HEAD
  http
=======
  move
}

model ActionRun {
  id               String          @id @default(dbgenerated("gen_random_uuid()"))
  actionInstance   ActionInstance? @relation(fields: [actionInstanceId], references: [id], onDelete: Cascade)
  actionInstanceId String?         @map(name: "action_instance_id")
  pub              Pub?            @relation(fields: [pubId], references: [id])
  pubId            String?         @map(name: "pub_id")
  config           Json?
  event            Event?
  params           Json?
  status           ActionRunStatus
  result           Json
  user             User?           @relation(fields: [userId], references: [id])
  userId           String?         @map(name: "user_id")
  createdAt        DateTime        @default(now()) @map(name: "created_at")
  updatedAt        DateTime        @default(now()) @updatedAt @map(name: "updated_at")

  @@map(name: "action_runs")
}

enum ActionRunStatus {
  scheduled
  success
  failure
>>>>>>> ae0b2ced
}

model Rule {
  id               String         @id @default(dbgenerated("gen_random_uuid()"))
  event            Event
  actionInstance   ActionInstance @relation(fields: [actionInstanceId], references: [id], onDelete: Cascade)
  actionInstanceId String         @map(name: "action_instance_id")
  config           Json? /// @type(RuleConfigs, '~/actions/types', true, false, true)

  @@unique([actionInstanceId, event])
  @@map(name: "rules")
}

enum Event {
  pubEnteredStage
  pubLeftStage
  pubInStageForDuration
}

model Form {
  id        String      @id @default(dbgenerated("gen_random_uuid()"))
  name      String
  pubType   PubType     @relation(fields: [pubTypeId], references: [id])
  pubTypeId String      @map(name: "pub_type_id")
  inputs    FormInput[]

  @@map(name: "forms")
}

model FormInput {
  id       String   @id @default(dbgenerated("gen_random_uuid()"))
  fieldId  String   @map(name: "field_id")
  field    PubField @relation(fields: [fieldId], references: [id])
  formId   String   @map(name: "form_id")
  order    String
  label    String
  required Boolean
  form     Form     @relation(fields: [formId], references: [id])
  isSubmit Boolean  @map(name: "is_submit") // This column has a unique index preventing multiple rows with isSubmit per formId (core/prisma/migrations/20240529145416_add_forms)

  @@map(name: "form_inputs")
}<|MERGE_RESOLUTION|>--- conflicted
+++ resolved
@@ -356,9 +356,7 @@
   pdf
   email
   pushToV6
-<<<<<<< HEAD
   http
-=======
   move
 }
 
@@ -385,7 +383,6 @@
   scheduled
   success
   failure
->>>>>>> ae0b2ced
 }
 
 model Rule {
