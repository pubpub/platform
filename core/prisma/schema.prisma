--- conflicted
+++ resolved
@@ -616,7 +616,6 @@
   stage
   member
   pubType
-<<<<<<< HEAD
 }
 
 enum Capabilities {
@@ -671,6 +670,4 @@
 
   @@id([role, type, capability])
   @@map(name: "membership_capabilities")
-=======
->>>>>>> 89f88864
 }