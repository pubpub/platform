--- conflicted
+++ resolved
@@ -28,11 +28,8 @@
 	PubFields,
 	PubsId,
 	PubTypes,
-<<<<<<< HEAD
 	PubTypesId,
-=======
 	Rules,
->>>>>>> 50589270
 	Stages,
 	StagesId,
 	Users,
@@ -1201,8 +1198,44 @@
 
 	logger.info(`${createdCommunity.name}: Successfully created ${createdActions.length} actions`);
 
-<<<<<<< HEAD
 	const apiTokens = Object.entries(props.apiTokens ?? {});
+	const possibleRules = consolidatedStages.flatMap(
+		(stage, idx) =>
+			stage.rules?.map((rule) => ({
+				event: rule.event,
+				actionInstanceId: expect(
+					createdActions.find((action) => action.name === rule.actionInstance)?.id
+				),
+				sourceActionInstanceId: createdActions.find(
+					(action) => action.name === rule.sourceAction
+				)?.id,
+				config: rule.config ? JSON.stringify(rule.config) : null,
+			})) ?? []
+	);
+
+	const createdRules = possibleRules.length
+		? await trx.insertInto("rules").values(possibleRules).returningAll().execute()
+		: [];
+
+	const fullStages = Object.fromEntries(
+		consolidatedStages.map((stage) => {
+			const actionsForStage = createdActions.filter((action) => action.stageId === stage.id);
+			return [
+				stage.name,
+				{
+					...stage,
+					actions: Object.fromEntries(
+						actionsForStage.map((action) => [action.name, action])
+					),
+					rules: createdRules.filter((rule) =>
+						actionsForStage.some((action) => action.id === rule.actionInstanceId)
+					),
+				},
+			];
+		})
+	) as unknown as StagesWithPermissionsAndActionsAndRulesByName<U, S, typeof stageMemberships>;
+
+	logger.info(`${createdCommunity.name}: Successfully created ${createdRules.length} rules`);
 
 	const createdApiTokens = Object.fromEntries(
 		await Promise.all(
@@ -1259,80 +1292,6 @@
 	) as {
 		[TokenName in keyof NonNullable<AI>]: string;
 	};
-=======
-	const possibleRules = consolidatedStages.flatMap(
-		(stage, idx) =>
-			stage.rules?.map((rule) => ({
-				event: rule.event,
-				actionInstanceId: expect(
-					createdActions.find((action) => action.name === rule.actionInstance)?.id
-				),
-				sourceActionInstanceId: createdActions.find(
-					(action) => action.name === rule.sourceAction
-				)?.id,
-				config: rule.config ? JSON.stringify(rule.config) : null,
-			})) ?? []
-	);
-
-	const createdRules = possibleRules.length
-		? await trx.insertInto("rules").values(possibleRules).returningAll().execute()
-		: [];
-
-	const fullStages = Object.fromEntries(
-		consolidatedStages.map((stage) => {
-			const actionsForStage = createdActions.filter((action) => action.stageId === stage.id);
-			return [
-				stage.name,
-				{
-					...stage,
-					actions: Object.fromEntries(
-						actionsForStage.map((action) => [action.name, action])
-					),
-					rules: createdRules.filter((rule) =>
-						actionsForStage.some((action) => action.id === rule.actionInstanceId)
-					),
-				},
-			];
-		})
-	) as unknown as StagesWithPermissionsAndActionsAndRulesByName<U, S, typeof stageMemberships>;
-
-	logger.info(`${createdCommunity.name}: Successfully created ${createdRules.length} rules`);
-
-	let apiToken: string | undefined = undefined;
-
-	if (options?.withApiToken) {
-		const [tokenId, tokenString] =
-			typeof options.withApiToken === "string"
-				? options.withApiToken.split(".")
-				: [crypto.randomUUID(), undefined];
-
-		const issuedById = createdMembers.find(
-			(member) => member.role === MemberRole.admin
-		)?.userId;
-
-		if (!issuedById) {
-			throw new Error(
-				"Attempting to create an API token without an admin member. You should create an admin member in the seed if you intend to be able to use the API."
-			);
-		}
-
-		const { token } = await createApiAccessToken({
-			token: {
-				name: "seed token",
-				communityId,
-				expiration: new Date(Date.now() + 1000 * 60 * 60 * 24 * 30 * 12),
-				description: "Default seed token. Should not be used in production.",
-				issuedAt: new Date(),
-				id: tokenId as ApiAccessTokensId,
-				issuedById,
-				// @ts-expect-error - this is a predefined token
-				token: tokenString,
-			},
-			permissions: allPermissions,
-		}).executeTakeFirstOrThrow();
-
-		apiToken = token;
->>>>>>> 50589270
 
 	logger.info(`${createdCommunity.name}: Successfully seeded community`);
 
