--- conflicted
+++ resolved
@@ -28,13 +28,9 @@
 			},
 		],
 	},
-<<<<<<< HEAD
-=======
 	experimental: {
-		serverActions: true,
 		instrumentationHook: true,
 	},
->>>>>>> 6bdb59b7
 };
 
 export default withPreconstruct(
