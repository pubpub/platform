// @ts-check

import { PHASE_PRODUCTION_BUILD } from "next/dist/shared/lib/constants.js";
import withPreconstruct from "@preconstruct/next";
import { withSentryConfig } from "@sentry/nextjs";

import { env } from "./lib/env/env.mjs";

// import { PHASE_DEVELOPMENT_SERVER } from "next/constants";

/**
 * @type {import("next").NextConfig}
 */
const nextConfig = {
	output: "standalone",
	typescript: {
		// this gets checked in CI already
		ignoreBuildErrors: true,
	},
	eslint: {
		// this gets checked in CI already
		ignoreDuringBuilds: true,
	},
	reactStrictMode: true,
	/**
	 * This is necessary to get around Next.js hard 2MB limit
	 * for cached fetches.
	 */
	cacheHandler: new URL("./cache-handler.mjs", import.meta.url).pathname,
	images: {
		remotePatterns: [
			{
				protocol: "https",
				hostname: "avatars.githubusercontent.com",
				port: "",
				pathname: "/u/**",
			},
			{
				protocol: "https",
				hostname: "cloudflare-ipfs.com",
				port: "",
				pathname: "/ipfs/**",
			},
		],
	},
<<<<<<< HEAD
	serverExternalPackages: [
		"@aws-sdk",
		// without this here, next will sort of implode and no longer compile and serve pages properly
		// if graphile-worker is used in server actions
		"graphile-worker",
		"@node-rs/argon2",
	],
=======
	experimental: {
		instrumentationHook: true,
		serverComponentsExternalPackages: [
			"@aws-sdk",
			// without this here, next will sort of implode and no longer compile and serve pages properly
			// if graphile-worker is used in server actions
			"graphile-worker",
			"@node-rs/argon2",
		],
		optimizePackageImports: ["@icons-pack/react-simple-icons", "lucide-react"],
	},
>>>>>>> 10b923c3
	// open telemetry cries a lot during build, don't think it's serious
	// https://github.com/open-telemetry/opentelemetry-js/issues/4173
	// webpack: (config, { buildId, dev, isServer, defaultLoaders, nextRuntime, webpack }) => {
	// 	if (isServer) {
	// 		config.ignoreWarnings = [{ module: /opentelemetry/ }];
	// 	}
	// 	return config;
	// },
};

const modifiedConfig = withPreconstruct(
	withSentryConfig(nextConfig, {
		// For all available options, see:
		// https://github.com/getsentry/sentry-webpack-plugin#options

		// Suppresses source map uploading logs during build
		silent: true,
		org: "kfg",
		project: "v7-core",
		authToken: env.SENTRY_AUTH_TOKEN,
		// For all available options, see:
		// https://docs.sentry.io/platforms/javascript/guides/nextjs/manual-setup/

		// Upload a larger set of source maps for prettier stack traces (increases build time)
		widenClientFileUpload: true,

		// Routes browser requests to Sentry through a Next.js rewrite to circumvent ad-blockers (increases server load)
		// tunnelRoute: "/monitoring",

		// Hides source maps from generated client bundles
		hideSourceMaps: true,

		// Automatically tree-shake Sentry logger statements to reduce bundle size
		disableLogger: true,
		sourcemaps: {
			// necessary to prevent OOM errors
			deleteSourcemapsAfterUpload: true,
		},
	})
);

export default (phase, { defaultConfig }) => {
	if (!env.SENTRY_AUTH_TOKEN) {
		console.warn("⚠️ SENTRY_AUTH_TOKEN is not set");
	}

	if (phase === PHASE_PRODUCTION_BUILD && env.CI) {
		if (!env.SENTRY_AUTH_TOKEN) {
			throw new Error(
				"SENTRY_AUTH_TOKEN is required for production builds in CI in order to upload source maps to sentry"
			);
		}
		console.log("✅ SENTRY_AUTH_TOKEN is successfully set");
	}
	return modifiedConfig;
};<|MERGE_RESOLUTION|>--- conflicted
+++ resolved
@@ -43,7 +43,6 @@
 			},
 		],
 	},
-<<<<<<< HEAD
 	serverExternalPackages: [
 		"@aws-sdk",
 		// without this here, next will sort of implode and no longer compile and serve pages properly
@@ -51,19 +50,9 @@
 		"graphile-worker",
 		"@node-rs/argon2",
 	],
-=======
 	experimental: {
-		instrumentationHook: true,
-		serverComponentsExternalPackages: [
-			"@aws-sdk",
-			// without this here, next will sort of implode and no longer compile and serve pages properly
-			// if graphile-worker is used in server actions
-			"graphile-worker",
-			"@node-rs/argon2",
-		],
 		optimizePackageImports: ["@icons-pack/react-simple-icons", "lucide-react"],
 	},
->>>>>>> 10b923c3
 	// open telemetry cries a lot during build, don't think it's serious
 	// https://github.com/open-telemetry/opentelemetry-js/issues/4173
 	// webpack: (config, { buildId, dev, isServer, defaultLoaders, nextRuntime, webpack }) => {
