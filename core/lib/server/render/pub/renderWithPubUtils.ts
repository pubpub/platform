--- conflicted
+++ resolved
@@ -13,19 +13,12 @@
 
 import type { XOR } from "~/lib/types";
 import { db } from "~/kysely/database";
-<<<<<<< HEAD
-import { env } from "~/lib/env/env.mjs";
+import { env } from "~/lib/env/env";
 import { createLastModifiedBy } from "~/lib/lastModifiedBy";
 import { autoCache } from "~/lib/server/cache/autoCache";
 import { getCommunitySlug } from "../../cache/getCommunitySlug";
-import { findCommunityBySlug } from "../../community";
-import { addMemberToForm, createFormInviteLink } from "../../form";
+import { createFormInviteLink, grantFormAccess } from "../../form";
 import { InviteService } from "../../invites/InviteService";
-=======
-import { env } from "~/lib/env/env";
-import { autoCache } from "~/lib/server/cache/autoCache";
-import { createFormInviteLink, grantFormAccess } from "../../form";
->>>>>>> 71bad3ae
 
 export type RenderWithPubRel = "self";
 
@@ -78,7 +71,6 @@
 	return expect(pubValue, `Expected pub to have value for field "${fieldSlug}"`);
 };
 
-<<<<<<< HEAD
 export const renderFormInviteLink = async (
 	{
 		formSlug,
@@ -97,7 +89,7 @@
 ) => {
 	// this feels weird to do here
 	if (recipient.id) {
-		await addMemberToForm({ userId: recipient.user.id, communityId, pubId, slug: formSlug });
+		await grantFormAccess({ userId: recipient.user.id, communityId, pubId, slug: formSlug });
 		return createFormInviteLink(
 			{ userId: recipient.user.id, formSlug, communityId, pubId },
 			trx
@@ -135,21 +127,6 @@
 	);
 
 	return inviteLink;
-=======
-export const renderFormInviteLink = async ({
-	formSlug,
-	userId,
-	communityId,
-	pubId,
-}: {
-	formSlug: string;
-	userId: UsersId;
-	communityId: CommunitiesId;
-	pubId: PubsId;
-}) => {
-	await grantFormAccess({ userId, communityId, pubId, slug: formSlug });
-	return createFormInviteLink({ userId, formSlug, communityId, pubId });
->>>>>>> 71bad3ae
 };
 
 export const renderMemberFields = async ({
@@ -315,28 +292,7 @@
 	return contextWithUserRecipient(context, token).recipient.user.lastName ?? "";
 };
 
-<<<<<<< HEAD
 export const renderRecipientFullName = (context: RenderWithPubContext, token: string) => {
 	const lastName = renderRecipientLastName(context, token);
 	return `${renderRecipientFirstName(context, token)}${lastName && ` ${lastName}`}`;
-};
-
-export const renderAssigneeFirstName = (context: RenderWithPubContext, rel?: string) => {
-	const assignee = getAssignee(context, rel);
-	return assignee.firstName;
-};
-
-export const renderAssigneeLastName = (context: RenderWithPubContext, rel?: string) => {
-	const assignee = getAssignee(context, rel);
-	return assignee.lastName ?? "";
-};
-
-export const renderAssigneeFullName = (context: RenderWithPubContext, rel?: string) => {
-	const lastName = renderAssigneeLastName(context);
-	return `${renderAssigneeFirstName(context)}${lastName && ` ${lastName}`}`;
-=======
-export const renderRecipientFullName = (context: RenderWithPubContext) => {
-	const lastName = renderRecipientLastName(context);
-	return `${renderRecipientFirstName(context)}${lastName && ` ${lastName}`}`;
->>>>>>> 71bad3ae
 };