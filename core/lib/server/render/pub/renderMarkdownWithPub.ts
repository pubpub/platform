import assert from "assert";

import type { Node as NodeMdast, Parent as ParentMdast } from "mdast";
import type { Directive } from "micromark-extension-directive";
import type { Plugin, Processor } from "unified";
import type { Node } from "unist";

import rehypeFormat from "rehype-format";
import rehypeRemark from "rehype-remark";
import rehypeStringify from "rehype-stringify";
import remarkDirective from "remark-directive";
import remarkParse from "remark-parse";
import remarkRehype from "remark-rehype";
import remarkStringify from "remark-stringify";
import { unified } from "unified";
import { visit } from "unist-util-visit";

<<<<<<< HEAD
import { CoreSchemaType } from "db/public";
=======
import type { PubsId } from "db/public";
>>>>>>> 9b6abee8
import { expect } from "utils";

import { hydratePubValues } from "~/lib/fields/utils";
import { getPubTitle } from "~/lib/pubs";
import { RenderWithPubToken } from "./renderWithPubTokens";
import * as utils from "./renderWithPubUtils";

const isDirective = (node: Node): node is NodeMdast & Directive => {
	return (
		node.type === "containerDirective" ||
		node.type === "leafDirective" ||
		node.type === "textDirective"
	);
};

const isParent = (node: Node): node is ParentMdast => {
	return "children" in node;
};

const visitValueDirective = (node: NodeMdast & Directive, context: utils.RenderWithPubContext) => {
	const attrs = expect(node.attributes, "Invalid syntax in value directive");
	const field = expect(attrs.field, "Missing field attribute in value directive");

	let value: unknown;
	let pub: utils.RenderWithPubPub;

	if (attrs?.rel === "parent") {
		const parentPub = expect(context.parentPub, "Missing parent pub");
		pub = parentPub;
	} else {
		pub = context.pub;
	}

	const hydratedPubValues = hydratePubValues(pub.values);

	if (field === "title") {
		value = getPubTitle(pub);
	} else {
		const val = hydratedPubValues.find((value) => value.fieldSlug === field);

		value = val?.value;

		if (val?.schemaName === CoreSchemaType.DateTime) {
			// get the date in YYYY-MM-DD format
			// we should allow the user to specify this
			value = new Date(value as string).toISOString().split("T")[0];
		}
	}

	assert(value !== undefined, `Missing value for ${field}`);

	node.data = {
		...node.data,
		hName: "span",
		hChildren: [
			{
				type: "text",
				value: String(value),
			},
		],
	};
};

const visitAssigneeNameDirective = (
	node: NodeMdast & Directive,
	context: utils.RenderWithPubContext
) => {
	node.data = {
		...node.data,
		hName: "span",
		hChildren: [
			{
				type: "text",
				value: utils.renderAssigneeFullName(context, node.attributes?.rel),
			},
		],
	};
};

const visitAssigneeFirstNameDirective = (
	node: NodeMdast & Directive,
	context: utils.RenderWithPubContext
) => {
	node.data = {
		...node.data,
		hName: "span",
		hChildren: [
			{
				type: "text",
				value: utils.renderAssigneeFirstName(context, node.attributes?.rel),
			},
		],
	};
};

const visitAssigneeLastNameDirective = (
	node: NodeMdast & Directive,
	context: utils.RenderWithPubContext
) => {
	node.data = {
		...node.data,
		hName: "span",
		hChildren: [
			{
				type: "text",
				value: utils.renderAssigneeLastName(context, node.attributes?.rel),
			},
		],
	};
};

const visitRecipientNameDirective = (
	node: NodeMdast & Directive,
	context: utils.RenderWithPubContext
) => {
	node.data = {
		...node.data,
		hName: "span",
		hChildren: [
			{
				type: "text",
				value: utils.renderRecipientFullName(context),
			},
		],
	};
};

const visitRecipientFirstNameDirective = (
	node: NodeMdast & Directive,
	context: utils.RenderWithPubContext
) => {
	node.data = {
		...node.data,
		hName: "span",
		hChildren: [
			{
				type: "text",
				value: utils.renderRecipientFirstName(context),
			},
		],
	};
};

const visitRecipientLastNameDirective = (
	node: NodeMdast & Directive,
	context: utils.RenderWithPubContext
) => {
	node.data = {
		...node.data,
		hName: "span",
		hChildren: [
			{
				type: "text",
				value: utils.renderRecipientLastName(context),
			},
		],
	};
};

const visitLinkDirective = (node: NodeMdast & Directive, context: utils.RenderWithPubContext) => {
	// `node.attributes` should always be defined for directive nodes
	const attrs = expect(node.attributes, "Invalid syntax in link directive");
	// All directives are considered parent nodes
	assert(isParent(node));
	let href: string;
	// :link{email=assignee}
	// :link{email=all@pubpub.org}
	if ("email" in attrs) {
		// The `email` attribute must have a value. For example, :link{email=""}
		// is invalid.
		let address = expect(attrs.email, 'Unexpected missing value in ":link{email=?}" directive');
		// If the user defines the recipient as `"assignee"`, the pub must have an
		// assignee for the email to be sent.
		href = utils.renderLink(context, { address });
		// If the email has no label, default to the email address, e.g.
		// :link{email=all@pubpub.org} -> :link[all@pubpub.org]{email=all@pubpub.org}
		if (node.children.length === 0) {
			node.children.push({ type: "text", value: address });
		}
	}
	// :link{form=review}
	else if ("form" in attrs) {
		href = utils.renderLink(context, {
			form: expect(attrs.form, 'Unexpected missing value in ":link{form=?}" directive'),
		});
	}
	// :link{to=https://example.com}
	else if ("to" in attrs) {
		href = utils.renderLink(context, {
			url: expect(attrs.to, 'Unexpected missing value in ":link{to=?}" directive'),
		});
	}
	// :link{field=pubpub:url}
	else if ("field" in attrs) {
		href = utils.renderLink(context, {
			field: expect(attrs.field, "Unexpected missing value in ':link{field=?}' directive"),
			rel: attrs.rel,
		});
	} else {
		throw new Error("Invalid link directive");
	}

	// Default the text content to the href if the node has no children
	if (node.children.length === 0) {
		node.children.push({
			type: "text",
			value: href,
		});
	}
	node.data = {
		...node.data,
		hName: "a",
		hProperties: { href },
	};
};

type DirectiveVisitor = (node: NodeMdast & Directive, context: utils.RenderWithPubContext) => void;

const directiveVisitors: Record<RenderWithPubToken, DirectiveVisitor> = {
	[RenderWithPubToken.Value]: visitValueDirective,
	[RenderWithPubToken.AssigneeName]: visitAssigneeNameDirective,
	[RenderWithPubToken.AssigneeFirstName]: visitAssigneeFirstNameDirective,
	[RenderWithPubToken.AssigneeLastName]: visitAssigneeLastNameDirective,
	[RenderWithPubToken.RecipientName]: visitRecipientNameDirective,
	[RenderWithPubToken.RecipientFirstName]: visitRecipientFirstNameDirective,
	[RenderWithPubToken.RecipientLastName]: visitRecipientLastNameDirective,
	[RenderWithPubToken.Link]: visitLinkDirective,
};

const renderMarkdownWithPubPlugin: Plugin<[utils.RenderWithPubContext]> = (context) => {
	return async (tree) => {
		const tokenAuthLinkNodes: NodeMdast[] = [];
		const memberFieldNodes: NodeMdast[] = [];

		visit(tree, (node) => {
			if (isDirective(node)) {
				// Directive names are case-insensitive
				const directiveName = node.name.toLowerCase() as RenderWithPubToken;
				const directiveVisitor = directiveVisitors[directiveName];
				// Some links, like private form links, require one-time token authentication
				const directiveRendersAuthLink =
					directiveName === RenderWithPubToken.Link &&
					node.attributes?.form !== undefined;
				// Throw an error if the email contains an invalid/undefined directive
				assert(directiveVisitor !== undefined, "Invalid directive used in email.");
				// Collect all auth link nodes to be processed after all other directives
				if (directiveRendersAuthLink) {
					tokenAuthLinkNodes.push(node);
				}

				// Collect any member fields used
				const isMemberFieldWithAttr =
					directiveName === RenderWithPubToken.Value &&
					utils.ALLOWED_MEMBER_ATTRIBUTES.some((f) => f in (node.attributes ?? []));
				if (isMemberFieldWithAttr) {
					memberFieldNodes.push(node);
				}

				// Process the directive
				directiveVisitor(node, context);
			}
		});

		// Append one-time auth tokens to authenticated hrefs.
		await Promise.all(
			tokenAuthLinkNodes.map(async (node) => {
				const data = expect(node.data);
				const props = expect(data.hProperties);
				if (isDirective(node)) {
					const attrs = expect(node.attributes);
					if ("form" in attrs) {
						props.href = await utils.renderFormInviteLink({
							formSlug: expect(attrs.form),
							userId: context.recipient.user.id,
							communityId: context.communityId,
							pubId: context.pub.id as PubsId,
						});
					}
				}
			})
		);

		// Append member field data
		await Promise.all(
			memberFieldNodes.map(async (node) => {
				const hChildren = expect(node.data?.hChildren);
				const curValue = expect((hChildren[0] as any).value);
				hChildren[0] = { type: "text", value: "" };

				if (isDirective(node)) {
					const attrs = expect(node.attributes);
					const fieldSlug = expect(attrs.field);

					hChildren[0] = {
						...hChildren[0],
						value: await utils.renderMemberFields({
							fieldSlug,
							attributes: Object.keys(attrs),
							memberId: curValue,
							communitySlug: context.communitySlug,
						}),
					};
				}
			})
		);
	};
};

const process = async <T extends Processor<Node, Node, Node, any, string>>(
	processor: T,
	text: string
) => {
	const result = await processor.process(text);

	return result.toString().trim();
};

export const renderMarkdownWithPub = async (
	text: string,
	context: utils.RenderWithPubContext,
	asMarkdown = false
) => {
	const processorBase = unified()
		.use(remarkParse)
		.use(remarkDirective)
		.use(renderMarkdownWithPubPlugin, context)
		.use(remarkRehype)
		.use(rehypeFormat);

	if (asMarkdown) {
		// Convert the HTML back to markdown using rehype-remark
		const processor = processorBase.use(rehypeRemark).use(remarkStringify);
		return process(processor, text);
	}

	const processor = processorBase.use(rehypeStringify);
	return process(processor, text);
};

export const renderMarkdownAsHtml = async (text: string) => {
	const processor = unified()
		.use(remarkParse)
		.use(remarkDirective)
		.use(remarkRehype)
		.use(rehypeFormat)
		.use(rehypeStringify);

	const result = await processor.process(text);

	return result.toString().trim();
};<|MERGE_RESOLUTION|>--- conflicted
+++ resolved
@@ -15,11 +15,8 @@
 import { unified } from "unified";
 import { visit } from "unist-util-visit";
 
-<<<<<<< HEAD
+import type { PubsId } from "db/public";
 import { CoreSchemaType } from "db/public";
-=======
-import type { PubsId } from "db/public";
->>>>>>> 9b6abee8
 import { expect } from "utils";
 
 import { hydratePubValues } from "~/lib/fields/utils";
