import assert from "assert";

import type { Node as NodeMdast, Parent as ParentMdast } from "mdast";
import type { Directive } from "micromark-extension-directive";
import type { Plugin, Processor } from "unified";
import type { Node } from "unist";

import rehypeFormat from "rehype-format";
import rehypeRemark from "rehype-remark";
import rehypeStringify from "rehype-stringify";
import remarkDirective from "remark-directive";
import remarkParse from "remark-parse";
import remarkRehype from "remark-rehype";
import remarkStringify from "remark-stringify";
import { unified } from "unified";
import { visit } from "unist-util-visit";

import { expect } from "utils";

import { RenderWithPubToken } from "./renderWithPubTokens";
import * as utils from "./renderWithPubUtils";

const isDirective = (node: Node): node is NodeMdast & Directive => {
	return (
		node.type === "containerDirective" ||
		node.type === "leafDirective" ||
		node.type === "textDirective"
	);
};

const isParent = (node: Node): node is ParentMdast => {
	return "children" in node;
};

const visitValueDirective = (node: NodeMdast & Directive, context: utils.RenderWithPubContext) => {
	const attrs = expect(node.attributes, "Invalid syntax in value directive");
	const field = expect(attrs.field, "Missing field attribute in value directive");

	let value: unknown;

	if (attrs?.rel === "parent") {
		const parentPub = expect(context.parentPub, "Missing parent pub");
		value = parentPub.values[field];
	} else {
		value = context.pub.values[field];
	}

	assert(value !== undefined, `Missing value for ${field}`);

	node.data = {
		...node.data,
		hName: "span",
		hChildren: [
			{
				type: "text",
				value: String(value),
			},
		],
	};
};

const visitAssigneeNameDirective = (
	node: NodeMdast & Directive,
	context: utils.RenderWithPubContext
) => {
	node.data = {
		...node.data,
		hName: "span",
		hChildren: [
			{
				type: "text",
				value: utils.renderAssigneeFullName(context, node.attributes?.rel),
			},
		],
	};
};

const visitAssigneeFirstNameDirective = (
	node: NodeMdast & Directive,
	context: utils.RenderWithPubContext
) => {
	node.data = {
		...node.data,
		hName: "span",
		hChildren: [
			{
				type: "text",
				value: utils.renderAssigneeFirstName(context, node.attributes?.rel),
			},
		],
	};
};

const visitAssigneeLastNameDirective = (
	node: NodeMdast & Directive,
	context: utils.RenderWithPubContext
) => {
	node.data = {
		...node.data,
		hName: "span",
		hChildren: [
			{
				type: "text",
				value: utils.renderAssigneeLastName(context, node.attributes?.rel),
			},
		],
	};
};

const visitRecipientNameDirective = (
	node: NodeMdast & Directive,
	context: utils.RenderWithPubContext
) => {
	node.data = {
		...node.data,
		hName: "span",
		hChildren: [
			{
				type: "text",
				value: utils.renderRecipientFullName(context),
			},
		],
	};
};

const visitRecipientFirstNameDirective = (
	node: NodeMdast & Directive,
	context: utils.RenderWithPubContext
) => {
	node.data = {
		...node.data,
		hName: "span",
		hChildren: [
			{
				type: "text",
				value: utils.renderRecipientFirstName(context),
			},
		],
	};
};

const visitRecipientLastNameDirective = (
	node: NodeMdast & Directive,
	context: utils.RenderWithPubContext
) => {
	node.data = {
		...node.data,
		hName: "span",
		hChildren: [
			{
				type: "text",
				value: utils.renderRecipientLastName(context),
			},
		],
	};
};

const visitLinkDirective = (node: NodeMdast & Directive, context: utils.RenderWithPubContext) => {
	// `node.attributes` should always be defined for directive nodes
	const attrs = expect(node.attributes, "Invalid syntax in link directive");
	// All directives are considered parent nodes
	assert(isParent(node));
	let href: string;
	// :link{email=assignee}
	// :link{email=all@pubpub.org}
	if ("email" in attrs) {
		// The `email` attribute must have a value. For example, :link{email=""}
		// is invalid.
		let address = expect(attrs.email, 'Unexpected missing value in ":link{email=?}" directive');
		// If the user defines the recipient as `"assignee"`, the pub must have an
		// assignee for the email to be sent.
		href = utils.renderLink(context, { address });
		// If the email has no label, default to the email address, e.g.
		// :link{email=all@pubpub.org} -> :link[all@pubpub.org]{email=all@pubpub.org}
		if (node.children.length === 0) {
			node.children.push({ type: "text", value: address });
		}
	}
	// :link{form=review}
	else if ("form" in attrs) {
		href = utils.renderLink(context, {
			form: expect(attrs.form, 'Unexpected missing value in ":link{form=?}" directive'),
		});
	}
	// :link{to=https://example.com}
	else if ("to" in attrs) {
		href = utils.renderLink(context, {
			url: expect(attrs.to, 'Unexpected missing value in ":link{to=?}" directive'),
		});
	}
	// :link{field=pubpub:url}
	else if ("field" in attrs) {
		href = utils.renderLink(context, {
			field: expect(attrs.field, "Unexpected missing value in ':link{field=?}' directive"),
			rel: attrs.rel,
		});
	} else {
		throw new Error("Invalid link directive");
	}

	// Default the text content to the href if the node has no children
	if (node.children.length === 0) {
		node.children.push({
			type: "text",
			value: href,
		});
	}
	node.data = {
		...node.data,
		hName: "a",
		hProperties: { href },
	};
};

type DirectiveVisitor = (node: NodeMdast & Directive, context: utils.RenderWithPubContext) => void;

const directiveVisitors: Record<RenderWithPubToken, DirectiveVisitor> = {
	[RenderWithPubToken.Value]: visitValueDirective,
	[RenderWithPubToken.AssigneeName]: visitAssigneeNameDirective,
	[RenderWithPubToken.AssigneeFirstName]: visitAssigneeFirstNameDirective,
	[RenderWithPubToken.AssigneeLastName]: visitAssigneeLastNameDirective,
	[RenderWithPubToken.RecipientName]: visitRecipientNameDirective,
	[RenderWithPubToken.RecipientFirstName]: visitRecipientFirstNameDirective,
	[RenderWithPubToken.RecipientLastName]: visitRecipientLastNameDirective,
	[RenderWithPubToken.Link]: visitLinkDirective,
};

const renderMarkdownWithPubPlugin: Plugin<[utils.RenderWithPubContext]> = (context) => {
	return async (tree) => {
		const tokenAuthLinkNodes: NodeMdast[] = [];
		const memberFieldNodes: NodeMdast[] = [];

		visit(tree, (node) => {
			if (isDirective(node)) {
				// Directive names are case-insensitive
				const directiveName = node.name.toLowerCase() as RenderWithPubToken;
				const directiveVisitor = directiveVisitors[directiveName];
				// Some links, like private form links, require one-time token authentication
				const directiveRendersAuthLink =
					directiveName === RenderWithPubToken.Link &&
					node.attributes?.form !== undefined;
				// Throw an error if the email contains an invalid/undefined directive
				assert(directiveVisitor !== undefined, "Invalid directive used in email.");
				// Collect all auth link nodes to be processed after all other directives
				if (directiveRendersAuthLink) {
					tokenAuthLinkNodes.push(node);
				}

				// Collect any member fields used
				const isMemberFieldWithAttr =
					directiveName === RenderWithPubToken.Value &&
					utils.ALLOWED_MEMBER_ATTRIBUTES.some((f) => f in (node.attributes ?? []));
				if (isMemberFieldWithAttr) {
					memberFieldNodes.push(node);
				}

				// Process the directive
				directiveVisitor(node, context);
			}
		});

		// Append one-time auth tokens to authenticated hrefs.
		await Promise.all(
			tokenAuthLinkNodes.map(async (node) => {
				const data = expect(node.data);
				const props = expect(data.hProperties);
				if (isDirective(node)) {
					const attrs = expect(node.attributes);
					if ("form" in attrs) {
						props.href = await utils.renderFormInviteLink(
							expect(attrs.form),
							context.recipient.id,
							context.recipient.user.id,
							context.communityId,
							context.pub.id
						);
					}
				}
			})
		);

		// Append member field data
		await Promise.all(
			memberFieldNodes.map(async (node) => {
				const hChildren = expect(node.data?.hChildren);
				const curValue = expect((hChildren[0] as any).value);
				hChildren[0] = { type: "text", value: "" };

				if (isDirective(node)) {
					const attrs = expect(node.attributes);
					const fieldSlug = expect(attrs.field);

					hChildren[0] = {
						...hChildren[0],
						value: await utils.renderMemberFields({
							fieldSlug,
							attributes: Object.keys(attrs),
							memberId: curValue,
							communitySlug: context.communitySlug,
						}),
					};
				}
			})
		);
	};
};

const process = async <T extends Processor<Node, Node, Node, any, string>>(
	processor: T,
	text: string
) => {
	const result = await processor.process(text);

	return result.toString().trim();
};

export const renderMarkdownWithPub = async (
	text: string,
	context: utils.RenderWithPubContext,
	asMarkdown = false
) => {
	const processorBase = unified()
		.use(remarkParse)
		.use(remarkDirective)
		.use(renderMarkdownWithPubPlugin, context)
		.use(remarkRehype)
		.use(rehypeFormat);

	if (asMarkdown) {
		// Convert the HTML back to markdown using rehype-remark
		const processor = processorBase.use(rehypeRemark).use(remarkStringify);
		return process(processor, text);
	}

<<<<<<< HEAD
	const processor = processorBase.use(rehypeStringify);
	return process(processor, text);
=======
	const result = await processor.process(text);

	return result.toString().trim();
};

export const renderMarkdownAsHtml = async (text: string) => {
	const processor = unified()
		.use(remarkParse)
		.use(remarkDirective)
		.use(remarkRehype)
		.use(rehypeFormat)
		.use(rehypeStringify);

	const result = await processor.process(text);

	return result.toString().trim();
>>>>>>> da941420
};<|MERGE_RESOLUTION|>--- conflicted
+++ resolved
@@ -332,13 +332,8 @@
 		return process(processor, text);
 	}
 
-<<<<<<< HEAD
 	const processor = processorBase.use(rehypeStringify);
 	return process(processor, text);
-=======
-	const result = await processor.process(text);
-
-	return result.toString().trim();
 };
 
 export const renderMarkdownAsHtml = async (text: string) => {
@@ -352,5 +347,4 @@
 	const result = await processor.process(text);
 
 	return result.toString().trim();
->>>>>>> da941420
 };