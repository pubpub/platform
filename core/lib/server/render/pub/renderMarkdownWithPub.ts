import assert from "assert";

import type { Node as NodeMdast, Parent as ParentMdast } from "mdast";
import type { Directive as MicromarkDirective } from "micromark-extension-directive";
import type { Plugin, Processor } from "unified";
import type { Node } from "unist";

import rehypeFormat from "rehype-format";
import rehypeRemark from "rehype-remark";
import rehypeStringify from "rehype-stringify";
import remarkDirective from "remark-directive";
import remarkParse from "remark-parse";
import remarkRehype from "remark-rehype";
import remarkStringify from "remark-stringify";
import { unified } from "unified";
import { visit } from "unist-util-visit";

import type { PubsId } from "db/public";
import { CoreSchemaType } from "db/public";
import { expect } from "utils";

import type { LinkOptions } from "./renderWithPubUtils";
import { hydratePubValues } from "~/lib/fields/utils";
import { getPubTitle } from "~/lib/pubs";
import { getExclusivelyRelatedPub } from "../../pub";
import { RenderWithPubToken } from "./renderWithPubTokens";
import * as utils from "./renderWithPubUtils";

const ERR_FORM_MISSING_RECIPIENT = `You can't use :link{form="slug"} directive with an email address. You must set the "Recipient member" field.`;

type Directive = NodeMdast & MicromarkDirective;

const isDirective = (node: Node): node is Directive => {
	return (
		node.type === "containerDirective" ||
		node.type === "leafDirective" ||
		node.type === "textDirective"
	);
};

const isParent = (node: Node): node is ParentMdast => {
	return "children" in node;
};

const visitValueDirective = (node: Directive, context: utils.RenderWithPubContext) => {
	const attrs = expect(node.attributes, "Invalid syntax in value directive");
	const field = expect(attrs.field, "Missing field attribute in value directive");

	let value: unknown;

	const hydratedPubValues = hydratePubValues(context.pub.values);

	if (field === "title") {
		value = getPubTitle(context.pub);
	} else {
		const val = hydratedPubValues.find((value) => value.fieldSlug === field);

		value = val?.value;

		if (val?.schemaName === CoreSchemaType.DateTime) {
			// get the date in YYYY-MM-DD format
			// we should allow the user to specify this
			value = new Date(value as string).toISOString().split("T")[0];
		}
	}

	assert(value !== undefined, `Missing value for ${field}`);

	node.data = {
		...node.data,
		hName: "span",
		hChildren: [
			{
				type: "text",
				value: String(value),
			},
		],
	};
};

const hasRelationRel = (node: Directive) => {
	return node.attributes?.rel !== undefined && node.attributes.rel !== "parent";
};

const visitRecipientNameDirective = (node: Directive, context: utils.RenderWithPubContext) => {
	node.data = {
		...node.data,
		hName: "span",
		hChildren: [
			{
				type: "text",
				value: utils.renderRecipientFullName(context, node.name),
			},
		],
	};
};

const visitRecipientFirstNameDirective = (node: Directive, context: utils.RenderWithPubContext) => {
	node.data = {
		...node.data,
		hName: "span",
		hChildren: [
			{
				type: "text",
				value: utils.renderRecipientFirstName(context, node.name),
			},
		],
	};
};

const visitRecipientLastNameDirective = (node: Directive, context: utils.RenderWithPubContext) => {
	node.data = {
		...node.data,
		hName: "span",
		hChildren: [
			{
				type: "text",
				value: utils.renderRecipientLastName(context, node.name),
			},
		],
	};
};

const visitLinkDirective = (node: Directive, context: utils.RenderWithPubContext) => {
	// `node.attributes` should always be defined for directive nodes
	const attrs = expect(node.attributes, "Invalid syntax in link directive") as LinkOptions;
	// All directives are considered parent nodes
	assert(isParent(node));
	let href: string;
	// :link{email=all@pubpub.org}
	if ("email" in attrs) {
		// The `email` attribute must have a value. For example, :link{email=""}
		// is invalid.
		let email = expect(attrs.email, 'Unexpected missing value in ":link{email=?}" directive');
		href = utils.renderLink(context, { email });
		// If the email has no label, default to the email address, e.g.
		// :link{email=all@pubpub.org} -> :link[all@pubpub.org]{email=all@pubpub.org}
		if (node.children.length === 0 && attrs.text === undefined) {
			node.children.push({ type: "text", value: email });
		}
	}
	// :link{form=review}
	else if ("form" in attrs) {
		href = utils.renderLink(context, {
			form: expect(attrs.form, 'Unexpected missing value in ":link{form=?}" directive'),
		});
	}
	// :link{to=https://example.com}
	else if ("to" in attrs) {
		href = utils.renderLink(context, {
			to: expect(attrs.to, 'Unexpected missing value in ":link{to=?}" directive'),
		});
	}
	// :link{field=pubpub:url}
	else if ("field" in attrs) {
		href = utils.renderLink(context, {
			field: expect(attrs.field, "Unexpected missing value in ':link{field=?}' directive"),
			rel: attrs.rel,
		});
	} else if ("page" in attrs) {
		href = utils.renderLink(context, {
			page: expect(attrs.page, "Unexpected missing value in ':link{page=?}' directive"),
		});
	} else {
		throw new Error("Invalid link directive");
	}

	// Default the text content to the href if the node has no children
	if (node.children.length === 0) {
		node.children.push({
			type: "text",
			value: attrs.text ?? href,
		});
	}
	node.data = {
		...node.data,
		hName: "a",
		hProperties: { href },
	};
};

const visitValueDirectiveWithMemberField: DirectiveVisitor = async (node, context) => {
	// Insert and extract the member id
	visitValueDirective(node, context);
	const children = expect(node.data?.hChildren);
	// Replace the member id with a formatted string (e.g. firstName + lastName)
	const attrs = expect(node.attributes);
	children[0] = {
		...children[0],
		type: "text",
		value: await utils.renderMemberFields({
			fieldSlug: expect(attrs.field),
			attributes: Object.keys(attrs),
			memberId: expect((children[0] as any).value),
			communitySlug: context.communitySlug,
		}),
	};
};

type DirectiveVisitor = (node: Directive, context: utils.RenderWithPubContext) => void;

const directiveVisitors: Record<RenderWithPubToken, DirectiveVisitor> = {
	[RenderWithPubToken.Value]: visitValueDirective,
	[RenderWithPubToken.RecipientName]: visitRecipientNameDirective,
	[RenderWithPubToken.RecipientFirstName]: visitRecipientFirstNameDirective,
	[RenderWithPubToken.RecipientLastName]: visitRecipientLastNameDirective,
	[RenderWithPubToken.Link]: visitLinkDirective,
};

const asyncVisitors = new Set([visitValueDirectiveWithMemberField]);

const getDirectiveVisitor = (node: Directive) => {
	const directiveName = node.name.toLowerCase() as RenderWithPubToken;
	if (
		directiveName === RenderWithPubToken.Value &&
		utils.ALLOWED_MEMBER_ATTRIBUTES.some((f) => f in (node.attributes ?? []))
	) {
		return visitValueDirectiveWithMemberField;
	}
	return expect(
		directiveVisitors[directiveName],
		`Invalid directive ${directiveName} used in markdown template.`
	);
};

const renderMarkdownWithPubPlugin: Plugin<[utils.RenderWithPubContext]> = (context) => {
	return async (tree) => {
		const authLinkNodes: Directive[] = [];
		const deferredNodes: Directive[] = [];

		visit(tree, (node) => {
			if (isDirective(node)) {
				// Directive names are case-insensitive
				const directiveName = node.name.toLowerCase() as RenderWithPubToken;
				const directiveVisitor = getDirectiveVisitor(node);
				// Some links, like private form links, require one-time token authentication
				const directiveRendersAuthLink =
					directiveName === RenderWithPubToken.Link &&
					node.attributes?.form !== undefined;

				// Collect all auth link nodes to be processed after all other directives
				if (directiveRendersAuthLink) {
					authLinkNodes.push(node);
				}

				if (hasRelationRel(node) || asyncVisitors.has(directiveVisitor)) {
					deferredNodes.push(node);
					return;
				}

				// Process the directive
				directiveVisitor(node, context);
			}
		});

		// Append one-time auth tokens to authenticated hrefs.
		await Promise.all(
			authLinkNodes.map(async (node) => {
				const data = expect(node.data);
				const props = expect(data.hProperties);
				if (isDirective(node)) {
					const attrs = expect(node.attributes);
					if ("form" in attrs) {
<<<<<<< HEAD
						props.href = await utils.renderFormInviteLink(
							{
								formSlug: expect(attrs.form),
								recipient: expect(context.recipient, ERR_FORM_MISSING_RECIPIENT),
								communityId: context.communityId,
								pubId: context.pub.id as PubsId,
								inviter: expect(context.inviter),
							},
							context.trx
						);
=======
						props.href = await utils.renderFormInviteLink({
							formSlug: expect(attrs.form),
							userId: expect(context.recipient, ERR_FORM_MISSING_RECIPIENT).user.id,
							communityId: context.communityId,
							pubId: context.pub.id as PubsId,
						});
						assert(isParent(node));
						// Include default text
						node.children = [
							{
								type: "text",
								value: attrs.text ?? props.href,
							},
						];
>>>>>>> 5244e3fd
					}
				}
			})
		);

		// Process deferred nodes
		await Promise.all(
			deferredNodes.map(async (node) => {
				const visitor = getDirectiveVisitor(node);
				// Override context for nodes with rel="relation_field"
				if (hasRelationRel(node)) {
					const { rel, ...attrs } = expect(node.attributes);
					const relatedPub = expect(
						await getExclusivelyRelatedPub(context.pub.id as PubsId, rel),
						`The markdown template included a directive containing rel="${rel}", but the pub is not related to any other pubs through this field.`
					);
					node.attributes = attrs;
					await visitor(node, {
						...context,
						pub: relatedPub as utils.RenderWithPubPub,
					});
				} else {
					await visitor(node, context);
				}
			})
		);
	};
};

const process = async <T extends Processor<Node, Node, Node, any, string>>(
	processor: T,
	text: string
) => {
	const result = await processor.process(text);

	return result.toString().trim();
};

export const renderMarkdownWithPub = async (
	text: string,
	context: utils.RenderWithPubContext,
	asMarkdown = false
) => {
	const processorBase = unified()
		.use(remarkParse)
		.use(remarkDirective)
		.use(renderMarkdownWithPubPlugin, context)
		.use(remarkRehype)
		.use(rehypeFormat);

	if (asMarkdown) {
		// Convert the HTML back to markdown using rehype-remark
		const processor = processorBase.use(rehypeRemark).use(remarkStringify);
		return process(processor, text);
	}

	const processor = processorBase.use(rehypeStringify);
	return process(processor, text);
};

export const renderMarkdownAsHtml = async (text: string) => {
	const processor = unified()
		.use(remarkParse)
		.use(remarkDirective)
		.use(remarkRehype)
		.use(rehypeFormat)
		.use(rehypeStringify);

	const result = await processor.process(text);

	return result.toString().trim();
};<|MERGE_RESOLUTION|>--- conflicted
+++ resolved
@@ -261,7 +261,6 @@
 				if (isDirective(node)) {
 					const attrs = expect(node.attributes);
 					if ("form" in attrs) {
-<<<<<<< HEAD
 						props.href = await utils.renderFormInviteLink(
 							{
 								formSlug: expect(attrs.form),
@@ -272,13 +271,6 @@
 							},
 							context.trx
 						);
-=======
-						props.href = await utils.renderFormInviteLink({
-							formSlug: expect(attrs.form),
-							userId: expect(context.recipient, ERR_FORM_MISSING_RECIPIENT).user.id,
-							communityId: context.communityId,
-							pubId: context.pub.id as PubsId,
-						});
 						assert(isParent(node));
 						// Include default text
 						node.children = [
@@ -287,7 +279,6 @@
 								value: attrs.text ?? props.href,
 							},
 						];
->>>>>>> 5244e3fd
 					}
 				}
 			})
