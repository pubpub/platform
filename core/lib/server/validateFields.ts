import { Value } from "@sinclair/typebox/value";
import { baseSchema } from "context-editor/schemas";
import { getJsonSchemaByCoreSchemaType } from "schemas";

import { CoreSchemaType } from "db/public";
import { logger } from "logger";

<<<<<<< HEAD
import { fromHTMLToNode, renderNodeToHTML } from "../editor/serialization/server";
import { htmlToProsemirror, prosemirrorToHTML } from "../editor/serialize-server";
=======
import { htmlToProsemirrorServer, prosemirrorToHTMLServer } from "../editor/serialize-server";
>>>>>>> a3d96143

const validateAgainstContextEditorSchema = (value: unknown) => {
	try {
		if (typeof value === "string") {
			const node = htmlToProsemirrorServer(value);

			node.check();
			// return renderNodeToHTML(node);
			return { success: true, value };
		}

		const node = baseSchema.nodeFromJSON(value);

		// TODO: reenable this
		node.check();

		const html = prosemirrorToHTMLServer(node);

		return { success: true, value: html };
	} catch (e) {
		return { success: false, error: e };
	}
};

const createValidationError = (slug: string, schemaName: CoreSchemaType, value: unknown) => {
	return {
		slug,
		error: `Field "${slug}" of type "${schemaName}" failed schema validation. Field "${slug}" of type "${schemaName}" cannot be assigned to value: ${value} of type ${typeof value}.`,
	};
};

export const validatePubValuesBySchemaName = <
	T extends { slug: string; value: unknown; schemaName: CoreSchemaType }[],
>(
	values: T
) => {
	return values.reduce(
		(acc, { slug, value, schemaName, ...rest }) => {
			const stringifiedValue = JSON.stringify(value);
			const trimmedValue =
				stringifiedValue.length > 1000
					? `${stringifiedValue.slice(0, 100)}...`
					: stringifiedValue;

			if (schemaName === CoreSchemaType.RichText) {
				const result = validateAgainstContextEditorSchema(value);

				if (!result.success) {
					acc.errors.push({
						slug,
						error: `Field "${slug}" of type "${schemaName}" failed schema validation. ${result.error}`,
					});
					return acc;
				}

				acc.results.push({ value: result.value, slug, schemaName, ...rest });
				return acc;
			}

			const jsonSchema = getJsonSchemaByCoreSchemaType(schemaName);
			const result = Value.Check(jsonSchema, value);

			if (result === false) {
				acc.errors.push(createValidationError(slug, schemaName, trimmedValue));
				return acc;
			}

			acc.results.push({ value, slug, schemaName, ...rest });
			return acc;
		},
		{ errors: [] as { slug: string; error: string }[], results: [] as unknown as T }
	);
};<|MERGE_RESOLUTION|>--- conflicted
+++ resolved
@@ -3,14 +3,8 @@
 import { getJsonSchemaByCoreSchemaType } from "schemas";
 
 import { CoreSchemaType } from "db/public";
-import { logger } from "logger";
 
-<<<<<<< HEAD
-import { fromHTMLToNode, renderNodeToHTML } from "../editor/serialization/server";
-import { htmlToProsemirror, prosemirrorToHTML } from "../editor/serialize-server";
-=======
 import { htmlToProsemirrorServer, prosemirrorToHTMLServer } from "../editor/serialize-server";
->>>>>>> a3d96143
 
 const validateAgainstContextEditorSchema = (value: unknown) => {
 	try {
@@ -18,13 +12,12 @@
 			const node = htmlToProsemirrorServer(value);
 
 			node.check();
-			// return renderNodeToHTML(node);
+
 			return { success: true, value };
 		}
 
 		const node = baseSchema.nodeFromJSON(value);
 
-		// TODO: reenable this
 		node.check();
 
 		const html = prosemirrorToHTMLServer(node);
