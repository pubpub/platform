import { Value } from "@sinclair/typebox/value";
import { baseSchema } from "context-editor/schemas";
import { getJsonSchemaByCoreSchemaType } from "schemas";

import { CoreSchemaType } from "db/public";
import { logger } from "logger";

import { fromHTMLToNode, renderNodeToHTML } from "../editor/serialization/server";

import { htmlToProsemirror, prosemirrorToHTML } from "../editor/serialize-server";

const validateAgainstContextEditorSchema = (value: unknown) => {
	try {
		if (typeof value === "string") {
<<<<<<< HEAD
			const node = fromHTMLToNode(value);

			// node.check();
			// return renderNodeToHTML(node);
			return value;
=======
			const node = htmlToProsemirror(value);

			node.check();
			// return renderNodeToHTML(node);
			return { success: true, value };
>>>>>>> 276fffeb
		}

		const node = baseSchema.nodeFromJSON(value);

		// TODO: reenable this
<<<<<<< HEAD
		// node.check();

		const html = renderNodeToHTML(node);

		return html;
	} catch (e) {
		logger.error(e);
		return false;
=======
		node.check();

		const html = prosemirrorToHTML(node);

		return { success: true, value: html };
	} catch (e) {
		return { success: false, error: e };
>>>>>>> 276fffeb
	}
};

const createValidationError = (slug: string, schemaName: CoreSchemaType, value: unknown) => {
	return {
		slug,
		error: `Field "${slug}" of type "${schemaName}" failed schema validation. Field "${slug}" of type "${schemaName}" cannot be assigned to value: ${value} of type ${typeof value}.`,
	};
};

export const validatePubValuesBySchemaName = <
	T extends { slug: string; value: unknown; schemaName: CoreSchemaType }[],
>(
	values: T
) => {
	return values.reduce(
		(acc, { slug, value, schemaName, ...rest }) => {
			const stringifiedValue = JSON.stringify(value);
			const trimmedValue =
				stringifiedValue.length > 1000
<<<<<<< HEAD
					? `${stringifiedValue.slice(0, 500)}...`
=======
					? `${stringifiedValue.slice(0, 100)}...`
>>>>>>> 276fffeb
					: stringifiedValue;

			if (schemaName === CoreSchemaType.RichText) {
				const result = validateAgainstContextEditorSchema(value);

<<<<<<< HEAD
				if (!result) {
					acc.errors.push(createValidationError(slug, schemaName, trimmedValue));
					return acc;
				}

				acc.newResults.push({ value: result, slug, schemaName, ...rest });
=======
				if (!result.success) {
					acc.errors.push({
						slug,
						error: `Field "${slug}" of type "${schemaName}" failed schema validation. ${result.error}`,
					});
					return acc;
				}

				acc.results.push({ value: result.value, slug, schemaName, ...rest });
>>>>>>> 276fffeb
				return acc;
			}

			const jsonSchema = getJsonSchemaByCoreSchemaType(schemaName);
<<<<<<< HEAD
			try {
				const result = Value.Parse(jsonSchema, value);
				acc.newResults.push({ value: result, slug, schemaName, ...rest });
			} catch (e) {
				logger.error(e);
				acc.errors.push(createValidationError(slug, schemaName, trimmedValue));
				return acc;
			}

			return acc;
		},
		{ errors: [] as { slug: string; error: string }[], newResults: [] as T }
	);
};
=======
			const result = Value.Check(jsonSchema, value);
>>>>>>> 276fffeb

			if (result === false) {
				acc.errors.push(createValidationError(slug, schemaName, trimmedValue));
				return acc;
			}

<<<<<<< HEAD
		let result = false;
		// Rich text fields are a special case where we use prosemirror to validate
		// as opposed to typebox
		if (field.schemaName === CoreSchemaType.RichText) {
			result = validateAgainstContextEditorSchema(value) !== false;
		} else {
			const jsonSchema = getJsonSchemaByCoreSchemaType(field.schemaName);
			result = Value.Check(jsonSchema, value);
		}
		if (!result) {
			errors[slug] =
				`Field ${field.slug} failed schema validation. Field "${field.name}" of type "${field.slug}" cannot be assigned to value: ${value} of type ${typeof value}.`;
		}
	}
	return errors;
=======
			acc.results.push({ value, slug, schemaName, ...rest });
			return acc;
		},
		{ errors: [] as { slug: string; error: string }[], results: [] as unknown as T }
	);
>>>>>>> 276fffeb
};<|MERGE_RESOLUTION|>--- conflicted
+++ resolved
@@ -6,40 +6,21 @@
 import { logger } from "logger";
 
 import { fromHTMLToNode, renderNodeToHTML } from "../editor/serialization/server";
-
 import { htmlToProsemirror, prosemirrorToHTML } from "../editor/serialize-server";
 
 const validateAgainstContextEditorSchema = (value: unknown) => {
 	try {
 		if (typeof value === "string") {
-<<<<<<< HEAD
-			const node = fromHTMLToNode(value);
-
-			// node.check();
-			// return renderNodeToHTML(node);
-			return value;
-=======
 			const node = htmlToProsemirror(value);
 
 			node.check();
 			// return renderNodeToHTML(node);
 			return { success: true, value };
->>>>>>> 276fffeb
 		}
 
 		const node = baseSchema.nodeFromJSON(value);
 
 		// TODO: reenable this
-<<<<<<< HEAD
-		// node.check();
-
-		const html = renderNodeToHTML(node);
-
-		return html;
-	} catch (e) {
-		logger.error(e);
-		return false;
-=======
 		node.check();
 
 		const html = prosemirrorToHTML(node);
@@ -47,7 +28,6 @@
 		return { success: true, value: html };
 	} catch (e) {
 		return { success: false, error: e };
->>>>>>> 276fffeb
 	}
 };
 
@@ -68,24 +48,12 @@
 			const stringifiedValue = JSON.stringify(value);
 			const trimmedValue =
 				stringifiedValue.length > 1000
-<<<<<<< HEAD
-					? `${stringifiedValue.slice(0, 500)}...`
-=======
 					? `${stringifiedValue.slice(0, 100)}...`
->>>>>>> 276fffeb
 					: stringifiedValue;
 
 			if (schemaName === CoreSchemaType.RichText) {
 				const result = validateAgainstContextEditorSchema(value);
 
-<<<<<<< HEAD
-				if (!result) {
-					acc.errors.push(createValidationError(slug, schemaName, trimmedValue));
-					return acc;
-				}
-
-				acc.newResults.push({ value: result, slug, schemaName, ...rest });
-=======
 				if (!result.success) {
 					acc.errors.push({
 						slug,
@@ -95,56 +63,20 @@
 				}
 
 				acc.results.push({ value: result.value, slug, schemaName, ...rest });
->>>>>>> 276fffeb
 				return acc;
 			}
 
 			const jsonSchema = getJsonSchemaByCoreSchemaType(schemaName);
-<<<<<<< HEAD
-			try {
-				const result = Value.Parse(jsonSchema, value);
-				acc.newResults.push({ value: result, slug, schemaName, ...rest });
-			} catch (e) {
-				logger.error(e);
-				acc.errors.push(createValidationError(slug, schemaName, trimmedValue));
-				return acc;
-			}
-
-			return acc;
-		},
-		{ errors: [] as { slug: string; error: string }[], newResults: [] as T }
-	);
-};
-=======
 			const result = Value.Check(jsonSchema, value);
->>>>>>> 276fffeb
 
 			if (result === false) {
 				acc.errors.push(createValidationError(slug, schemaName, trimmedValue));
 				return acc;
 			}
 
-<<<<<<< HEAD
-		let result = false;
-		// Rich text fields are a special case where we use prosemirror to validate
-		// as opposed to typebox
-		if (field.schemaName === CoreSchemaType.RichText) {
-			result = validateAgainstContextEditorSchema(value) !== false;
-		} else {
-			const jsonSchema = getJsonSchemaByCoreSchemaType(field.schemaName);
-			result = Value.Check(jsonSchema, value);
-		}
-		if (!result) {
-			errors[slug] =
-				`Field ${field.slug} failed schema validation. Field "${field.name}" of type "${field.slug}" cannot be assigned to value: ${value} of type ${typeof value}.`;
-		}
-	}
-	return errors;
-=======
 			acc.results.push({ value, slug, schemaName, ...rest });
 			return acc;
 		},
 		{ errors: [] as { slug: string; error: string }[], results: [] as unknown as T }
 	);
->>>>>>> 276fffeb
 };