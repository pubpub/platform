--- conflicted
+++ resolved
@@ -12,20 +12,11 @@
 			const node = htmlToProsemirrorServer(value);
 
 			node.check();
-<<<<<<< HEAD
-
-=======
-			// return renderNodeToHTML(node);
->>>>>>> b5f6f5d7
 			return { success: true, value };
 		}
 
 		const node = baseSchema.nodeFromJSON(value);
 
-<<<<<<< HEAD
-=======
-		// TODO: reenable this
->>>>>>> b5f6f5d7
 		node.check();
 
 		const html = prosemirrorToHTMLServer(node);
