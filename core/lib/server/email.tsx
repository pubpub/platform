--- conflicted
+++ resolved
@@ -2,11 +2,7 @@
 import type { SendMailOptions } from "nodemailer";
 
 import { render } from "@react-email/render";
-<<<<<<< HEAD
-import { Invite, PasswordReset, RequestLinkToForm } from "emails";
-=======
-import { PasswordReset, RequestLinkToForm, SignupInvite, VerifyEmail } from "emails";
->>>>>>> 71bad3ae
+import { Invite, PasswordReset, RequestLinkToForm, VerifyEmail } from "emails";
 
 import type { Communities, MembershipType, Users } from "db/public";
 import { AuthTokenType, MemberRole } from "db/public";
