--- conflicted
+++ resolved
@@ -2,11 +2,7 @@
 import type { SendMailOptions } from "nodemailer";
 
 import { render } from "@react-email/render";
-<<<<<<< HEAD
-import { FormLink, PasswordReset, SignupInvite, VerifyEmail } from "emails";
-=======
-import { Invite, PasswordReset, RequestLinkToForm, VerifyEmail } from "emails";
->>>>>>> ee96dc39
+import { FormLink, Invite, PasswordReset, VerifyEmail } from "emails";
 
 import type { Communities, MembershipType, Users } from "db/public";
 import { AuthTokenType, MemberRole } from "db/public";
@@ -206,9 +202,6 @@
 	});
 }
 
-<<<<<<< HEAD
-export function formLink(
-=======
 export function signupInvite(
 	props: SignupInviteProps & {
 		to: string | string[];
@@ -230,8 +223,7 @@
 	});
 }
 
-export function requestAccessToForm(
->>>>>>> ee96dc39
+export function formLink(
 	props: {
 		community: Pick<Communities, "name" | "avatar" | "slug">;
 		form: { name: string };
