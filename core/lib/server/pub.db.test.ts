import { describe, expect, expectTypeOf, it } from "vitest";

import type { PubTypePubField } from "contracts";
import type { PubsId, PubTypes, Stages } from "db/public";
import { CoreSchemaType, MemberRole } from "db/public";

import type { UnprocessedPub } from "./pub";
import { mockServerCode } from "~/lib/__tests__/utils";
import { createSeed } from "~/prisma/seed/createSeed";
import { createLastModifiedBy } from "../lastModifiedBy";

const { createForEachMockedTransaction } = await mockServerCode();

const { getTrx } = createForEachMockedTransaction();

const seed = createSeed({
	community: {
		name: "test",
		slug: "test-server-pub",
	},
	users: {
		admin: {
			role: MemberRole.admin,
		},
		stageEditor: {
			role: MemberRole.contributor,
		},
	},
	pubFields: {
		Title: { schemaName: CoreSchemaType.String },
		Description: { schemaName: CoreSchemaType.String },
		"Some relation": { schemaName: CoreSchemaType.String, relation: true },
	},
	pubTypes: {
		"Basic Pub": {
			Title: { isTitle: true },
			"Some relation": { isTitle: false },
		},
		"Minimal Pub": {
			Title: { isTitle: true },
		},
	},
	stages: {
		"Stage 1": {
			members: {
				stageEditor: MemberRole.editor,
			},
		},
	},
	pubs: [
		{
			pubType: "Basic Pub",
			values: {
				Title: "Some title",
			},
			stage: "Stage 1",
		},
		{
			pubType: "Basic Pub",
			values: {
				Title: "Another title",
			},
			relatedPubs: {
				"Some relation": [
					{
						value: "test relation value",
						pub: {
							pubType: "Basic Pub",
							values: {
								Title: "A pub related to another Pub",
							},
						},
					},
				],
			},
		},
		{
			stage: "Stage 1",
			pubType: "Minimal Pub",
			values: {
				Title: "Minimal pub",
			},
		},
	],
});

describe("createPubRecursive", () => {
	it("should be able to create a simple pub", async () => {
		const { seedCommunity } = await import("~/prisma/seed/seedCommunity");
		const { community, pubTypes } = await seedCommunity(seed);
		const { createPubRecursiveNew } = await import("./pub");

		const pub = await createPubRecursiveNew({
			communityId: community.id,
			body: {
				pubTypeId: pubTypes["Basic Pub"].id,
				values: {
					[`${community.slug}:title`]: "test title",
				},
			},
			lastModifiedBy: createLastModifiedBy("system"),
		});

		expect(pub).toMatchObject({
			values: [
				{
					value: "test title",
				},
			],
		});
	});

	it("should be able to create a pub in a stage", async () => {
		const trx = getTrx();
		const { seedCommunity } = await import("~/prisma/seed/seedCommunity");
		const { community, pubFields, pubTypes, stages } = await seedCommunity(seed);
		const { createPubRecursiveNew } = await import("./pub");

		const pub = await createPubRecursiveNew({
			communityId: community.id,
			body: {
				pubTypeId: pubTypes["Basic Pub"].id,
				values: {
					[pubFields.Title.slug]: "test title",
				},
				stageId: stages["Stage 1"].id,
			},
			trx,
			lastModifiedBy: createLastModifiedBy("system"),
		});

		expect(pub).toMatchObject({
			stageId: stages["Stage 1"].id,
			values: [{ value: "test title" }],
		});
	});

	it("should be able to create a relation pub value with direct linking", async () => {
		const trx = getTrx();
		const { seedCommunity } = await import("~/prisma/seed/seedCommunity");
		const { community, pubFields, pubTypes, pubs } = await seedCommunity(seed);
		const { createPubRecursiveNew } = await import("./pub");

		const pub = await createPubRecursiveNew({
			communityId: community.id,
			body: {
				pubTypeId: pubTypes["Basic Pub"].id,
				values: {
					[pubFields.Title.slug]: "test title",
					[pubFields["Some relation"].slug]: [
						{
							value: "test relation value",
							relatedPubId: pubs[0].id,
						},
					],
				},
			},
			trx,
			lastModifiedBy: createLastModifiedBy("system"),
		});

		expect(pub).toMatchObject({
			values: [
				{ value: "test title" },
				{ value: "test relation value", relatedPubId: pubs[0].id },
			],
		});
	});

	it("should be able to create relation pubs inline", async () => {
		const trx = getTrx();
		const { seedCommunity } = await import("~/prisma/seed/seedCommunity");
		const { community, pubFields, pubTypes } = await seedCommunity(seed);
		const { createPubRecursiveNew } = await import("./pub");

		const pub = await createPubRecursiveNew({
			communityId: community.id,
			body: {
				pubTypeId: pubTypes["Basic Pub"].id,
				values: {
					[pubFields.Title.slug]: "test title",
				},
				relatedPubs: {
					[pubFields["Some relation"].slug]: [
						{
							value: "test relation value",
							pub: {
								pubTypeId: pubTypes["Basic Pub"].id,
								values: {
									[pubFields.Title.slug]: "test relation title",
								},
							},
						},
					],
				},
			},
			trx,
			lastModifiedBy: createLastModifiedBy("system"),
		});

		expect(pub).toMatchObject({
			values: [
				{ value: "test title" },
				{
					value: "test relation value",
					relatedPub: { values: [{ value: "test relation title" }] },
				},
			],
		});
	});

	it("should be able to create a pub with multiple relations in one go", async () => {
		const { seedCommunity } = await import("~/prisma/seed/seedCommunity");
		const { community, pubFields, pubTypes, pubs } = await seedCommunity(seed);
		const { createPubRecursiveNew } = await import("./pub");

		const pub = await createPubRecursiveNew({
			communityId: community.id,
			body: {
				pubTypeId: pubTypes["Basic Pub"].id,
				values: {
					[pubFields.Title.slug]: "Main pub",
					[pubFields["Some relation"].slug]: [
						{
							value: "relation 1",
							relatedPubId: pubs[0].id,
						},
						{
							value: "relation 2",
							relatedPubId: pubs[1].id,
						},
					],
				},
			},
			lastModifiedBy: createLastModifiedBy("system"),
		});

		expect(pub).toMatchObject({
			values: [
				{ value: "Main pub" },
				{ value: "relation 1", relatedPubId: pubs[0].id },
				{ value: "relation 2", relatedPubId: pubs[1].id },
			],
		});
	});

	it("should return the titles of the created pub, and the related pubs", async () => {
		const trx = getTrx();
		const { seedCommunity } = await import("~/prisma/seed/seedCommunity");
		const { community, pubFields, pubTypes } = await seedCommunity(seed);
		const { createPubRecursiveNew } = await import("./pub");

		const pub = await createPubRecursiveNew({
			communityId: community.id,
			body: {
				pubTypeId: pubTypes["Basic Pub"].id,
				values: {
					[pubFields.Title.slug]: "test title",
				},
				relatedPubs: {
					[pubFields["Some relation"].slug]: [
						{
							value: "test relation value",
							pub: {
								pubTypeId: pubTypes["Basic Pub"].id,
								values: {
									[pubFields.Title.slug]: "test relation title",
								},
							},
						},
					],
				},
			},
			lastModifiedBy: createLastModifiedBy("system"),
			trx,
		});

		expect(pub).toMatchObject({
			title: "test title",
		});
		const relatedPubValue = pub.values.find(
			(v) => v.fieldSlug === pubFields["Some relation"].slug
		);
		expect(relatedPubValue, "No related pub value found").toBeDefined();
		expect(relatedPubValue?.relatedPub?.title).toEqual("test relation title");
	});
});

describe("updatePub", () => {
	it("should be able to update pub values", async () => {
		const trx = getTrx();
		const { seedCommunity } = await import("~/prisma/seed/seedCommunity");
		const { community, pubFields, pubTypes } = await seedCommunity(seed);
		const { createPubRecursiveNew, updatePub } = await import("./pub");

		const pub = await createPubRecursiveNew({
			communityId: community.id,
			body: {
				pubTypeId: pubTypes["Basic Pub"].id,
				values: {
					[pubFields.Title.slug]: "Original title",
				},
			},
			lastModifiedBy: createLastModifiedBy("system"),
		});

		await updatePub({
			pubId: pub.id,
			pubValues: {
				[pubFields.Title.slug]: "Updated title",
			},
			communityId: community.id,
			continueOnValidationError: false,
			lastModifiedBy: createLastModifiedBy("system"),
		});

		const updatedPub = await trx
			.selectFrom("pub_values")
			.select(["value"])
			.where("pubId", "=", pub.id)
			.execute();

		expect(updatedPub[0].value as string).toBe("Updated title");
	});

	it("should be able to update multiple relationship values", async () => {
		const trx = getTrx();
		const { seedCommunity } = await import("~/prisma/seed/seedCommunity");
		const { community, pubFields, pubTypes, pubs } = await seedCommunity(seed);
		const { createPubRecursiveNew, updatePub } = await import("./pub");

		const pub = await createPubRecursiveNew({
			communityId: community.id,
			body: {
				pubTypeId: pubTypes["Basic Pub"].id,
				values: {
					[pubFields.Title.slug]: "Test pub",
				},
			},
			trx,
			lastModifiedBy: createLastModifiedBy("system"),
		});

		await updatePub({
			pubId: pub.id,
			pubValues: {
				[pubFields["Some relation"].slug]: [
					{ value: "new value", relatedPubId: pubs[0].id },
					{ value: "another new value", relatedPubId: pubs[1].id },
				],
			},
			communityId: community.id,
			continueOnValidationError: false,
			lastModifiedBy: createLastModifiedBy("system"),
		});

		const updatedPub = await trx
			.selectFrom("pub_values")
			.select(["value", "relatedPubId"])
			.where("pubId", "=", pub.id)
			.execute();

		expect(updatedPub[1].value as string).toBe("new value");
		expect(updatedPub[1].relatedPubId).toBe(pubs[0].id);

		expect(updatedPub[2].value as string).toBe("another new value");
		expect(updatedPub[2].relatedPubId).toBe(pubs[1].id);
	});
});

describe("getPubsWithRelatedValues", () => {
	it("should be able to recursively fetch pubvalues", async () => {
		const trx = getTrx();
		const { seedCommunity } = await import("~/prisma/seed/seedCommunity");
		const { community, pubFields, pubTypes, users } = await seedCommunity(seed);
		const { createPubRecursiveNew } = await import("./pub");

		const pub = await createPubRecursiveNew({
			communityId: community.id,
			body: {
				pubTypeId: pubTypes["Basic Pub"].id,
				values: {
					[pubFields.Title.slug]: "Some title",
				},
				relatedPubs: {
					[pubFields["Some relation"].slug]: [
						{
							value: "test relation value",
							pub: {
								pubTypeId: pubTypes["Basic Pub"].id,
								values: {
									[pubFields.Title.slug]: "test relation title",
								},
							},
						},
					],
				},
			},
			trx,
			lastModifiedBy: createLastModifiedBy("system"),
		});

		const { getPubsWithRelatedValues } = await import("./pub");
		const rootPubId = pub.id;
		const pubValues = await getPubsWithRelatedValues(
			{ pubId: rootPubId, communityId: community.id, userId: users.admin.id },
			{ depth: 10 }
		);

		pubValues.values.sort((a, b) => a.fieldSlug.localeCompare(b.fieldSlug));
		expect(pubValues.values).toMatchObject([
			{
				value: "test relation value",
				relatedPub: {
					values: [{ value: "test relation title" }],
				},
			},
			{ value: "Some title" },
		]);

		// check that relatedPub is defined because `withRelatedPubs` is not `false`
		expectTypeOf(pubValues.values[0].relatedPub).not.toEqualTypeOf<undefined>();
	});

	// to make sure we aren't accidentally returning temporary columns used for the query as the final result
	it("should return all the correct columns", async () => {
		const { seedCommunity } = await import("~/prisma/seed/seedCommunity");
		const { community, pubFields, pubTypes, stages } = await seedCommunity(seed);
		const { createPubRecursiveNew } = await import("./pub");

		const createdPub = await createPubRecursiveNew({
			communityId: community.id,
			body: {
				stageId: stages["Stage 1"].id,
				pubTypeId: pubTypes["Basic Pub"].id,
				values: {
					[pubFields.Title.slug]: "Some title",
				},
			},
			lastModifiedBy: createLastModifiedBy("system"),
		});

		const { getPubsWithRelatedValues } = await import("./pub");
		const pub = await getPubsWithRelatedValues(
			{ pubId: createdPub.id, communityId: community.id },
			{
				depth: 10,
				withPubType: true,
				withStage: true,
				withMembers: true,
				withLegacyAssignee: true,
			}
		);

		expect(pub).toMatchObject({
			id: createdPub.id,
		});

		expect(pub.pubType).toMatchObject({
			id: pubTypes["Basic Pub"].id,
			fields: Object.values(pubTypes["Basic Pub"].fields).map((f) => ({
				id: f.id,
				slug: f.slug,
			})),
		});
		expect(pub.stage).toMatchObject({
			id: stages["Stage 1"].id,
			name: "Stage 1",
			order: stages["Stage 1"].order,
		});
		expect(pub.members).toEqual([]);
		expect(pub.assignee).toEqual(null);
		expect(Object.keys(pub).sort()).toEqual(
			[
				"id",
				"pubType",
				"stage",
				"members",
				"assignee",
				"values",
				"stageId",
				"pubTypeId",
				"createdAt",
				"updatedAt",
				"parentId",
				"title",
				"communityId",
				"depth",
				"isCycle",
			].sort()
		);
	});

	it("should be able to fetch pubvalues", async () => {
		const trx = getTrx();
		const { seedCommunity } = await import("~/prisma/seed/seedCommunity");
		const { community, pubFields, pubTypes } = await seedCommunity(seed);
		const { createPubRecursiveNew } = await import("./pub");

		const pub = await createPubRecursiveNew({
			communityId: community.id,
			body: {
				pubTypeId: pubTypes["Basic Pub"].id,
				values: {
					[pubFields.Title.slug]: "Some title",
				},
				relatedPubs: {
					[pubFields["Some relation"].slug]: [
						{
							value: "test relation value",
							pub: {
								pubTypeId: pubTypes["Basic Pub"].id,
								values: {
									[pubFields.Title.slug]: "Nested Related Pub",
								},
							},
						},
					],
				},
			},
			lastModifiedBy: createLastModifiedBy("system"),
			trx,
		});

		const rootPubId = pub.id;
		const { getPubsWithRelatedValues } = await import("./pub");
		const pubWithRelatedValues = await getPubsWithRelatedValues(
			{ pubId: rootPubId, communityId: community.id },
			{ depth: 10, withPubType: true }
		);

		expectTypeOf(pubWithRelatedValues.pubType).toEqualTypeOf<
			PubTypes & { fields: PubTypePubField[] }
		>();

		pubWithRelatedValues.values.sort((a, b) => a.fieldSlug.localeCompare(b.fieldSlug));
		expect(pubWithRelatedValues).toHaveValues([
			{ value: "Some title" },
			{
				value: "test relation value",
				relatedPub: {
					values: [{ value: "Nested Related Pub" }],
				},
			},
		]);
	});

	it("should be able to filter by pubtype or stage and pubtype and stage", async () => {
		const { seedCommunity } = await import("~/prisma/seed/seedCommunity");
		const { community, pubTypes, stages } = await seedCommunity(seed);
		const { getPubsWithRelatedValues } = await import("./pub");

		const allPubs = await getPubsWithRelatedValues(
			{ communityId: community.id },
			{ depth: 10 }
		);

		expect(allPubs.length).toBe(4);

<<<<<<< HEAD
		const [minimalPubs, pubsInStage1, basicPubsInStage1, pubsInNoStage] = await Promise.all([
			getPubsWithRelatedValuesAndChildren(
				{ pubTypeId: [pubTypes["Minimal Pub"].id], communityId: community.id },
				{ withPubType: true, depth: 10 }
			),
			getPubsWithRelatedValuesAndChildren(
				{ stageId: [stages["Stage 1"].id], communityId: community.id },
=======
		const [minimalPubs, pubsInStage1, basicPubsInStage1] = await Promise.all([
			getPubsWithRelatedValues(
				{ pubTypeId: pubTypes["Minimal Pub"].id, communityId: community.id },
				{ withPubType: true, depth: 10 }
			),
			getPubsWithRelatedValues(
				{ stageId: stages["Stage 1"].id, communityId: community.id },
>>>>>>> 54a8f812
				{ withStage: true, depth: 10 }
			),
			getPubsWithRelatedValues(
				{
					pubTypeId: [pubTypes["Basic Pub"].id],
					stageId: [stages["Stage 1"].id],
					communityId: community.id,
				},
				{ withPubType: true, withStage: true, depth: 10 }
			),
			getPubsWithRelatedValuesAndChildren(
				// passing ['no-stage'] is different from passing null,
				// as null will just not filter by stage at all
				{ communityId: community.id, stageId: ["no-stage"] },
				{ withPubType: true, withStage: true, depth: 10 }
			),
		]);

		expect(minimalPubs.length).toBe(1);
		expect(minimalPubs[0].pubType?.id).toBe(pubTypes["Minimal Pub"].id);

		expect(pubsInStage1.length).toBe(2);

		expect(basicPubsInStage1.length).toBe(1);
		expect(basicPubsInStage1[0].pubType?.id).toBe(pubTypes["Basic Pub"].id);
		expect(basicPubsInStage1[0].stage?.id).toBe(stages["Stage 1"].id);

		const allPubsWithoutStage = allPubs.filter((p) => p.stageId === null);
		expect(pubsInNoStage.length).toBe(allPubsWithoutStage.length);
		pubsInNoStage.forEach((p) => {
			expect(p.stageId).toBeNull();
		});
	});

	it("should be able to limit the amount of top-level pubs retrieved while still fetching related pubs", async () => {
		const { seedCommunity } = await import("~/prisma/seed/seedCommunity");

		const newCommunity = await seedCommunity({
			community: {
				name: "test community 2",
				slug: "test-community-2",
			},
			pubFields: {
				Title: {
					schemaName: CoreSchemaType.String,
				},
				Relation: {
					schemaName: CoreSchemaType.String,
					relation: true,
				},
			},
			pubTypes: {
				Article: {
					Title: { isTitle: true },
					Relation: { isTitle: false },
				},
			},
			pubs: [
				{
					pubType: "Article",
					values: {
						Title: "Article Title",
					},
					relatedPubs: {
						Relation: [
							{
								value: "Article Relation",
								pub: {
									pubType: "Article",
									values: {
										Title: "Related Article Title",
									},
								},
							},
						],
					},
				},
			],
		});

		const { getPubsWithRelatedValues } = await import("./pub");
		const pubs = await getPubsWithRelatedValues(
			{ communityId: newCommunity.community.id },
			{
				depth: 10,
				limit: 3,
				_debugDontNest: true,
				orderBy: "createdAt",
				orderDirection: "desc",
			}
		);

		// 3 root pubs, one of which 1 related pub, even though the limit is 3. This is correct behavior.
		expect(pubs.length).toBe(3);
	});

	it("should be able to detect cycles, i.e. not go max-depth deep if a loop is detected", async () => {
		const trx = getTrx();
		const { seedCommunity } = await import("~/prisma/seed/seedCommunity");
		const { community, pubFields, pubTypes } = await seedCommunity(seed);

		const newPubId = crypto.randomUUID() as PubsId;

		const { createPubRecursiveNew } = await import("./pub");

		const pub = await createPubRecursiveNew({
			communityId: community.id,
			body: {
				id: newPubId,
				pubTypeId: pubTypes["Basic Pub"].id,
				values: {
					[pubFields.Title.slug]: "test title",
				},
				relatedPubs: {
					[pubFields["Some relation"].slug]: [
						{
							value: "test relation value",
							pub: {
								pubTypeId: pubTypes["Basic Pub"].id,
								values: {
									[pubFields["Some relation"].slug]: [
										{
											value: "Zoinks scoop I think we're rrrrrecurssinggg",
											relatedPubId: newPubId,
										},
									],
								},
							},
						},
					],
				},
			},
			trx,
			lastModifiedBy: createLastModifiedBy("system"),
		});
		expect(pub).toBeDefined();

		const { getPubsWithRelatedValues } = await import("./pub");

		const [withCycleIncluded, withCycleExcluded] = (await Promise.all([
			getPubsWithRelatedValues(
				{ pubId: newPubId, communityId: community.id },
				{ depth: 10, _debugDontNest: true }
			),
			getPubsWithRelatedValues(
				{ pubId: newPubId, communityId: community.id },
				{ depth: 10, cycle: "exclude", _debugDontNest: true }
			),
		])) as unknown as [UnprocessedPub[], UnprocessedPub[]];

		expect(withCycleIncluded.length).toBe(3);

		expect(withCycleIncluded.find((p) => p.isCycle)).toBeDefined();

		expect(withCycleExcluded.length).toBe(2);

		expect(withCycleExcluded.find((p) => p.isCycle)).toBeUndefined();
	});

	it("should be able to only fetch fields for certain slugs", async () => {
		const trx = getTrx();
		const { seedCommunity } = await import("~/prisma/seed/seedCommunity");
		const { community, pubFields, pubTypes } = await seedCommunity(seed);

		const newPubId = crypto.randomUUID() as PubsId;

		const { createPubRecursiveNew } = await import("./pub");

		const pub = await createPubRecursiveNew({
			communityId: community.id,
			body: {
				id: newPubId,
				pubTypeId: pubTypes["Basic Pub"].id,
				values: {
					[pubFields.Title.slug]: "test title",
					[pubFields.Description.slug]: "test description",
				},
				relatedPubs: {
					[pubFields["Some relation"].slug]: [
						{
							value: "test relation value",
							pub: {
								pubTypeId: pubTypes["Basic Pub"].id,
								values: {
									[pubFields.Title.slug]: "test relation title",
								},
							},
						},
					],
				},
			},
			trx,
			lastModifiedBy: createLastModifiedBy("system"),
		});

		const { getPubsWithRelatedValues } = await import("./pub");
		const pubWithRelatedValues = (await getPubsWithRelatedValues(
			{ pubId: newPubId, communityId: community.id },
			{ depth: 10, fieldSlugs: [pubFields.Title.slug, pubFields["Some relation"].slug] }
		)) as unknown as UnprocessedPub[];

		expect(pubWithRelatedValues).toHaveValues([
			{
				value: "test relation value",
				relatedPub: {
					values: [
						{
							value: "test relation title",
						},
					],
				},
			},
			{ value: "test title" },
		]);
	});

	it("is able to exclude related pubs from being fetched", async () => {
		const { seedCommunity } = await import("~/prisma/seed/seedCommunity");
		const { community, pubFields, pubTypes } = await seedCommunity(seed);

		const { createPubRecursiveNew } = await import("./pub");
		const pub = await createPubRecursiveNew({
			communityId: community.id,
			body: {
				pubTypeId: pubTypes["Basic Pub"].id,
				values: {
					[pubFields.Title.slug]: "test title",
				},

				relatedPubs: {
					[pubFields["Some relation"].slug]: [
						{
							value: "test relation value",
							pub: {
								pubTypeId: pubTypes["Basic Pub"].id,
								values: {
									[pubFields.Title.slug]: "related pub title",
								},
							},
						},
					],
				},
			},
			lastModifiedBy: createLastModifiedBy("system"),
		});

		const { getPubsWithRelatedValues } = await import("./pub");
		const pubWithRelatedValues = await getPubsWithRelatedValues(
			{ pubId: pub.id, communityId: community.id },
			{ depth: 10, withRelatedPubs: false }
		);

		expect(pubWithRelatedValues).toHaveValues([
			{
				value: "test relation value",
			},
			{ value: "test title" },
		]);

		expect(pubWithRelatedValues.values[1].relatedPub).toBeUndefined();
		// check that the relatedPub is `undefined` in type as well as value due to `{withRelatedPubs: false}`
		expectTypeOf(pubWithRelatedValues.values[1]).toMatchTypeOf<{
			relatedPub?: undefined;
		}>();
	});

	it("should be able to retrieve the stage a pub is in", async () => {
		const { seedCommunity } = await import("~/prisma/seed/seedCommunity");
		const { community, pubs } = await seedCommunity(seed);

		const { getPubsWithRelatedValues } = await import("./pub");

		const pub = await getPubsWithRelatedValues(
			{ pubId: pubs[0].id, communityId: community.id },
			{ withStage: true }
		);

		expectTypeOf(pub).toMatchTypeOf<{ stage: Stages | null }>();

		expect(pub.stage?.name).toBe("Stage 1");
	});

	it("should be able to fetch members", async () => {
		const trx = getTrx();
		const { seedCommunity } = await import("~/prisma/seed/seedCommunity");
		const { community, pubs, users } = await seedCommunity(seed);

		const pubId = pubs[0].id as PubsId;

		// Add a user and make it a member of this pub
		const newUsers = [
			{
				email: "test@email.com",
				slug: "test-user",
				firstName: "test",
				lastName: "user",
			},
			{
				email: "test2@email.com",
				slug: "test-user-2",
				firstName: "test2",
				lastName: "user2",
			},
		];
		const userIds = await trx.insertInto("users").values(newUsers).returning(["id"]).execute();
		await trx
			.insertInto("pub_memberships")
			.values(userIds.map(({ id }) => ({ userId: id, pubId, role: MemberRole.admin })))
			.execute();

		const { getPubsWithRelatedValues } = await import("./pub");

		const pub = await getPubsWithRelatedValues(
			{ pubId, communityId: community.id, userId: users.admin.id },
			{ withMembers: true }
		);

		pub.members.sort((a, b) => a.slug.localeCompare(b.slug));
		expect(pub).toMatchObject({
			members: newUsers.map((u) => ({ ...u, role: MemberRole.admin })),
		});
	});

	it("should fetch a pub that has no pub values", async () => {
		const trx = getTrx();
		const { seedCommunity } = await import("~/prisma/seed/seedCommunity");
		const { community, pubTypes } = await seedCommunity(seed);

		const { createPubRecursiveNew } = await import("./pub");

		const emptyPub = await createPubRecursiveNew({
			communityId: community.id,
			body: {
				pubTypeId: pubTypes["Basic Pub"].id,
				values: {},
			},
			lastModifiedBy: createLastModifiedBy("system"),
			trx,
		});

		const { getPubsWithRelatedValues } = await import("./pub");

		const pub = await getPubsWithRelatedValues({
			pubId: emptyPub.id,
			communityId: community.id,
		});

		expect(pub).toMatchObject({
			id: emptyPub.id,
			values: [],
		});
	});

	it("should not fetch values if withValues is false", async () => {
		const { seedCommunity } = await import("~/prisma/seed/seedCommunity");
		const { community, pubFields, pubTypes } = await seedCommunity(seed);
		const { createPubRecursiveNew } = await import("./pub");

		const createdPub = await createPubRecursiveNew({
			communityId: community.id,
			body: {
				pubTypeId: pubTypes["Basic Pub"].id,
				values: {
					[pubFields.Title.slug]: "test title",
				},
			},
			lastModifiedBy: createLastModifiedBy("system"),
		});

		const { getPubsWithRelatedValues } = await import("./pub");

		const pub = await getPubsWithRelatedValues(
			{ pubId: createdPub.id, communityId: community.id },
			{ withValues: false }
		);

		expect(pub.values.length).toBe(0);
	});
});

describe("upsertPubRelations", () => {
	it("should be able to add relations to existing pubs", async () => {
		const trx = getTrx();
		const { seedCommunity } = await import("~/prisma/seed/seedCommunity");
		const { community, pubFields, pubTypes, pubs } = await seedCommunity(seed);

		const { upsertPubRelations: addPubRelations, createPubRecursiveNew } = await import(
			"./pub"
		);

		const pub = await createPubRecursiveNew({
			communityId: community.id,
			body: {
				pubTypeId: pubTypes["Basic Pub"].id,
				values: {
					[pubFields.Title.slug]: "test title",
				},
			},
			lastModifiedBy: createLastModifiedBy("system"),
			trx,
		});

		await addPubRelations({
			pubId: pub.id,
			communityId: community.id,
			relations: [
				{
					slug: pubFields["Some relation"].slug,
					value: "test relation value",
					relatedPubId: pubs[0].id,
				},
			],
			trx,
			lastModifiedBy: createLastModifiedBy("system"),
		});

		const { getPubsWithRelatedValues } = await import("./pub");

		const updatedPub = await getPubsWithRelatedValues(
			{ pubId: pub.id, communityId: community.id },
			{ depth: 10 }
		);

		expect(updatedPub).toHaveValues([
			{ value: "test title" },
			{
				value: "test relation value",
				relatedPub: { values: [{ value: "Some title" }] },
			},
		]);
	});

	it("should be able to create new pubs as relations", async () => {
		const trx = getTrx();
		const { seedCommunity } = await import("~/prisma/seed/seedCommunity");
		const { community, pubFields, pubTypes } = await seedCommunity(seed);
		const { upsertPubRelations: addPubRelations, createPubRecursiveNew } = await import(
			"./pub"
		);

		const pub = await createPubRecursiveNew({
			communityId: community.id,
			body: {
				pubTypeId: pubTypes["Basic Pub"].id,
				values: {
					[pubFields.Title.slug]: "test title",
				},
			},
			lastModifiedBy: createLastModifiedBy("system"),
			trx,
		});

		await addPubRelations({
			pubId: pub.id,
			communityId: community.id,
			relations: [
				{
					slug: pubFields["Some relation"].slug,
					value: "test relation value",
					relatedPub: {
						pubTypeId: pubTypes["Basic Pub"].id,
						values: {
							[pubFields.Title.slug]: "new related pub",
						},
					},
				},
			],
			trx,
			lastModifiedBy: createLastModifiedBy("system"),
		});

		const { getPubsWithRelatedValues } = await import("./pub");
		const updatedPub = await getPubsWithRelatedValues(
			{ pubId: pub.id, communityId: community.id },
			{ depth: 10 }
		);

		expect(updatedPub).toHaveValues([
			{ fieldSlug: pubFields["Title"].slug, value: "test title" },
			{
				fieldSlug: pubFields["Some relation"].slug,
				value: "test relation value",
				relatedPub: { values: [{ value: "new related pub" }] },
			},
		]);
	});

	it("should validate relation values against schema", async () => {
		const trx = getTrx();
		const { seedCommunity } = await import("~/prisma/seed/seedCommunity");
		const { community, pubFields, pubTypes, pubs } = await seedCommunity(seed);
		const { upsertPubRelations: addPubRelations, createPubRecursiveNew } = await import(
			"./pub"
		);

		const pub = await createPubRecursiveNew({
			communityId: community.id,
			body: {
				pubTypeId: pubTypes["Basic Pub"].id,
				values: {
					[pubFields.Title.slug]: "test title",
				},
			},
			lastModifiedBy: createLastModifiedBy("system"),
			trx,
		});

		// Should throw error for invalid value type
		await expect(
			addPubRelations({
				pubId: pub.id,
				communityId: community.id,
				relations: [
					{
						slug: pubFields["Some relation"].slug,
						value: 123, // Number instead of string
						relatedPubId: pubs[0].id,
					},
				],
				trx,
				lastModifiedBy: createLastModifiedBy("system"),
			})
		).rejects.toThrow(pubFields["Some relation"].slug);
	});

	it("should throw error for fields that do not exist in the community", async () => {
		const trx = getTrx();
		const { seedCommunity } = await import("~/prisma/seed/seedCommunity");
		const { community, pubFields, pubTypes, pubs } = await seedCommunity(seed);
		const { upsertPubRelations: addPubRelations, createPubRecursiveNew } = await import(
			"./pub"
		);

		const pub = await createPubRecursiveNew({
			communityId: community.id,
			body: {
				pubTypeId: pubTypes["Basic Pub"].id,
				values: {
					[pubFields.Title.slug]: "test title",
				},
			},
			trx,
			lastModifiedBy: createLastModifiedBy("system"),
		});

		await expect(
			addPubRelations({
				pubId: pub.id,
				communityId: community.id,
				relations: [
					{
						slug: "non-existent-field",
						value: "test value",
						relatedPubId: pubs[0].id,
					},
				],
				trx,
				lastModifiedBy: createLastModifiedBy("system"),
			})
		).rejects.toThrow(
			`Pub values contain fields that do not exist in the community: non-existent-field`
		);
	});

	it("should throw error for non-existent related pub id", async () => {
		const trx = getTrx();
		const { seedCommunity } = await import("~/prisma/seed/seedCommunity");
		const { community, pubFields, pubTypes } = await seedCommunity(seed);
		const { upsertPubRelations: addPubRelations, createPubRecursiveNew } = await import(
			"./pub"
		);

		const pub = await createPubRecursiveNew({
			communityId: community.id,
			body: {
				pubTypeId: pubTypes["Basic Pub"].id,
				values: {
					[pubFields.Title.slug]: "test title",
				},
			},
			lastModifiedBy: createLastModifiedBy("system"),
			trx,
		});

		const nonExistentPubId = crypto.randomUUID() as PubsId;

		await expect(
			addPubRelations({
				pubId: pub.id,
				communityId: community.id,
				relations: [
					{
						slug: pubFields["Some relation"].slug,
						value: "test value",
						relatedPubId: nonExistentPubId,
					},
				],
				trx,
				lastModifiedBy: createLastModifiedBy("system"),
			})
		).rejects.toThrow();
	});

	it("should be able to add multiple relations at once", async () => {
		const trx = getTrx();
		const { seedCommunity } = await import("~/prisma/seed/seedCommunity");
		const { community, pubFields, pubTypes, pubs } = await seedCommunity(seed);
		const { upsertPubRelations: addPubRelations, createPubRecursiveNew } = await import(
			"./pub"
		);

		const pub = await createPubRecursiveNew({
			communityId: community.id,
			body: {
				pubTypeId: pubTypes["Basic Pub"].id,
				values: {
					[pubFields.Title.slug]: "test title",
				},
			},
			lastModifiedBy: createLastModifiedBy("system"),
			trx,
		});

		await addPubRelations({
			pubId: pub.id,
			communityId: community.id,
			relations: [
				{
					slug: pubFields["Some relation"].slug,
					value: "relation 1",
					relatedPubId: pubs[0].id,
				},
				{
					slug: pubFields["Some relation"].slug,
					value: "relation 2",
					relatedPub: {
						pubTypeId: pubTypes["Basic Pub"].id,
						values: {
							[pubFields.Title.slug]: "new related pub",
						},
					},
				},
			],
			lastModifiedBy: createLastModifiedBy("system"),
			trx,
		});

		const { getPubsWithRelatedValues } = await import("./pub");
		const updatedPub = await getPubsWithRelatedValues(
			{ pubId: pub.id, communityId: community.id },
			{ depth: 10 }
		);

		expect(updatedPub.values).toHaveLength(3); // title + 2 relations
		expect(updatedPub.values.filter((v) => v.relatedPub)).toHaveLength(2);
	});

	it("should be able to upsert relations - overwriting existing and creating new ones", async () => {
		const trx = getTrx();
		const { seedCommunity } = await import("~/prisma/seed/seedCommunity");
		const { community, pubFields, pubTypes, pubs } = await seedCommunity(seed);
		const { upsertPubRelations: addPubRelations, createPubRecursiveNew } = await import(
			"./pub"
		);

		// Create initial pub with a relation
		const pub = await createPubRecursiveNew({
			communityId: community.id,
			body: {
				pubTypeId: pubTypes["Basic Pub"].id,
				values: {
					[pubFields.Title.slug]: "test title",
				},
			},
			trx,
			lastModifiedBy: createLastModifiedBy("system"),
		});

		// Add initial relation
		await addPubRelations({
			pubId: pub.id,
			communityId: community.id,
			relations: [
				{
					slug: pubFields["Some relation"].slug,
					value: "original value",
					relatedPubId: pubs[0].id,
				},
			],
			lastModifiedBy: createLastModifiedBy("system"),
			trx,
		});

		// Upsert relations - overwrite existing and add new
		await addPubRelations({
			pubId: pub.id,
			communityId: community.id,
			relations: [
				{
					// Overwrite existing relation
					slug: pubFields["Some relation"].slug,
					value: "updated value",
					relatedPubId: pubs[0].id,
				},
				{
					// Add new relation
					slug: pubFields["Some relation"].slug,
					value: "new relation",
					relatedPub: {
						pubTypeId: pubTypes["Basic Pub"].id,
						values: {
							[pubFields.Title.slug]: "new related pub",
						},
					},
				},
			],
			lastModifiedBy: createLastModifiedBy("system"),
			trx,
		});

		const { getPubsWithRelatedValues } = await import("./pub");
		const updatedPub = await getPubsWithRelatedValues(
			{ pubId: pub.id, communityId: community.id },
			{ depth: 10 }
		);

		expect(updatedPub.values).toHaveLength(3); // title + 2 relations

		const relationValues = updatedPub.values.filter((v) => v.relatedPub).map((v) => v.value);
		expect(relationValues).toContain("updated value");
		expect(relationValues).toContain("new relation");

		// Verify the first relation was updated
		const updatedRelation = updatedPub.values.find((v) => v.relatedPub?.id === pubs[0].id);
		expect(updatedRelation?.value).toBe("updated value");
	});
});

describe("removePubRelations", () => {
	it("should remove pub relations", async () => {
		const trx = getTrx();
		const { seedCommunity } = await import("~/prisma/seed/seedCommunity");
		const { community, pubFields, pubTypes } = await seedCommunity(seed);

		const { createPubRecursiveNew } = await import("./pub");

		const pubs = await Promise.all([
			createPubRecursiveNew({
				communityId: community.id,
				body: {
					pubTypeId: pubTypes["Basic Pub"].id,
					values: {
						[pubFields.Title.slug]: "Related pub 1",
					},
				},
				lastModifiedBy: createLastModifiedBy("system"),
			}),
			createPubRecursiveNew({
				communityId: community.id,
				body: {
					pubTypeId: pubTypes["Basic Pub"].id,
					values: {
						[pubFields.Title.slug]: "Related pub 2",
					},
				},
				lastModifiedBy: createLastModifiedBy("system"),
			}),
		]);

		const pub = await createPubRecursiveNew({
			communityId: community.id,
			body: {
				pubTypeId: pubTypes["Basic Pub"].id,
				values: {
					[pubFields.Title.slug]: "Main pub",
					[pubFields["Some relation"].slug]: [
						{
							value: "relation 1",
							relatedPubId: pubs[0].id,
						},
						{
							value: "relation 2",
							relatedPubId: pubs[1].id,
						},
					],
				},
			},
			lastModifiedBy: createLastModifiedBy("system"),
		});

		const { removePubRelations, getPubsWithRelatedValues } = await import("./pub");

		// check that the pub has 2 relations
		const pubWithRelations = await getPubsWithRelatedValues(
			{ pubId: pub.id, communityId: community.id },
			{ depth: 10 }
		);

		expect(pubWithRelations.values.filter((v) => v.relatedPub)).toHaveLength(2);

		// Remove one of the relations
		const removedRelatedPubIds = await removePubRelations({
			pubId: pub.id,
			communityId: community.id,
			relations: [
				{
					slug: pubFields["Some relation"].slug,
					relatedPubId: pubs[0].id,
				},
			],
			lastModifiedBy: createLastModifiedBy("system"),
			trx,
		});

		expect(removedRelatedPubIds).toEqual([pubs[0].id]);

		const updatedPub = await getPubsWithRelatedValues(
			{ pubId: pub.id, communityId: community.id },
			{ depth: 10 }
		);

		// Should still have title + 1 remaining relation
		expect(updatedPub.values).toHaveLength(2);

		// First relation should be removed
		const remainingRelation = updatedPub.values.find((v) => v.relatedPub);
		expect(remainingRelation?.relatedPub?.id).toBe(pubs[1].id);
		expect(remainingRelation?.value).toBe("relation 2");
	});

	it("should remove all relations for a given field slug", async () => {
		const { seedCommunity } = await import("~/prisma/seed/seedCommunity");
		const { community, pubFields, pubTypes, pubs } = await seedCommunity(seed);

		const { createPubRecursiveNew } = await import("./pub");

		const pub = await createPubRecursiveNew({
			communityId: community.id,
			body: {
				pubTypeId: pubTypes["Basic Pub"].id,
				values: {
					[pubFields["Title"].slug]: "Test pub",
					[pubFields["Some relation"].slug]: [
						{
							value: "relation 1",
							relatedPubId: pubs[0].id,
						},
						{
							value: "relation 2",
							relatedPubId: pubs[1].id,
						},
					],
				},
			},
			lastModifiedBy: createLastModifiedBy("system"),
		});

		const { removeAllPubRelationsBySlugs, getPubsWithRelatedValues } = await import("./pub");

		// Verify initial state has 2 relations
		const pubWithRelations = await getPubsWithRelatedValues(
			{ pubId: pub.id, communityId: community.id },
			{ depth: 10 }
		);
		expect(pubWithRelations.values.filter((v) => v.relatedPub)).toHaveLength(2);

		// Remove all relations for the field
		const removedRelatedPubIds = await removeAllPubRelationsBySlugs({
			pubId: pub.id,
			slugs: [pubFields["Some relation"].slug],
			communityId: community.id,
			lastModifiedBy: createLastModifiedBy("system"),
		});

		expect(removedRelatedPubIds.sort()).toEqual([pubs[0].id, pubs[1].id].sort());

		const updatedPub = await getPubsWithRelatedValues(
			{ pubId: pub.id, communityId: community.id },
			{ depth: 10 }
		);

		// Should only have title value left
		expect(updatedPub.values).toHaveLength(1);
		expect(updatedPub.values.find((v) => v.relatedPub)).toBeUndefined();
	});

	it("should throw error when field slug does not exist", async () => {
		const { seedCommunity } = await import("~/prisma/seed/seedCommunity");
		const { community, pubFields, pubTypes } = await seedCommunity(seed);

		const { createPubRecursiveNew } = await import("./pub");

		const pub = await createPubRecursiveNew({
			communityId: community.id,
			body: {
				pubTypeId: pubTypes["Basic Pub"].id,
				values: {
					[pubFields.Title.slug]: "Test pub",
				},
			},
			lastModifiedBy: createLastModifiedBy("system"),
		});

		const { removeAllPubRelationsBySlugs } = await import("./pub");

		await expect(
			removeAllPubRelationsBySlugs({
				pubId: pub.id,
				slugs: ["non-existent-field"],
				communityId: community.id,
				lastModifiedBy: createLastModifiedBy("system"),
			})
		).rejects.toThrow(
			"Pub values contain fields that do not exist in the community: non-existent-field"
		);
	});

	it("should not throw an error when there are no relations to remove", async () => {
		const { seedCommunity } = await import("~/prisma/seed/seedCommunity");
		const { community, pubFields, pubTypes } = await seedCommunity(seed);

		const { removeAllPubRelationsBySlugs, createPubRecursiveNew } = await import("./pub");

		const pub = await createPubRecursiveNew({
			communityId: community.id,
			body: {
				pubTypeId: pubTypes["Basic Pub"].id,
				values: {},
			},
			lastModifiedBy: createLastModifiedBy("system"),
		});

		expect(pub.values).toHaveLength(0);

		await expect(
			removeAllPubRelationsBySlugs({
				pubId: pub.id,
				communityId: community.id,
				slugs: [pubFields["Some relation"].slug],
				lastModifiedBy: createLastModifiedBy("system"),
			})
		).resolves.toEqual([]);
	});
});

describe("replacePubRelationsBySlug", () => {
	it("should replace all relations for given field slugs with new relations", async () => {
		const { seedCommunity } = await import("~/prisma/seed/seedCommunity");
		const { community, pubFields, pubTypes } = await seedCommunity(seed);
		const { createPubRecursiveNew } = await import("./pub");

		// Create initial pub with relations
		const pub = await createPubRecursiveNew({
			communityId: community.id,
			body: {
				pubTypeId: pubTypes["Basic Pub"].id,
				values: {
					[pubFields.Title.slug]: "Test pub",
				},
				relatedPubs: {
					[pubFields["Some relation"].slug]: [
						{
							pub: {
								pubTypeId: pubTypes["Basic Pub"].id,
								values: {
									[pubFields.Title.slug]: "Related pub 1",
								},
							},
							value: "relation value 1",
						},
						{
							pub: {
								pubTypeId: pubTypes["Basic Pub"].id,
								values: {
									[pubFields.Title.slug]: "Related pub 2",
								},
							},
							value: "relation value 2",
						},
					],
				},
			},
			lastModifiedBy: createLastModifiedBy("system"),
		});

		// Create new pubs to relate
		const newRelatedPub1 = await createPubRecursiveNew({
			communityId: community.id,
			body: {
				pubTypeId: pubTypes["Basic Pub"].id,
				values: {
					[pubFields.Title.slug]: "New related pub 1",
				},
				relatedPubs: {
					[pubFields["Some relation"].slug]: [
						{
							value: "new relation value 1",
							pub: {
								pubTypeId: pubTypes["Basic Pub"].id,
								values: {
									[pubFields.Title.slug]: "New related pub 1",
								},
							},
						},
					],
				},
			},
			lastModifiedBy: createLastModifiedBy("system"),
		});

		const newRelatedPub2 = await createPubRecursiveNew({
			communityId: community.id,
			body: {
				pubTypeId: pubTypes["Basic Pub"].id,
				values: {
					[pubFields.Title.slug]: "New related pub 2",
				},
			},
			lastModifiedBy: createLastModifiedBy("system"),
		});

		const { replacePubRelationsBySlug, getPubsWithRelatedValues } = await import("./pub");

		// Replace relations
		await replacePubRelationsBySlug({
			pubId: pub.id,
			relations: [
				{
					slug: pubFields["Some relation"].slug,
					relatedPubId: newRelatedPub1.id,
					value: "new relation value 1",
				},
				{
					slug: pubFields["Some relation"].slug,
					relatedPubId: newRelatedPub2.id,
					value: "new relation value 2",
				},
			],
			communityId: community.id,
			lastModifiedBy: createLastModifiedBy("system"),
		});

		const updatedPub = await getPubsWithRelatedValues(
			{ pubId: pub.id, communityId: community.id },
			{ depth: 10 }
		);

		const relationValues = updatedPub.values.filter((v) => v.relatedPub);

		expect(relationValues).toHaveLength(2);
		expect(relationValues.map((v) => v.relatedPub?.id).sort()).toEqual(
			[newRelatedPub1.id, newRelatedPub2.id].sort()
		);
		expect(relationValues.map((v) => v.value).sort()).toEqual(
			["new relation value 1", "new relation value 2"].sort()
		);
	});

	it("should handle empty relations object", async () => {
		const { seedCommunity } = await import("~/prisma/seed/seedCommunity");
		const { community, pubFields, pubTypes } = await seedCommunity(seed);
		const { createPubRecursiveNew } = await import("./pub");

		const pub = await createPubRecursiveNew({
			communityId: community.id,
			body: {
				pubTypeId: pubTypes["Basic Pub"].id,
				values: {
					[pubFields.Title.slug]: "Test pub",
				},
			},
			lastModifiedBy: createLastModifiedBy("system"),
		});

		const { replacePubRelationsBySlug, getPubsWithRelatedValues } = await import("./pub");

		await replacePubRelationsBySlug({
			pubId: pub.id,
			relations: [],
			communityId: community.id,
			lastModifiedBy: createLastModifiedBy("system"),
		});

		const updatedPub = await getPubsWithRelatedValues(
			{ pubId: pub.id, communityId: community.id },
			{ depth: 10 }
		);

		expect(updatedPub.values.filter((v) => v.relatedPub)).toHaveLength(0);
	});

	it("should throw error when field slug does not exist", async () => {
		const { seedCommunity } = await import("~/prisma/seed/seedCommunity");
		const { community, pubFields, pubTypes } = await seedCommunity(seed);
		const { createPubRecursiveNew } = await import("./pub");

		const pub = await createPubRecursiveNew({
			communityId: community.id,
			body: {
				pubTypeId: pubTypes["Basic Pub"].id,
				values: {
					[pubFields.Title.slug]: "Test pub",
				},
			},
			lastModifiedBy: createLastModifiedBy("system"),
		});

		const { replacePubRelationsBySlug } = await import("./pub");

		await expect(
			replacePubRelationsBySlug({
				pubId: pub.id,
				relations: [
					{
						slug: "non-existent-field",
						relatedPubId: "some-id" as PubsId,
						value: "some value",
					},
				],
				communityId: community.id,
				lastModifiedBy: createLastModifiedBy("system"),
			})
		).rejects.toThrow(
			"Pub values contain fields that do not exist in the community: non-existent-field"
		);
	});
});<|MERGE_RESOLUTION|>--- conflicted
+++ resolved
@@ -557,23 +557,13 @@
 
 		expect(allPubs.length).toBe(4);
 
-<<<<<<< HEAD
 		const [minimalPubs, pubsInStage1, basicPubsInStage1, pubsInNoStage] = await Promise.all([
-			getPubsWithRelatedValuesAndChildren(
+			getPubsWithRelatedValues(
 				{ pubTypeId: [pubTypes["Minimal Pub"].id], communityId: community.id },
 				{ withPubType: true, depth: 10 }
 			),
-			getPubsWithRelatedValuesAndChildren(
+			getPubsWithRelatedValues(
 				{ stageId: [stages["Stage 1"].id], communityId: community.id },
-=======
-		const [minimalPubs, pubsInStage1, basicPubsInStage1] = await Promise.all([
-			getPubsWithRelatedValues(
-				{ pubTypeId: pubTypes["Minimal Pub"].id, communityId: community.id },
-				{ withPubType: true, depth: 10 }
-			),
-			getPubsWithRelatedValues(
-				{ stageId: stages["Stage 1"].id, communityId: community.id },
->>>>>>> 54a8f812
 				{ withStage: true, depth: 10 }
 			),
 			getPubsWithRelatedValues(
@@ -584,7 +574,7 @@
 				},
 				{ withPubType: true, withStage: true, depth: 10 }
 			),
-			getPubsWithRelatedValuesAndChildren(
+			getPubsWithRelatedValues(
 				// passing ['no-stage'] is different from passing null,
 				// as null will just not filter by stage at all
 				{ communityId: community.id, stageId: ["no-stage"] },
