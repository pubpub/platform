--- conflicted
+++ resolved
@@ -686,13 +686,9 @@
 		]);
 	});
 
-<<<<<<< HEAD
-	it("should be able to filter by pubtype or stage or no stage and pubtype and stage", async () => {
-=======
 	it("should be able to filter by pubtype or stage and pubtype and stage", async () => {
 		const { seedCommunity } = await import("~/prisma/seed/seedCommunity");
 		const { community, pubTypes, stages } = await seedCommunity(seed);
->>>>>>> 57d275fc
 		const { getPubsWithRelatedValuesAndChildren } = await import("./pub");
 
 		const allPubs = await getPubsWithRelatedValuesAndChildren(
