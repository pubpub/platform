import type {
	AliasedSelectQueryBuilder,
	ExpressionBuilder,
	Kysely,
	ReferenceExpression,
	SelectExpression,
	StringReference,
} from "kysely";

import { sql } from "kysely";
import { jsonArrayFrom, jsonObjectFrom } from "kysely/helpers/postgres";
import partition from "lodash.partition";

import type {
	CreatePubRequestBodyWithNullsNew,
	Filter,
	FTSReturn,
	Json,
	JsonValue,
	MaybePubOptions,
	ProcessedPub,
	PubTypePubField,
} from "contracts";
import type { Database } from "db/Database";
import type {
	CommunitiesId,
	MembershipCapabilitiesRole,
	PubFieldsId,
	Pubs,
	PubsId,
	PubTypes,
	PubTypesId,
	PubValuesId,
	PubValues as PubValuesType,
	Stages,
	StagesId,
	UsersId,
} from "db/public";
import type { LastModifiedBy, StageConstraint } from "db/types";
import { Capabilities, CoreSchemaType, MemberRole, MembershipType, OperationType } from "db/public";
import { NO_STAGE_OPTION } from "db/types";
import { logger } from "logger";
import { assert, expect } from "utils";

import type { DefinitelyHas, MaybeHas, XOR } from "../types";
import type { SafeUser } from "./user";
import { db } from "~/kysely/database";
import { isUniqueConstraintError } from "~/kysely/errors";
import { env } from "../env/env";
import { parseRichTextForPubFieldsAndRelatedPubs } from "../fields/richText";
import { hydratePubValues, mergeSlugsWithFields } from "../fields/utils";
import { parseLastModifiedBy } from "../lastModifiedBy";
import { findRanksBetween } from "../rank";
import { autoCache } from "./cache/autoCache";
import { autoRevalidate } from "./cache/autoRevalidate";
import { BadRequestError, NotFoundError } from "./errors";
import { maybeWithTrx } from "./maybeWithTrx";
import { applyFilters } from "./pub-filters";
import { _getPubFields, getPubFields } from "./pubFields";
import { getPubTypeBase } from "./pubtype";
import { movePub } from "./stages";
import { SAFE_USER_SELECT } from "./user";
import { validatePubValuesBySchemaName } from "./validateFields";

export type PubValues = Record<string, JsonValue>;

// pubValuesByRef adds a JSON object of pub_values keyed by their field name under the `fields` key to the output of a query
// pubIdRef should be a column name that refers to a pubId in the current query context, such as pubs.parentId or PubsInStages.pubId
// It doesn't seem to work if you've aliased the table or column (although you can probably work around that with a cast)
export const pubValuesByRef = (pubIdRef: StringReference<Database, keyof Database>) => {
	return (eb: ExpressionBuilder<Database, keyof Database>) => pubValues(eb, { pubIdRef });
};

// pubValuesByVal does the same thing as pubDataByRef but takes an actual pubId rather than reference to a column
export const pubValuesByVal = (pubId: PubsId) => {
	return (eb: ExpressionBuilder<Database, keyof Database>) => pubValues(eb, { pubId });
};

// pubValues is the shared logic between pubValuesByRef and pubValuesByVal which handles getting the
// most recent pub field entries (since the table is append-only) and aggregating the pub_fields and
// pub_values rows into a single {"slug": "value"} JSON object
const pubValues = (
	eb: ExpressionBuilder<Database, keyof Database>,
	{
		pubId,
		pubIdRef,
	}: {
		pubId?: PubsId;
		pubIdRef?: StringReference<Database, keyof Database>;
	}
) => {
	const { ref } = db.dynamic;

	const alias = "latest_values";
	// Although kysely has selectNoFrom, this kind of query can't be generated without using raw sql
	const jsonObjAgg = (subquery: AliasedSelectQueryBuilder<any, any>) =>
		sql<PubValues>`(select coalesce(json_object_agg(${sql.ref(alias)}.slug, ${sql.ref(
			alias
		)}.value), '{}') from ${subquery})`;

	return jsonObjAgg(
		eb
			.selectFrom("pub_values")
			.selectAll("pub_values")
			.select(["slug", "pub_values.fieldId"])
			.leftJoinLateral(
				(eb) =>
					eb
						.selectFrom("pub_fields")
						.select(["id", "name", "slug", "schemaName"])
						.as("fields"),
				(join) => join.onRef("fields.id", "=", "pub_values.fieldId")
			)
			.orderBy([
				(eb) =>
					sql`${eb.fn
						.max("pub_values.updatedAt")
						.over((ob) => ob.partitionBy("pub_values.fieldId"))} desc`,
				"pub_values.rank",
			])
			.$if(!!pubId, (qb) => qb.where("pub_values.pubId", "=", pubId!))
			.$if(!!pubIdRef, (qb) => qb.whereRef("pub_values.pubId", "=", ref(pubIdRef!)))
			.as(alias)
	).as("values");
};

export const pubType = <
	DB extends Record<string, any>,
	EB extends ExpressionBuilder<DB, keyof DB>,
>({
	eb,
	pubTypeIdRef,
}: {
	eb: EB;
	pubTypeIdRef: `${string}.pubTypeId` | `${string}.id`;
}) =>
	jsonObjectFrom(
		getPubTypeBase(eb).whereRef(
			"pub_types.id",
			"=",
			pubTypeIdRef as ReferenceExpression<Database, "pub_types">
		)
	)
		.$notNull()
		.as("pubType");

const pubColumns = [
	"id",
	"communityId",
	"createdAt",
	"pubTypeId",
	"updatedAt",
	"title",
] as const satisfies SelectExpression<Database, "pubs">[];

export type GetManyParams = {
	limit?: number;
	offset?: number;
	/**
	 * @default "createdAt"
	 */
	orderBy?: "createdAt" | "updatedAt";
	/**
	 * @default "desc"
	 */
	orderDirection?: "asc" | "desc";
};

export const GET_MANY_DEFAULT = {
	limit: 10,
	offset: 0,
	orderBy: "createdAt",
	orderDirection: "desc",
} as const;

const PubNotFoundError = new NotFoundError("Pub not found");

/**
 * Utility function to check if a pub exists in a community
 */
export const doPubsExist = async (
	pubIds: PubsId[],
	communitiyId: CommunitiesId,
	trx = db
): Promise<{ exists: boolean; pubs: Pubs[] }> => {
	const pubs = await autoCache(
		trx
			.selectFrom("pubs")
			.where("id", "in", pubIds)
			.where("communityId", "=", communitiyId)
			.selectAll()
	).execute();

	return {
		exists: pubIds.every((pubId) => !!pubs.find((p) => p.id === pubId)),
		pubs,
	};
};

/**
 * Utility function to check if a pub exists in a community
 */
export const doesPubExist = async (
	pubId: PubsId,
	communitiyId: CommunitiesId,
	trx = db
): Promise<{ exists: false; pub?: undefined } | { exists: true; pub: Pubs }> => {
	const { exists, pubs } = await doPubsExist([pubId], communitiyId, trx);
	return exists ? { exists: true as const, pub: pubs[0] } : { exists: false as const };
};

const isRelatedPubInit = (value: unknown): value is { value: unknown; relatedPubId: PubsId }[] =>
	Array.isArray(value) &&
	value.every((v) => typeof v === "object" && v && "value" in v && "relatedPubId" in v);

/**
 * Transform pub values which can either be
 * {
 *   field: 'example',
 *   authors: [
 *     { value: 'admin', relatedPubId: X },
 *     { value: 'editor', relatedPubId: Y },
 *   ]
 * }
 * to a more standardized
 * [ { slug, value, relatedPubId } ]
 */
export const normalizePubValues = <T extends JsonValue | Date>(
	pubValues: Record<string, T | { value: T; relatedPubId: PubsId }[]>
) => {
	return Object.entries(pubValues).flatMap(([slug, value]) =>
		isRelatedPubInit(value)
			? value.map((v) => ({ slug, value: v.value, relatedPubId: v.relatedPubId }))
			: ([{ slug, value, relatedPubId: undefined }] as {
					slug: string;
					value: T;
					relatedPubId: PubsId | undefined;
				}[])
	);
};

/**
 * @throws
 */
export const createPubRecursiveNew = async <Body extends CreatePubRequestBodyWithNullsNew>(
	{
		body,
		communityId,
		parent,
		lastModifiedBy,
		...options
	}:
		| {
				body: Body;
				trx?: Kysely<Database>;
				communityId: CommunitiesId;
				parent?: never;
				lastModifiedBy: LastModifiedBy;
		  }
		| {
				body: MaybeHas<Body, "stageId">;
				trx?: Kysely<Database>;
				communityId: CommunitiesId;
				parent: { id: PubsId };
				lastModifiedBy: LastModifiedBy;
		  },
	depth = 0
): Promise<ProcessedPub> => {
	const trx = options?.trx ?? db;

	const stageId = body.stageId;

	let values = body.values ?? {};
	if (body.id) {
		const { values: processedVals } = parseRichTextForPubFieldsAndRelatedPubs({
			pubId: body.id as PubsId,
			values: values as Record<string, JsonValue>,
		});
		values = processedVals;
	}
	const normalizedValues = normalizePubValues(values);

	const valuesWithFieldIds = await validatePubValues({
		pubValues: normalizedValues,
		communityId,
	});

	const result = await maybeWithTrx(trx, async (trx) => {
		const newPub = await autoRevalidate(
			trx
				.insertInto("pubs")
				.values({
					id: body.id as PubsId | undefined,
					communityId: communityId,
					pubTypeId: body.pubTypeId as PubTypesId,
				})
				.returningAll()
		).executeTakeFirstOrThrow();

		let createdStageId: StagesId | undefined;
		if (stageId) {
			const result = await autoRevalidate(
				trx
					.insertInto("PubsInStages")
					.values((eb) => ({
						pubId: newPub.id,
						stageId: expect(stageId),
					}))
					.returningAll()
			).executeTakeFirstOrThrow();

			createdStageId = result.stageId;
		}

		if (body.members && Object.keys(body.members).length) {
			const res = await trx
				.insertInto("pub_memberships")
				.values(
					Object.entries(body.members).map(([userId, role]) => ({
						pubId: newPub.id,
						userId: userId as UsersId,
						role,
					}))
				)
				// no conflict resolution is needed, as the user cannot be a member of the pub
				// since we are just now creating the pub
				.execute();
		}
		const rankedValues = await getRankedValues({
			pubId: newPub.id,
			pubValues: valuesWithFieldIds,
			trx,
		});

		const pubValues = valuesWithFieldIds.length
			? await autoRevalidate(
					trx
						.insertInto("pub_values")
						.values(
							rankedValues.map(({ fieldId, value, relatedPubId, rank }, index) => ({
								fieldId,
								pubId: newPub.id,
								value: JSON.stringify(value),
								relatedPubId,
								rank,
								lastModifiedBy,
							}))
						)
						.returningAll()
						.$narrowType<{ value: JsonValue }>()
				).execute()
			: [];

		const pub = await getPlainPub(newPub.id, trx).executeTakeFirstOrThrow();

		const hydratedValues = pubValues.map((v) => {
			const correspondingValue = valuesWithFieldIds.find(
				({ fieldId }) => fieldId === v.fieldId
			)!;
			return {
				...v,
				schemaName: correspondingValue?.schemaName,
				fieldSlug: correspondingValue?.slug,
				fieldName: correspondingValue?.fieldName,
			};
		});

		if (!body.relatedPubs) {
			return {
				...pub,
				stageId: createdStageId ?? null,
				values: hydratedValues,
				depth,
			} satisfies ProcessedPub;
		}

		// this fn itself calls createPubRecursiveNew, be mindful of infinite loops
		const relatedPubs = await upsertPubRelations(
			{
				pubId: newPub.id,
				relations: Object.entries(body.relatedPubs).flatMap(
					([fieldSlug, relatedPubBodies]) =>
						relatedPubBodies.map(({ pub, value }) => ({
							slug: fieldSlug,
							value,
							relatedPub: pub,
						}))
				),
				communityId,
				lastModifiedBy,
				trx,
			},
			depth
		);

		return {
			...pub,
			stageId: createdStageId,
			values: [...pubValues, ...relatedPubs],
			depth,
		} as ProcessedPub;
	});

	return result;
};

export const deletePubValuesByValueId = async ({
	pubId,
	valueIds,
	lastModifiedBy,
	trx = db,
}: {
	pubId: PubsId;
	valueIds: PubValuesId[];
	lastModifiedBy: LastModifiedBy;
	trx?: typeof db;
}) => {
	if (valueIds.length === 0) {
		return;
	}

	const result = await maybeWithTrx(trx, async (trx) => {
		const deletedPubValues = await autoRevalidate(
			trx
				.deleteFrom("pub_values")
				.where("id", "in", valueIds)
				.where("pubId", "=", pubId)
				.returningAll()
		).execute();

		await addDeletePubValueHistoryEntries({
			lastModifiedBy,
			pubValues: deletedPubValues,
			trx,
		});

		return deletedPubValues;
	});

	return result;
};

export const deletePub = async ({
	pubId,
	lastModifiedBy,
	communityId,
	trx = db,
}: {
	pubId: PubsId | PubsId[];
	lastModifiedBy: LastModifiedBy;
	communityId: CommunitiesId;
	trx?: typeof db;
}) => {
	const result = await maybeWithTrx(trx, async (trx) => {
		// first get the values before they are deleted
		// that way we can add them to the history table
		const pubValues = await trx
			.selectFrom("pub_values")
			.where("pubId", "in", Array.isArray(pubId) ? pubId : [pubId])
			.selectAll()
			.execute();

		const deleteResult = await autoRevalidate(
			trx
				.deleteFrom("pubs")
				.where("id", "in", Array.isArray(pubId) ? pubId : [pubId])
				.where("communityId", "=", communityId)
		).executeTakeFirstOrThrow();

		// this might not be necessary if we rarely delete pubs and
		// give users ample warning that deletion is irreversible
		// in that case we should probably also delete the relevant rows in the pub_values_history table
		await addDeletePubValueHistoryEntries({
			lastModifiedBy,
			pubValues,
			trx,
		});

		return deleteResult;
	});

	return result;
};

export const getPubStage = (pubId: PubsId, trx = db) =>
	autoCache(trx.selectFrom("PubsInStages").select("stageId").where("pubId", "=", pubId));

export const getPlainPub = (pubId: PubsId, trx = db) =>
	autoCache(trx.selectFrom("pubs").selectAll().where("id", "=", pubId));
/**
 * Consolidates field slugs with their corresponding field IDs and schema names from the community.
 * Validates that all provided slugs exist in the community.
 * @throws Error if any slugs don't exist in the community
 */
export const getFieldInfoForSlugs = async (
	{
		slugs,
		communityId,
	}: {
		slugs: string[];
		communityId: CommunitiesId;
	},
	trx = db
) => {
	const toBeUpdatedPubFieldSlugs = Array.from(new Set(slugs));

	if (toBeUpdatedPubFieldSlugs.length === 0) {
		return [];
	}

	const { fields } = await _getPubFields(
		{
			communityId,
			slugs: toBeUpdatedPubFieldSlugs,
		},
		trx
	).executeTakeFirstOrThrow();

	const pubFields = Object.values(fields);

	const slugsThatDontExistInCommunity = toBeUpdatedPubFieldSlugs.filter(
		(slug) => !pubFields.find((field) => field.slug === slug)
	);

	if (slugsThatDontExistInCommunity.length) {
		throw new Error(
			`Pub values contain fields that do not exist in the community: ${slugsThatDontExistInCommunity.join(", ")}`
		);
	}

	const fieldsWithSchemaName = pubFields.filter((field) => field.schemaName !== null);

	if (fieldsWithSchemaName.length !== pubFields.length) {
		throw new Error(
			`Pub values contain fields that do not have a schema name: ${pubFields
				.filter((field) => field.schemaName === null)
				.map(({ slug }) => slug)
				.join(", ")}`
		);
	}

	return pubFields.map((field) => ({
		slug: field.slug,
		fieldId: field.id,
		schemaName: expect(field.schemaName),
		fieldName: field.name,
	}));
};

export const validatePubValues = async <T extends { slug: string; value: unknown }>({
	pubValues,
	communityId,
	continueOnValidationError = false,
	trx = db,
}: {
	pubValues: T[];
	communityId: CommunitiesId;
	continueOnValidationError?: boolean;
	trx?: typeof db;
}) => {
	const relevantPubFields = await getFieldInfoForSlugs(
		{
			slugs: pubValues.map(({ slug }) => slug),
			communityId,
		},
		trx
	);

	const mergedPubFields = mergeSlugsWithFields(pubValues, relevantPubFields);

	const hydratedPubValues = hydratePubValues(mergedPubFields);

<<<<<<< HEAD
	const { errors, newResults } = validatePubValuesBySchemaName(hydratedPubValues);
=======
	const { errors, results: newResults } = validatePubValuesBySchemaName(hydratedPubValues);
>>>>>>> 276fffeb

	if (!errors.length) {
		return newResults;
	}

	if (continueOnValidationError) {
		return hydratedPubValues.filter(
			({ slug }) => !errors.find(({ slug: errorSlug }) => errorSlug === slug)
		);
	}

	throw new BadRequestError(errors.map(({ error }) => error).join(" "));
};

type AddPubRelationsInput = { value: JsonValue | Date; slug: string } & XOR<
	{ relatedPubId: PubsId },
	{ relatedPub: CreatePubRequestBodyWithNullsNew }
>;
type UpdatePubRelationsInput = { value: JsonValue | Date; slug: string; relatedPubId: PubsId };

type RemovePubRelationsInput = { value?: never; slug: string; relatedPubId: PubsId };

export const normalizeRelationValues = (
	relations: AddPubRelationsInput[] | UpdatePubRelationsInput[]
) => {
	return relations
		.filter((relation) => relation.value !== undefined)
		.map((relation) => ({ slug: relation.slug, value: relation.value }));
};

/**
 * Upserts pub relations by either creating new related pubs or linking to existing ones.
 *
 * This function handles two cases:
 * 1. Creating brand new pubs and linking them as relations (via relatedPub)
 * 2. Linking to existing pubs (via relatedPubId)
 *
 * Note: it is the responsibility of the caller to ensure that the pub exists
 *
 */
export const upsertPubRelations = async (
	{
		pubId,
		relations,
		communityId,
		lastModifiedBy,
		trx = db,
	}: {
		pubId: PubsId;
		relations: AddPubRelationsInput[];
		communityId: CommunitiesId;
		lastModifiedBy: LastModifiedBy;
		trx?: typeof db;
	},
	depth = 0
): Promise<ProcessedPub["values"]> => {
	const normalizedRelationValues = normalizeRelationValues(relations);

	const validatedRelationValues = await validatePubValues({
		pubValues: normalizedRelationValues,
		communityId,
		continueOnValidationError: false,
	});

	const { newPubs, existingPubs } = relations.reduce(
		(acc, rel) => {
			const fieldId = validatedRelationValues.find(({ slug }) => slug === rel.slug)?.fieldId;
			assert(fieldId, `No pub field found for slug '${rel.slug}'`);

			if (rel.relatedPub) {
				acc.newPubs.push({ ...rel, fieldId });
			} else {
				acc.existingPubs.push({ ...rel, fieldId });
			}

			return acc;
		},
		{
			newPubs: [] as (AddPubRelationsInput & {
				relatedPubId?: never;
				fieldId: PubFieldsId;
			})[],
			existingPubs: [] as (AddPubRelationsInput & {
				relatedPub?: never;
				fieldId: PubFieldsId;
			})[],
		}
	);

	const pubRelations = await maybeWithTrx(trx, async (trx) => {
		const newlyCreatedPubs = await Promise.all(
			newPubs.map((pub) =>
				createPubRecursiveNew(
					{
						trx,
						communityId,
						body: pub.relatedPub,
						lastModifiedBy: lastModifiedBy,
					},
					depth + 1
				)
			)
		);

		// assumed they keep their order

		const newPubsWithRelatedPubId = newPubs.map((pub, index) => ({
			...pub,
			relatedPubId: expect(newlyCreatedPubs[index].id),
		}));

		const allRelationsToCreate = [...newPubsWithRelatedPubId, ...existingPubs];

		const pubRelations = await upsertPubRelationValues({
			pubId,
			allRelationsToCreate,
			lastModifiedBy,
			trx,
		});

		const createdRelations = pubRelations.map((relation) => {
			const correspondingValue = validatedRelationValues.find(
				({ fieldId }) => fieldId === relation.fieldId
			)!;

			return {
				...relation,
				schemaName: correspondingValue.schemaName,
				fieldSlug: correspondingValue.slug,
				relatedPub: newlyCreatedPubs.find(({ id }) => id === relation.relatedPubId),
				fieldName: correspondingValue.fieldName,
			};
		});

		return createdRelations;
	});

	return pubRelations;
};

/**
 * Removes specific pub relations by deleting pub_values entries that match the provided relations.
 * Each relation must specify a field slug and relatedPubId to identify which relation to remove.
 *
 * Note: it is the responsibility of the caller to ensure that the pub exists
 */
export const removePubRelations = async ({
	pubId,
	relations,
	communityId,
	lastModifiedBy,
	trx = db,
}: {
	pubId: PubsId;
	relations: RemovePubRelationsInput[];
	communityId: CommunitiesId;
	lastModifiedBy: LastModifiedBy;
	trx?: typeof db;
}) => {
	const consolidatedRelations = await getFieldInfoForSlugs(
		{
			slugs: relations.map(({ slug }) => slug),
			communityId,
		},
		trx
	);

	const mergedRelations = mergeSlugsWithFields(relations, consolidatedRelations);

	const removed = await autoRevalidate(
		trx
			.deleteFrom("pub_values")
			.where("pubId", "=", pubId)
			.where((eb) =>
				eb.or(
					mergedRelations.map(({ fieldId, relatedPubId }) =>
						eb.and([eb("fieldId", "=", fieldId), eb("relatedPubId", "=", relatedPubId)])
					)
				)
			)
			.returningAll()
	).execute();

	await addDeletePubValueHistoryEntries({
		lastModifiedBy,
		pubValues: removed,
		trx,
	});

	return removed.map(({ relatedPubId }) => relatedPubId);
};

/**
 * Removes all relations for a given field slug and pubId
 *
 * Note: it is the responsibility of the caller to ensure that the pub exists
 */
export const removeAllPubRelationsBySlugs = async ({
	pubId,
	slugs,
	communityId,
	lastModifiedBy,
	trx = db,
}: {
	pubId: PubsId;
	slugs: string[];
	communityId: CommunitiesId;
	lastModifiedBy: LastModifiedBy;
	trx?: typeof db;
}) => {
	if (slugs.length === 0) {
		return [];
	}

	const fields = await getFieldInfoForSlugs(
		{
			slugs: slugs,
			communityId,
		},
		trx
	);
	const fieldIds = fields.map(({ fieldId }) => fieldId);
	if (!fieldIds.length) {
		throw new Error(`No fields found for slugs: ${slugs.join(", ")}`);
	}

	const removed = await autoRevalidate(
		trx
			.deleteFrom("pub_values")
			.where("pubId", "=", pubId)
			.where("fieldId", "in", fieldIds)
			.where("relatedPubId", "is not", null)
			.returningAll()
	).execute();

	await addDeletePubValueHistoryEntries({
		lastModifiedBy,
		pubValues: removed,
		trx,
	});

	return removed.map(({ relatedPubId }) => relatedPubId);
};

export const addDeletePubValueHistoryEntries = async ({
	lastModifiedBy,
	pubValues,
	trx = db,
}: {
	lastModifiedBy: LastModifiedBy;
	pubValues: PubValuesType[];
	trx?: typeof db;
}) => {
	const parsedLastModifiedBy = parseLastModifiedBy(lastModifiedBy);

	if (!pubValues.length) {
		return;
	}

	await autoRevalidate(
		trx.insertInto("pub_values_history").values(
			pubValues.map((pubValue) => ({
				operationType: OperationType.delete,
				oldRowData: JSON.stringify(pubValue),
				pubValueId: pubValue.id,
				...parsedLastModifiedBy,
			}))
		)
	).execute();
};

/**
 * Replaces all relations for given field slugs with new relations.
 * First removes all existing relations for the provided slugs, then adds the new relations.
 *
 * If the `relations` object is empty, this function does nothing.
 */
export const replacePubRelationsBySlug = async ({
	pubId,
	relations,
	communityId,
	lastModifiedBy,
	trx = db,
}: {
	pubId: PubsId;
	relations: AddPubRelationsInput[];
	communityId: CommunitiesId;
	lastModifiedBy: LastModifiedBy;
	trx?: typeof db;
}) => {
	if (!Object.keys(relations).length) {
		return;
	}

	await maybeWithTrx(trx, async (trx) => {
		const slugs = relations.map(({ slug }) => slug);

		await removeAllPubRelationsBySlugs({ pubId, slugs, communityId, lastModifiedBy, trx });

		await upsertPubRelations({ pubId, relations, communityId, lastModifiedBy, trx });
	});
};

export const updatePub = async ({
	pubId,
	pubValues,
	communityId,
	stageId,
	continueOnValidationError,
	lastModifiedBy,
}: {
	pubId: PubsId;
	pubValues: Record<string, Json | { value: Json; relatedPubId: PubsId }[]>;
	communityId: CommunitiesId;
	lastModifiedBy: LastModifiedBy;
	stageId?: StagesId;
	continueOnValidationError: boolean;
}) => {
	const result = await maybeWithTrx(db, async (trx) => {
		// Update the stage if a target stage was provided.
		if (stageId !== undefined) {
			try {
				await movePub(pubId, stageId, trx).execute();
			} catch (err) {
				if (!isUniqueConstraintError(err)) {
					throw err;
				}
			}
		}

		// Allow rich text fields to overwrite other fields
		const { values: processedVals } = parseRichTextForPubFieldsAndRelatedPubs({
			pubId,
			values: pubValues,
		});

		const normalizedValues = normalizePubValues(processedVals);

		const pubValuesWithSchemaNameAndFieldId = await validatePubValues({
			pubValues: normalizedValues,
			communityId,
			continueOnValidationError,
			trx,
		});

		if (!pubValuesWithSchemaNameAndFieldId.length) {
			return {
				success: true,
				report: "Pub not updated, no pub values to update",
			};
		}

		// Separate into fields with relationships and those without
		const [pubValuesWithRelations, pubValuesWithoutRelations] = partition(
			pubValuesWithSchemaNameAndFieldId,
			(pv) => pv.relatedPubId
		);

		if (pubValuesWithRelations.length) {
			await replacePubRelationsBySlug({
				pubId,
				relations: pubValuesWithRelations.map(
					(pv) =>
						({
							value: pv.value,
							slug: pv.slug,
							relatedPubId: pv.relatedPubId,
						}) as AddPubRelationsInput
				),
				communityId,
				lastModifiedBy,
				trx,
			});
		}

		if (pubValuesWithoutRelations.length) {
			const result = await upsertPubValues({
				pubId,
				pubValues: pubValuesWithoutRelations,
				lastModifiedBy,
				trx,
			});

			return result;
		}
	});

	return result;
};

/**
 * Adds an appropriate "rank" attribute to each related pub value passed in, based on the highest
 * existing rank on the relevant pub. Returns all the pub values passed in.
 */

const getRankedValues = async ({
	pubId,
	pubValues,
	trx,
}: {
	pubId: PubsId;
	pubValues: {
		pubId?: PubsId;
		fieldId: PubFieldsId;
		relatedPubId?: PubsId;
		value: unknown;
	}[];
	trx: typeof db;
}) => {
	const { relatedValues, plainValues } = Object.groupBy(pubValues, (v) =>
		v.relatedPubId === undefined ? "plainValues" : "relatedValues"
	);
	const groupedValues: Record<
		PubsId,
		Record<PubFieldsId, DefinitelyHas<(typeof pubValues)[number], "pubId">[]>
	> = {};
	let rankedValues;
	if (relatedValues?.length) {
		const firstVal = relatedValues[0];

		const valuesQuery = trx
			.selectFrom("pub_values")
			.select(["rank", "fieldId", "pubId"])
			.where("pubId", "=", firstVal.pubId ?? pubId)
			.where("fieldId", "=", firstVal.fieldId)
			.where("rank", "is not", null)
			.orderBy("rank desc")
			.limit(1);

		for (const value of relatedValues) {
			const newValue = { ...value, pubId: value.pubId ?? pubId };
			if (!groupedValues[newValue.pubId]) {
				groupedValues[newValue.pubId] = { [value.fieldId]: [newValue] };
			} else if (!groupedValues[newValue.pubId][value.fieldId]) {
				groupedValues[newValue.pubId][value.fieldId] = [newValue];
			}

			// If we've already found the highest ranked value for this pubId + fieldId combination,
			// continue without adding to the query
			else if (
				groupedValues[newValue.pubId] &&
				groupedValues[newValue.pubId][value.fieldId]?.length
			) {
				groupedValues[newValue.pubId][value.fieldId].push(newValue);
				continue;
			}

			if (value === firstVal) {
				continue;
			}

			// Select the highest ranked value for the given pub + field, and append (UNION ALL)
			// that single row to the output
			valuesQuery.unionAll((eb) =>
				eb
					.selectFrom("pub_values")
					.select(["rank", "fieldId", "pubId"])
					.where("pubId", "=", newValue.pubId)
					.where("fieldId", "=", value.fieldId)
					.where("rank", "is not", null)
					.orderBy("rank desc")
					.limit(1)
			);
		}
		const highestRanks = await valuesQuery.execute();

		rankedValues = Object.values(groupedValues).flatMap((valuesForPub) =>
			Object.values(valuesForPub).flatMap((valuesForField) => {
				const highestRank =
					highestRanks.find(
						({ pubId, fieldId }) =>
							valuesForField[0].pubId === pubId &&
							valuesForField[0].fieldId === fieldId
					)?.rank ?? "";
				const ranks = findRanksBetween({
					start: highestRank,
					numberOfRanks: valuesForField.length,
				});
				return valuesForField.map((value, i) => ({ ...value, rank: ranks[i] }));
			})
		);
	}

	const allValues: ((typeof pubValues)[number] & { rank?: string })[] = [
		...(plainValues || []),
		...(rankedValues || []),
	];

	return allValues;
};

export const upsertPubValues = async ({
	pubId,
	pubValues,
	lastModifiedBy,
	trx,
}: {
	pubId: PubsId;
	pubValues: {
		/**
		 * specify this if you do not want to use the pubId provided in the input
		 */
		pubId?: PubsId;
		fieldId: PubFieldsId;
		relatedPubId?: PubsId;
		value: unknown;
	}[];
	lastModifiedBy: LastModifiedBy;
	trx: typeof db;
}): Promise<PubValuesType[]> => {
	if (!pubValues.length) {
		return [];
	}
	const rankedValues = await getRankedValues({ pubId, pubValues, trx });

	return autoRevalidate(
		trx
			.insertInto("pub_values")
			.values(
				rankedValues.map((value) => ({
					pubId: value.pubId ?? pubId,
					fieldId: value.fieldId,
					value: JSON.stringify(value.value),
					lastModifiedBy,
					relatedPubId: value.relatedPubId,
					rank: value.rank,
				}))
			)
			.onConflict((oc) =>
				oc
					// we have a unique index on pubId and fieldId where relatedPubId is null
					.columns(["pubId", "fieldId"])
					.where("relatedPubId", "is", null)
					.doUpdateSet((eb) => ({
						value: eb.ref("excluded.value"),
						lastModifiedBy: eb.ref("excluded.lastModifiedBy"),
					}))
			)
			.returningAll()
	).execute();
};

export const upsertPubRelationValues = async ({
	pubId,
	allRelationsToCreate,
	lastModifiedBy,
	trx,
}: {
	pubId: PubsId;
	allRelationsToCreate: {
		pubId?: PubsId;
		relatedPubId: PubsId;
		value: JsonValue | Date;
		fieldId: PubFieldsId;
	}[];
	lastModifiedBy: LastModifiedBy;
	trx: typeof db;
}) => {
	if (!allRelationsToCreate.length) {
		return [];
	}

	const rankedValues = await getRankedValues({ pubId, pubValues: allRelationsToCreate, trx });

	return autoRevalidate(
		trx
			.insertInto("pub_values")
			.values(
				rankedValues.map((value) => ({
					pubId: value.pubId ?? pubId,
					relatedPubId: value.relatedPubId,
					value: JSON.stringify(value.value),
					fieldId: value.fieldId,
					rank: value.rank,
					lastModifiedBy,
				}))
			)
			.onConflict((oc) =>
				oc
					.columns(["pubId", "fieldId", "relatedPubId"])
					.where("relatedPubId", "is not", null)
					// upsert
					.doUpdateSet((eb) => ({
						value: eb.ref("excluded.value"),
						lastModifiedBy: eb.ref("excluded.lastModifiedBy"),
						rank: eb.ref("excluded.rank"),
					}))
			)
			.returningAll()
			.$narrowType<{ value: JsonValue }>()
	).execute();
};

export type UnprocessedPub = {
	id: PubsId;
	depth: number;
	stageId: StagesId | null;
	stage?: Stages;
	communityId: CommunitiesId;
	pubTypeId: PubTypesId;
	pubType?: PubTypes & { fields: PubTypePubField[] };
	members?: SafeUser & { role: MemberRole };
	createdAt: Date;
	updatedAt: Date;
	isCycle?: boolean;
	title: string | null;
	path: PubsId[];
	values: {
		id: PubValuesId;
		fieldId: PubFieldsId;
		value: unknown;
		relatedPubId: PubsId | null;
		createdAt: Date;
		updatedAt: Date;
		schemaName: CoreSchemaType;
		fieldSlug: string;
		fieldName: string;
	}[];
};

interface GetPubsWithRelatedValuesOptions extends GetManyParams, MaybePubOptions {
	/**
	 * The maximum depth to recurse to.
	 * Does not do anything if `includeRelatedPubs` is `false`.
	 *
	 * @default 2
	 */
	depth?: number;
	search?: string;
	/**
	 * Whether to include the first pub that is part of a cycle.
	 * By default, the first "cycled" pub is included, marked with `isCycle: true`.
	 *
	 * This is useful if you want to show to users that a cycle has happened,
	 * otherwise you might want to exclude it.
	 *
	 * @default "include"
	 */
	cycle?: "include" | "exclude";
	/**
	 * Only used for testing.
	 * If true the raw result of the query is returned, without nesting the values.
	 */
	_debugDontNest?: boolean;
	fieldSlugs?: string[];
	onlyTitles?: boolean;
	trx?: typeof db;
	filters?: Filter;
	/**
	 * Constraints on which pub types the user/token has access to. Will also filter related pubs.
	 */
	allowedPubTypes?: PubTypesId[];
	/**
	 * Constraints on which stages the user/token has access to. Will also filter related pubs.
	 */
	allowedStages?: StageConstraint[];
}

// TODO: We allow calling getPubsWithRelatedValues with no userId so that event driven
// actions can select a pub even when no user is present (and some other scenarios where the
// filtering wouldn't make sense). We probably need to do that, but we should make it more explicit
// than just leaving out the userId to avoid accidentally letting certain routes select pubs without
// authorization checks
type PubIdOrPubTypeIdOrStageIdOrCommunityId =
	| {
			pubId: PubsId;
			pubIds?: never;
			pubTypeId?: never;
			stageId?: never;
			communityId: CommunitiesId;
			userId?: UsersId;
	  }
	| {
			pubId?: never;
			/**
			 * Multiple pubIds to filter by
			 */
			pubIds?: PubsId[];
			/**
			 * Requested pub types. Allowed pubtypes the user/token has access to should be put in options
			 */
			pubTypeId?: PubTypesId[];
			/**
			 * Requested stages. Allowed stages the user/token has access to should be put in options
			 */
			stageId?: StageConstraint[];
			communityId: CommunitiesId;
			userId?: UsersId;
	  };

const DEFAULT_OPTIONS = {
	depth: 2,
	withRelatedPubs: true,
	withPubType: false,
	withStage: false,
	withMembers: false,
	cycle: "include",
	withValues: true,
	trx: db,
} as const satisfies GetPubsWithRelatedValuesOptions;

export async function getPubsWithRelatedValues<Options extends GetPubsWithRelatedValuesOptions>(
	props: Extract<PubIdOrPubTypeIdOrStageIdOrCommunityId, { pubId: PubsId }>,
	options?: Options
	// if only pubId + communityId is provided, we return a single pub
): Promise<ProcessedPub<Options>>;
export async function getPubsWithRelatedValues<Options extends GetPubsWithRelatedValuesOptions>(
	props: Exclude<PubIdOrPubTypeIdOrStageIdOrCommunityId, { pubId: PubsId }>,
	options?: Options
	// if any other props are provided, we return an array of pubs
): Promise<ProcessedPub<Options>[]>;
/**
 * Retrieves a pub and all its values and related pubs up to a given depth.
 */
export async function getPubsWithRelatedValues<Options extends GetPubsWithRelatedValuesOptions>(
	props: PubIdOrPubTypeIdOrStageIdOrCommunityId,
	options?: Options
): Promise<ProcessedPub<Options> | ProcessedPub<Options>[]> {
	const opts = {
		...DEFAULT_OPTIONS,
		...options,
	};

	const {
		depth,
		withRelatedPubs,
		withValues,
		cycle,
		fieldSlugs,
		orderBy,
		orderDirection,
		limit,
		offset,
		search,
		withPubType,
		withStage,
		withStageActionInstances,
		withMembers,
		trx,
		allowedPubTypes,
		allowedStages,
	} = opts;

	if (depth < 1) {
		throw new Error("Depth must be a positive number");
	}

	const topLevelPubTypeFilter = Array.from(
		new Set([...(props.pubTypeId ?? []), ...(allowedPubTypes ?? [])])
	);

	const topLevelStageFilter = Array.from(
		new Set([...(props.stageId ?? []), ...(allowedStages ?? [])])
	);

	const result = await autoCache(
		trx
			// this pub_tree CTE roughly returns an array like so
			// [
			// 	{ pubId: 1, rootId: 1, parentId: null, depth: 1, value: 'Some value', valueId: 1, relatedPubId: null},
			//  { pubId: 1, rootId: 1, parentId: 1, depth: 1, value: 'Some relationship value', valueId: 2, relatedPubId: 3},
			//  { pubId: 2, rootId: 1, parentId: 1, depth: 2, value: 'Some child value', valueId: 3, relatedPubId: null},
			//  { pubId: 3, rootId: 1, parentId: 2, depth: 2, value: 'Some related value', valueId: 4, relatedPubId: null},
			// ]
			// so it's an array of length (pub + relatedPubs) * values,
			// with information about their depth, parent, and pub they are related to
			//
			// we could instead only look for the related and child pubs and ignore the other values
			// but this would mean we would later need to look up the values for each pub as a subquery
			// this way, the only subqueries we need below are looking up information already stored in pub_tree,
			// which is more efficient
			.withRecursive("pub_tree", (cte) =>
				cte
					// we need to do this weird cast, because kysely does not support typing the selecting from a later CTE
					// which is possible only in a with recursive query
					.selectFrom("root_pubs_limited as p" as unknown as "pubs as p")
					// TODO: can we avoid doing this join again since it's already in root pubs?
					.leftJoin("PubsInStages", "p.id", "PubsInStages.pubId")
					.$if(Boolean(withRelatedPubs), (qb) =>
						qb
							.leftJoin("pub_values as pv", (join) =>
								join.on((eb) =>
									eb.and([
										eb("pv.pubId", "=", eb.ref("p.id")),
										eb("pv.relatedPubId", "is not", null),
									])
								)
							)
							.select("pv.relatedPubId")
					)
					.select([
						"p.id as pubId",
						"p.pubTypeId",
						"p.communityId",
						"p.createdAt",
						"p.updatedAt",
						"p.title",
						"PubsInStages.stageId",
						sql<number>`1`.as("depth"),
						sql<boolean>`false`.as("isCycle"),
						sql<PubsId[]>`array[p.id]`.as("path"),
					])

					// we don't even need to recurse if we don't want related pubs
					.$if(withRelatedPubs, (qb) =>
						qb.union((qb) =>
							qb
								.selectFrom("pub_tree")
								.innerJoin("pubs", (join) =>
									join.on((eb) =>
										eb.or(
											withRelatedPubs
												? [
														eb(
															"pubs.id",
															"=",
															eb.ref("pub_tree.relatedPubId")
														),
													]
												: []
										)
									)
								)
								.leftJoin("PubsInStages", "pubs.id", "PubsInStages.pubId")
								.$if(Boolean(allowedStages?.length), (qb) =>
									qb.where((eb) =>
										stagesWhere(eb, allowedStages!, "PubsInStages.stageId")
									)
								)
								.where((eb) =>
									eb.exists(
										eb.selectFrom("capabilities" as any).where((ebb) => {
											type Inner =
												typeof ebb extends ExpressionBuilder<
													infer Thing,
													any
												>
													? Thing
													: never;
											const eb = ebb as ExpressionBuilder<
												Inner & {
													capabilities: {
														membId: string;
														type: MembershipType;
														role: MembershipCapabilitiesRole;
													};
												},
												any
											>;

											return eb.or([
												eb.and([
													eb(
														"capabilities.type",
														"=",
														MembershipType.stage
													),
													eb(
														"capabilities.membId",
														"=",
														eb.ref("PubsInStages.stageId")
													),
												]),
												eb.and([
													eb(
														"capabilities.type",
														"=",
														MembershipType.pub
													),
													eb(
														"capabilities.membId",
														"=",
														eb.ref("pubs.id")
													),
												]),
												eb.and([
													eb(
														"capabilities.type",
														"=",
														MembershipType.community
													),
													eb(
														"capabilities.membId",
														"=",
														props.communityId
													),
												]),
											]);
										})
									)
								)
								.$if(Boolean(withRelatedPubs), (qb) =>
									qb
										.leftJoin("pub_values", (join) =>
											join.on((eb) =>
												eb.and([
													eb("pub_values.pubId", "=", eb.ref("pubs.id")),
													eb("pub_values.relatedPubId", "is not", null),
												])
											)
										)
										.select("pub_values.relatedPubId")
								)
								// filter out pubtypes the user does not have access to
								// we don't filter by props.pubTypeId here, as when a user looks up say all Submissions and their related values,
								// we want to show all related values regardless of the pub type of the related pub
								// TODO: maybe add an option to filter related pubs by pub type?
								.$if(Boolean(allowedPubTypes), (qb) =>
									qb.where("pubs.pubTypeId", "in", allowedPubTypes!)
								)
								.select([
									"pubs.id as pubId",
									"pubs.pubTypeId",
									"pubs.communityId",
									"pubs.createdAt",
									"pubs.updatedAt",
									"pubs.title",
									"PubsInStages.stageId",
									// increment the depth
									sql<number>`pub_tree.depth + 1`.as("depth"),
									// this is a standard way to detect cycles
									// we keep track of the path we've taken so far,
									// and set a flag if we see a pub that is already in the path
									// https://www.postgresql.org/docs/current/queries-with.html#QUERIES-WITH-CYCLE
									sql<boolean>`pubs.id = any(pub_tree."path")`.as("isCycle"),
									sql<PubsId[]>`array_append(pub_tree."path", pubs.id)`.as(
										"path"
									),
								])
								.where("pub_tree.depth", "<", depth)
								.where("pub_tree.isCycle", "=", false)
								.$if(cycle === "exclude", (qb) =>
									// this makes sure we don't include the first pub that is part of a cycle
									qb.where(sql<boolean>`pubs.id = any(pub_tree.path)`, "=", false)
								)
						)
					)
			)
			.with("stage_ms", (db) =>
				db
					.selectFrom("stage_memberships")
					.$if(Boolean(props.userId), (qb) =>
						qb
							.where("stage_memberships.userId", "=", props.userId!)
							.select([
								"role",
								"stageId as membId",
								sql<MembershipType>`'stage'::"MembershipType"`.as("type"),
							])
					)
					.$castTo<{
						role: MembershipCapabilitiesRole;
						membId: string;
						type: MembershipType;
					}>()
			)
			.with("pub_ms", (db) =>
				db
					.selectFrom("pub_memberships")
					.$if(Boolean(props.userId), (qb) =>
						qb
							.where("pub_memberships.userId", "=", props.userId!)
							.select([
								"role",
								"pubId as membId",
								sql<MembershipType>`'pub'::"MembershipType"`.as("type"),
							])
					)
					.$castTo<{
						role: MembershipCapabilitiesRole;
						membId: string;
						type: MembershipType;
					}>()
			)
			.with("community_ms", (db) =>
				db
					.selectFrom("community_memberships")
					.$if(Boolean(props.userId), (qb) =>
						qb
							.where("community_memberships.userId", "=", props.userId!)
							.where("community_memberships.communityId", "=", props.communityId)
							.select([
								"role",
								"communityId as membId",
								sql<MembershipType>`'community'::"MembershipType"`.as("type"),
							])
					)
					// Add a fake community admin role when selecting without a userId
					.$if(!Boolean(props.userId), (qb) =>
						qb.select((eb) => [
							sql<MemberRole>`${MemberRole.admin}::"MemberRole"`.as("role"),
							eb.val(props.communityId).as("membId"),
							sql<MembershipType>`'community'::"MembershipType"`.as("type"),
						])
					)

					.$castTo<{
						role: MembershipCapabilitiesRole;
						membId: string;
						type: MembershipType;
					}>()
			)
			.with("memberships", (cte) =>
				cte
					.selectFrom("community_ms")
					.selectAll("community_ms")
					.$if(Boolean(props.userId), (qb) =>
						qb
							.union((qb) => qb.selectFrom("pub_ms").selectAll("pub_ms"))
							.union((qb) => qb.selectFrom("stage_ms").selectAll("stage_ms"))
							// Add fake community admin role when user is a superadmin
							.union((qb) =>
								qb
									.selectFrom("users")
									.where("users.id", "=", props.userId!)
									.where("users.isSuperAdmin", "=", true)
									.select((eb) => [
										sql<MemberRole>`${MemberRole.admin}::"MemberRole"`.as(
											"role"
										),
										eb.val(props.communityId).as("membId"),
										sql<MembershipType>`'community'::"MembershipType"`.as(
											"type"
										),
									])
							)
					)
			)
			.with("capabilities", (cte) =>
				cte
					.selectFrom("memberships")
					.innerJoin("membership_capabilities", (join) =>
						join.on((eb) =>
							eb.and([
								eb("membership_capabilities.role", "=", eb.ref("memberships.role")),
								eb("membership_capabilities.type", "=", eb.ref("memberships.type")),
							])
						)
					)
					.where("membership_capabilities.capability", "in", [
						Capabilities.viewPub,
						Capabilities.viewStage,
					])
					.selectAll("memberships")
			)
			// this CTE finds the top level pubs and limits the result
			// counter intuitively, this is CTE is referenced in the above `withRecursive` call, despite
			// appearing after it. This is allowed in Postgres. See https://www.postgresql.org/docs/current/sql-select.html#SQL-WITH
			// this is mostly because `kysely` does not allow you to put a normal CTE before a recursive CTE
			.with("root_pubs_limited", (cte) =>
				cte
					.selectFrom("pubs")
					.selectAll("pubs")
					.where("pubs.communityId", "=", props.communityId)
					.leftJoin("PubsInStages", "pubs.id", "PubsInStages.pubId")
					.select("PubsInStages.stageId")
					.where((eb) =>
						eb.exists(
							eb
								.selectFrom("capabilities")
								.where((eb) =>
									eb.or([
										eb.and([
											eb("capabilities.type", "=", MembershipType.stage),
											eb(
												"capabilities.membId",
												"=",
												eb.ref("PubsInStages.stageId")
											),
										]),
										eb.and([
											eb("capabilities.type", "=", MembershipType.pub),
											eb("capabilities.membId", "=", eb.ref("pubs.id")),
										]),
										eb.and([
											eb("capabilities.type", "=", MembershipType.community),
											eb("capabilities.membId", "=", props.communityId),
										]),
									])
								)
						)
					)
					.$if(!!props.pubId, (qb) => qb.where("pubs.id", "=", props.pubId!))
					.$if(!!props.pubIds && props.pubIds.length > 0, (qb) =>
						qb.where("pubs.id", "in", props.pubIds!)
					)
					// stage filter
					// we need to do these checks separately bc just bc you are only allowed to see
					// some stages, doesn't mean you _want_ to see all stages
					// props.stageId is the list of stages the user wants to see
					// allowedStages is the list of stages the user is allowed to see
					.$if(Boolean(props.stageId?.length), (qb) =>
						qb.where((eb) => stagesWhere(eb, props.stageId!, "PubsInStages.stageId"))
					)
					.$if(Boolean(allowedStages?.length), (qb) =>
						qb.where((eb) => stagesWhere(eb, allowedStages!, "PubsInStages.stageId"))
					)
					// pub type filter
					// we need to do these checks separately bc just bc you are only allowed to see
					// some pub types, doesn't mean you _want_ to see all pub types
					// props.pubTypeId is the list of pub types the user wants to see
					// allowedPubTypes is the list of pub types the user is allowed to see
					.$if(Boolean(props.pubTypeId?.length), (qb) =>
						qb.where("pubs.pubTypeId", "in", props.pubTypeId!)
					)
					.$if(Boolean(allowedPubTypes?.length), (qb) =>
						qb.where("pubs.pubTypeId", "in", allowedPubTypes!)
					)
					// pub value filter
					.$if(Boolean(options?.filters), (qb) =>
						qb.where((eb) => applyFilters(eb, options!.filters!))
					)
					.$if(Boolean(orderBy), (qb) => qb.orderBy(orderBy!, orderDirection ?? "desc"))
					.$if(Boolean(limit), (qb) => qb.limit(limit!))
					.$if(Boolean(offset), (qb) => qb.offset(offset!))
			)
			.selectFrom("pub_tree as pt")
			.select([
				"pt.pubId as id",
				"pt.pubTypeId",
				"pt.depth",
				"pt.stageId",
				"pt.communityId",
				"pt.isCycle",
				"pt.path",
				"pt.createdAt",
				"pt.updatedAt",
				"pt.title",
			])
			.$if(Boolean(withValues), (qb) =>
				qb.select((eb) =>
					jsonArrayFrom(
						eb
							.selectFrom("pub_values as pv")
							.innerJoin("pub_fields", "pub_fields.id", "pv.fieldId")
							.$if(Boolean(fieldSlugs), (qb) =>
								qb.where("pub_fields.slug", "in", fieldSlugs!)
							)
							.select([
								"pv.id as id",
								"pv.fieldId",
								"pv.value",
								"pv.rank",
								"pv.relatedPubId",
								"pv.createdAt as createdAt",
								"pv.updatedAt as updatedAt",
								"pub_fields.schemaName",
								"pub_fields.slug as fieldSlug",
								"pub_fields.name as fieldName",
							])
							.whereRef("pv.pubId", "=", "pt.pubId")
							// Order by most recently updated value (grouped by pub field), then rank
							.orderBy([
								(eb) =>
									// Equivalent to: max(pv."updatedAt") over(partition by pv."fieldId") desc
									sql`${eb.fn
										.max("pv.updatedAt")
										.over((ob) => ob.partitionBy("pv.fieldId"))} desc`,
								"pv.rank",
							])
							// filter out relatedPubs with pubTypes/stages that the user does not have access to
							.$if(Boolean(allowedPubTypes?.length || allowedStages?.length), (qb) =>
								qb.where((eb) =>
									eb.or([
										eb("pv.relatedPubId", "is", null),
										eb(
											"pv.relatedPubId",
											"in",
											eb.selectFrom("pub_tree").select("pub_tree.pubId")
										),
									])
								)
							)
					).as("values")
				)
			)
			// TODO: is there a more efficient way to do this?
			.$if(Boolean(withStage), (qb) =>
				qb.select((eb) =>
					jsonObjectFrom(
						eb
							.selectFrom("stages")
							.selectAll("stages")
							.$if(Boolean(withStageActionInstances), (qb) =>
								qb.select(
									jsonArrayFrom(
										eb
											.selectFrom("action_instances")
											.whereRef("action_instances.stageId", "=", "pt.stageId")
											.selectAll()
									).as("actionInstances")
								)
							)
							.where("pt.stageId", "is not", null)
							.whereRef("stages.id", "=", "pt.stageId")
							.limit(1)
					).as("stage")
				)
			)
			.$if(Boolean(withPubType), (qb) =>
				qb.select((eb) => pubType({ eb, pubTypeIdRef: "pt.pubTypeId" }))
			)
			.$if(Boolean(withMembers), (qb) =>
				qb.select((eb) =>
					jsonArrayFrom(
						eb
							.selectFrom("pub_memberships")
							.whereRef("pub_memberships.pubId", "=", "pt.pubId")
							.innerJoin("users", "users.id", "pub_memberships.userId")
							.select(["pub_memberships.role", ...SAFE_USER_SELECT])
					).as("members")
				)
			)
			.$if(Boolean(orderBy), (qb) => qb.orderBy(orderBy!, orderDirection ?? "desc"))
			.orderBy("depth asc")
			// this is necessary to filter out all the duplicate entries for the values
			.groupBy([
				"pt.pubId",
				"pt.depth",
				"pt.pubTypeId",
				"pt.updatedAt",
				"pt.createdAt",
				"pt.title",
				"pt.stageId",
				"pt.communityId",
				"pt.isCycle",
				"pt.path",
			])
	).execute();

	if (options?._debugDontNest) {
		// @ts-expect-error We should not accomodate the return type for this option
		return result;
	}

	if (props.pubId) {
		return nestRelatedPubs(result as UnprocessedPub[], {
			rootPubId: props.pubId,
			...opts,
		}) as ProcessedPub<Options>;
	}

	return nestRelatedPubs(result as UnprocessedPub[], {
		...opts,
	}) as ProcessedPub<Options>[];
}

function nestRelatedPubs<Options extends GetPubsWithRelatedValuesOptions>(
	pubs: UnprocessedPub[],
	options?: {
		rootPubId?: PubsId;
	} & Options
): ProcessedPub<Options> | ProcessedPub<Options>[] {
	const opts = {
		...DEFAULT_OPTIONS,
		...options,
	};

	const depth = opts.depth ?? DEFAULT_OPTIONS.depth;

	// create a map of all pubs by their ID for easy lookup
	const unprocessedPubsById = new Map<PubsId, UnprocessedPub>();
	for (const pub of pubs) {
		// Only include the first one we found to not overwrite any at lower depths,
		// in the case of a cycle
		if (!unprocessedPubsById.has(pub.id)) {
			unprocessedPubsById.set(pub.id, pub);
		}
	}

	const processedPubsById = new Map<PubsId, ProcessedPub<Options>>();

	function processPub(pubId: PubsId, depth: number): ProcessedPub<Options> | undefined {
		if (depth < 0) {
			return processedPubsById.get(pubId);
		}

		const alreadyProcessedPub = processedPubsById.get(pubId);
		if (alreadyProcessedPub) {
			return alreadyProcessedPub;
		}

		const unprocessedPub = unprocessedPubsById.get(pubId);
		if (!unprocessedPub) {
			return undefined;
		}

		const processedValues = unprocessedPub.values?.map((value) => {
			const relatedPub = value.relatedPubId
				? processPub(value.relatedPubId, depth - 1)
				: null;

			return {
				...value,
				...(relatedPub && { relatedPub }),
			} as ProcessedPub<Options>["values"][number];
		});

		const { values, path, ...usefulProcessedPubColumns } = unprocessedPub;

		const processedPub = {
			...usefulProcessedPubColumns,
			values: processedValues ?? [],
		} as ProcessedPub;

		const forceCast = processedPub as unknown as ProcessedPub<Options>;

		processedPubsById.set(unprocessedPub.id, forceCast);
		return forceCast;
	}

	if (opts.rootPubId) {
		// start processing from the root pub
		const rootPub = processPub(opts.rootPubId, depth - 1);
		if (!rootPub) {
			throw PubNotFoundError;
		}

		return rootPub;
	}

	const topLevelPubs = pubs.filter((pub) => pub.depth === 1);

	return topLevelPubs
		.map((pub) => processPub(pub.id, depth - 1))
		.filter((processedPub) => !!processedPub);
}

export const getPubTitle = (pubId: PubsId, trx = db) =>
	trx
		.selectFrom("pubs")
		.where("pubs.id", "=", pubId)
		.innerJoin("pub_values", "pub_values.pubId", "pubs.id")
		.innerJoin("pub_fields", "pub_fields.id", "pub_values.fieldId")
		.innerJoin("_PubFieldToPubType", "A", "pub_fields.id")
		.where("_PubFieldToPubType.isTitle", "=", true)
		.select("pub_values.value as title")
		.$narrowType<{ title: string }>();

export const stagesWhere = <EB extends ExpressionBuilder<any, any>>(
	eb: EB,
	stages: StageConstraint[],
	column: string
) => {
	const { noStage, stageIds } = Object.groupBy(stages, (stage) =>
		stage === NO_STAGE_OPTION.value ? "noStage" : "stageIds"
	);
	return eb.or([
		...(stageIds && stageIds.length > 0 ? [eb(column, "in", stageIds as StagesId[])] : []),
		...(noStage ? [eb(column, "is", null)] : []),
	]);
};

/**
 * Get the number of pubs in a community, optionally additionally filtered by stage and pub type
 */
export const getPubsCount = async (props: {
	communityId: CommunitiesId;
	stageId?: StageConstraint[];
	pubTypeId?: PubTypesId[];
}): Promise<number> => {
	const pubs = await db
		.selectFrom("pubs")
		.where("pubs.communityId", "=", props.communityId)
		.$if(Boolean(props?.stageId?.length), (qb) => {
			return qb
				.innerJoin("PubsInStages", "pubs.id", "PubsInStages.pubId")
				.where((eb) => stagesWhere(eb, props.stageId!, "PubsInStages.stageId"));
		})
		.$if(Boolean(props.pubTypeId?.length), (qb) =>
			qb.where("pubs.pubTypeId", "in", props.pubTypeId!)
		)
		.$if(Boolean(props.pubTypeId), (qb) => qb.where("pubs.pubTypeId", "in", props.pubTypeId!))
		.select((eb) => eb.fn.countAll<number>().as("count"))
		.executeTakeFirstOrThrow();

	return pubs.count;
};
export type FullProcessedPub = ProcessedPub<{
	withRelatedPubs: true;
	withMembers: true;
	withPubType: true;
	withStage: true;
	withStageActionInstances: true;
}>;

export interface SearchConfig {
	language?: string;
	weights?: {
		/**
		 * how much the title field should be weighted when matching the query
		 * @default 1.0
		 */
		A?: number; // Title weight
		/**
		 * how much the other fields should be weighted when matching the query
		 * @default 0.5
		 */
		B?: number; // Content weight
	};
	/**
	 * whether to also match "database" when you search for "data", or only match on full words
	 * @default true
	 */
	prefixSearch?: boolean;
	/**
	 * minimum length of a word to be included in the search
	 * @default 2
	 */
	minLength?: number;
	/**
	 * how highlights should be formatted
	 * @default "StartSel=<mark>, StopSel=</mark>, MaxFragments=2"
	 */
	headlineConfig?: string;
	/**
	 * how many results to return
	 * @default 10
	 */
	limit?: number;
}

const DEFAULT_FULLTEXT_SEARCH_OPTS = {
	language: "english",
	weights: {
		A: 1.0,
		B: 0.5,
	},
	prefixSearch: true,
	minLength: 2,
	limit: 10,
	headlineConfig: "StartSel=<mark>, StopSel=</mark>, MaxFragments=2",
} satisfies SearchConfig;

export const createTsQuery = (query: string, config: SearchConfig = {}) => {
	const { prefixSearch = true, minLength = 2 } = config;

	const cleanQuery = query.trim();
	if (cleanQuery.length < minLength) {
		return null;
	}

	const terms = cleanQuery.split(/\s+/).filter((word) => word.length >= minLength);

	if (terms.length === 0) {
		return null;
	}

	// this is the most specific match, ie match "quick brown fox" when you search for "quick brown fox"
	const phraseQuery = sql`to_tsquery(${config.language}, ${terms.join(" <-> ")})`;

	// all words match but in any order. could perhaps be removed in favor of prefix search
	const exactTerms = terms.join(" & ");
	const exactQuery = sql`to_tsquery(${config.language}, ${exactTerms})`;

	// prefix matches, ie match "quick" when you search for "qu"
	// this significantly slows down the query, but makes it much more useful
	const prefixTerms = prefixSearch ? terms.map((term) => `${term}:*`).join(" & ") : null;
	const prefixQuery = prefixTerms ? sql`to_tsquery(${config.language}, ${prefixTerms})` : null;

	// combine queries
	return sql`(
	  ${phraseQuery} || 
	  ${exactQuery} ${prefixQuery ? sql` || ${prefixQuery}` : sql``}
	)`;
};

export const _fullTextSearchQuery = (
	query: string,
	communityId: CommunitiesId,
	userId: UsersId,
	opts?: SearchConfig
) => {
	const options = {
		...DEFAULT_FULLTEXT_SEARCH_OPTS,
		...opts,
	};

	const tsQuery = createTsQuery(query, options);

	const q = db
		.selectFrom("pubs")
		.select((eb) => [
			"pubs.id",
			"pubs.title",
			"pubs.communityId",
			"pubs.createdAt",
			"pubs.updatedAt",
			"pubs.searchVector",
			// this is the highlighted title
			// possibly non efficient to do this like so
			sql<string>`ts_headline(
								'${sql.raw(options.language)}',
								pubs.title, 
								${tsQuery}, 
								'${sql.raw(options.headlineConfig)}'
							)`.as("titleHighlights"),

			jsonArrayFrom(
				eb
					.selectFrom("pub_values")
					.innerJoin("pub_fields", "pub_fields.id", "pub_values.fieldId")
					.innerJoin("_PubFieldToPubType", (join) =>
						join.onRef("A", "=", "pub_fields.id").onRef("B", "=", "pubs.pubTypeId")
					)
					.select([
						"pub_values.value",
						"pub_fields.name",
						"pub_fields.slug",
						"pub_fields.schemaName",
						"_PubFieldToPubType.isTitle",
						sql<string>`ts_headline(
							'${sql.raw(options.language)}',
							pub_values.value#>>'{}',
							${tsQuery},
							'${sql.raw(options.headlineConfig)}'
						)`.as("highlights"),
					])
					.$narrowType<{
						value: JsonValue;
					}>()
					.whereRef("pub_values.pubId", "=", "pubs.id")
					.where(
						(eb) => sql`to_tsvector(${options.language}, value#>>'{}') @@ ${tsQuery}`
					)
			).as("matchingValues"),
			jsonObjectFrom(
				eb
					.selectFrom("pub_types")
					.selectAll("pub_types")
					.whereRef("pubs.pubTypeId", "=", "pub_types.id")
			)
				// there will always be a pub type
				.$notNull()
				.as("pubType"),
			jsonObjectFrom(
				eb
					.selectFrom("stages")
					.leftJoin("PubsInStages", "stages.id", "PubsInStages.stageId")
					.select(["stages.id", "stages.name"])
					.whereRef("PubsInStages.pubId", "=", "pubs.id")
					.limit(1)
			).as("stage"),
		])
		.where("pubs.communityId", "=", communityId)
		.where((eb) => sql`pubs."searchVector" @@ ${tsQuery}`)
		.limit(options.limit)
		.orderBy(
			sql`ts_rank_cd(
		  pubs."searchVector",
		  ${tsQuery}) desc`
		);

	return q;
};

export const fullTextSearch = async (
	query: string,
	communityId: CommunitiesId,
	userId: UsersId,
	opts?: SearchConfig
) => {
	const dbQuery = _fullTextSearchQuery(query, communityId, userId, opts);

	if (env.LOG_LEVEL === "debug" && env.KYSELY_DEBUG === "true") {
		const explained = await dbQuery.explain("json", sql`analyze`);
		logger.debug({
			msg: `Full Text Search EXPLAIN`,
			queryPlan: explained[0]["QUERY PLAN"][0],
		});
	}

	return autoCache(dbQuery).execute();
};

export const getExclusivelyRelatedPub = async (relatedPubId: PubsId, relationFieldSlug: string) => {
	return autoCache(
		db
			.with("related_pub_id", (qb) =>
				qb
					.selectFrom("pub_values")
					.innerJoin("pub_fields", "pub_values.fieldId", "pub_fields.id")
					.where("pub_values.relatedPubId", "=", relatedPubId)
					.where("pub_fields.isRelation", "=", true)
					.where("pub_fields.slug", "=", relationFieldSlug)
					.select("pub_values.pubId")
					.limit(1)
			)
			.selectFrom("related_pub_id")
			.innerJoin("pubs", "pubs.id", "related_pub_id.pubId")
			.select((eb) => [
				...pubColumns,
				jsonArrayFrom(
					eb
						.selectFrom("pub_values")
						.innerJoin("pub_fields", "pub_fields.id", "pub_values.fieldId")
						.select([
							"pub_values.id as id",
							"pub_values.fieldId",
							"pub_values.value",
							"pub_values.relatedPubId",
							"pub_values.createdAt as createdAt",
							"pub_values.updatedAt as updatedAt",
							"pub_fields.schemaName",
							"pub_fields.slug as fieldSlug",
							"pub_fields.name as fieldName",
						])
						.whereRef("pub_values.pubId", "=", "pubs.id")
						.orderBy("pub_values.createdAt desc")
				).as("values"),
				pubType({ eb, pubTypeIdRef: "pubs.pubTypeId" }),
			])
	).executeTakeFirst();
};<|MERGE_RESOLUTION|>--- conflicted
+++ resolved
@@ -570,11 +570,7 @@
 
 	const hydratedPubValues = hydratePubValues(mergedPubFields);
 
-<<<<<<< HEAD
-	const { errors, newResults } = validatePubValuesBySchemaName(hydratedPubValues);
-=======
 	const { errors, results: newResults } = validatePubValuesBySchemaName(hydratedPubValues);
->>>>>>> 276fffeb
 
 	if (!errors.length) {
 		return newResults;
