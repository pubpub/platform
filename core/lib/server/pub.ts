import type {
	AliasedSelectQueryBuilder,
	ExpressionBuilder,
	Kysely,
	ReferenceExpression,
	SelectExpression,
	StringReference,
} from "kysely";

import { sql, Transaction } from "kysely";
import { jsonArrayFrom, jsonObjectFrom } from "kysely/helpers/postgres";

import type {
	CreatePubRequestBodyWithNullsNew,
	GetPubResponseBody,
	Json,
	JsonValue,
	PubWithChildren,
} from "contracts";
import type { Database } from "db/Database";
import type {
	CommunitiesId,
	CoreSchemaType,
	PubFieldsId,
	PubsId,
	PubTypes,
	PubTypesId,
	PubValuesId,
	Stages,
	StagesId,
	UsersId,
} from "db/public";
import { logger } from "logger";
import { assert, expect } from "utils";

import type { MaybeHas, Prettify, XOR } from "../types";
import { db } from "~/kysely/database";
import { parseRichTextForPubFieldsAndRelatedPubs } from "../fields/richText";
import { mergeSlugsWithFields } from "../fields/utils";
import { autoCache } from "./cache/autoCache";
import { autoRevalidate } from "./cache/autoRevalidate";
import { NotFoundError } from "./errors";
import { getPubFields } from "./pubFields";
import { getPubTypeBase } from "./pubtype";
import { validatePubValuesBySchemaName } from "./validateFields";

export type PubValues = Record<string, JsonValue>;

type PubNoChildren = {
	id: PubsId;
	communityId: CommunitiesId;
	createdAt: Date;
	parentId: PubsId | null;
	pubTypeId: PubTypesId;
	updatedAt: Date;
	values: PubValues;
};

type NestedPub<T extends PubNoChildren = PubNoChildren> = Omit<T, "children"> & {
	children: NestedPub<T>[];
};

type FlatPub = PubNoChildren & {
	children: PubNoChildren[];
};

// pubValuesByRef adds a JSON object of pub_values keyed by their field name under the `fields` key to the output of a query
// pubIdRef should be a column name that refers to a pubId in the current query context, such as pubs.parentId or PubsInStages.pubId
// It doesn't seem to work if you've aliased the table or column (although you can probably work around that with a cast)
export const pubValuesByRef = (pubIdRef: StringReference<Database, keyof Database>) => {
	return (eb: ExpressionBuilder<Database, keyof Database>) => pubValues(eb, { pubIdRef });
};

// pubValuesByVal does the same thing as pubDataByRef but takes an actual pubId rather than reference to a column
export const pubValuesByVal = (pubId: PubsId) => {
	return (eb: ExpressionBuilder<Database, keyof Database>) => pubValues(eb, { pubId });
};

// pubValues is the shared logic between pubValuesByRef and pubValuesByVal which handles getting the
// most recent pub field entries (since the table is append-only) and aggregating the pub_fields and
// pub_values rows into a single {"slug": "value"} JSON object
const pubValues = (
	eb: ExpressionBuilder<Database, keyof Database>,
	{
		pubId,
		pubIdRef,
	}: {
		pubId?: PubsId;
		pubIdRef?: StringReference<Database, keyof Database>;
	}
) => {
	const { ref } = db.dynamic;

	const alias = "latest_values";
	// Although kysely has selectNoFrom, this kind of query can't be generated without using raw sql
	const jsonObjAgg = (subquery: AliasedSelectQueryBuilder<any, any>) =>
		sql<PubValues>`(select coalesce(json_object_agg(${sql.ref(alias)}.slug, ${sql.ref(
			alias
		)}.value), '{}') from ${subquery})`;

	return jsonObjAgg(
		eb
			.selectFrom("pub_values")
			.selectAll("pub_values")
			.select(["slug", "pub_values.fieldId"])
			.leftJoinLateral(
				(eb) =>
					eb
						.selectFrom("pub_fields")
						.select(["id", "name", "slug", "schemaName"])
						.as("fields"),
				(join) => join.onRef("fields.id", "=", "pub_values.fieldId")
			)
			.$if(!!pubId, (qb) => qb.where("pub_values.pubId", "=", pubId!))
			.$if(!!pubIdRef, (qb) => qb.whereRef("pub_values.pubId", "=", ref(pubIdRef!)))
			.as(alias)
	).as("values");
};

export const pubType = <
	DB extends Record<string, any>,
	EB extends ExpressionBuilder<DB, keyof DB>,
>({
	eb,
	pubTypeIdRef,
}: {
	eb: EB;
	pubTypeIdRef: `${string}.pubTypeId` | `${string}.id`;
}) =>
	jsonObjectFrom(
		getPubTypeBase(eb).whereRef(
			"pub_types.id",
			"=",
			pubTypeIdRef as ReferenceExpression<Database, "pub_types">
		)
	)
		.$notNull()
		.as("pubType");

// Converts a pub from having all its children (regardless of depth) in a flat array to a tree
// structure. Assumes that pub.children are ordered by depth (leaves last)
export const nestChildren = <T extends FlatPub>(pub: T): NestedPub<T> => {
	const pubList = [pub, ...pub.children];
	const pubsMap = new Map();
	pubList.forEach((pub) => pubsMap.set(pub.id, { ...pub, children: [] }));

	pubList.forEach((pub) => {
		if (pub.parentId) {
			const parent = pubsMap.get(pub.parentId);
			if (parent) {
				parent.children.push(pubsMap.get(pub.id));
			}
		}
	});

	return pubsMap.get(pub.id);
};

// TODO: make this usable in a subquery, possibly by turning it into a view
// Create a CTE ("children") with the pub's children and their values
const withPubChildren = ({
	pubId,
	pubIdRef,
	communityId,
	stageId,
}: {
	pubId?: PubsId;
	pubIdRef?: StringReference<Database, keyof Database>;
	communityId?: CommunitiesId;
	stageId?: StagesId;
}) => {
	const { ref } = db.dynamic;

	return db.withRecursive("children", (qc) => {
		return qc
			.selectFrom("pubs")
			.select((eb) => [
				"id",
				"parentId",
				"pubTypeId",
				"assigneeId",
				pubValuesByRef("pubs.id"),
				pubType({ eb, pubTypeIdRef: "pubs.pubTypeId" }),
			])
			.$if(!!pubId, (qb) => qb.where("pubs.parentId", "=", pubId!))
			.$if(!!pubIdRef, (qb) => qb.whereRef("pubs.parentId", "=", ref(pubIdRef!)))
			.$if(!!communityId, (qb) =>
				qb.where("pubs.communityId", "=", communityId!).where("pubs.parentId", "is", null)
			)
			.$if(!!stageId, (qb) =>
				qb
					.innerJoin("PubsInStages", "pubs.id", "PubsInStages.pubId")
					.where("PubsInStages.stageId", "=", stageId!)
			)
			.unionAll((eb) => {
				return eb
					.selectFrom("pubs")
					.innerJoin("children", "pubs.parentId", "children.id")
					.select([
						"pubs.id",
						"pubs.parentId",
						"pubs.pubTypeId",
						"pubs.assigneeId",
						pubValuesByRef("pubs.id"),
						pubType({ eb, pubTypeIdRef: "pubs.pubTypeId" }),
					]);
			});
	});
};

const pubAssignee = (eb: ExpressionBuilder<Database, "pubs">) =>
	jsonObjectFrom(
		eb
			.selectFrom("users")
			.whereRef("users.id", "=", "pubs.assigneeId")
			.select([
				"users.id",
				"slug",
				"firstName",
				"lastName",
				"avatar",
				"createdAt",
				"email",
				"communityId",
			])
	).as("assignee");

const pubColumns = [
	"id",
	"communityId",
	"createdAt",
	"parentId",
	"pubTypeId",
	"updatedAt",
	"assigneeId",
	"parentId",
] as const satisfies SelectExpression<Database, "pubs">[];

export const getPubBase = (
	props:
		| { pubId: PubsId; communityId?: never; stageId?: never }
		| { pubId?: never; communityId: CommunitiesId; stageId?: never }
		| {
				pubId?: never;
				communityId?: never;
				stageId: StagesId;
		  }
) =>
	withPubChildren(props)
		.selectFrom("pubs")
		.select((eb) => [
			...pubColumns,
			pubType({ eb, pubTypeIdRef: "pubs.pubTypeId" }),
			pubAssignee(eb),
			jsonArrayFrom(
				eb
					.selectFrom("PubsInStages")
					.select(["PubsInStages.stageId as id"])
					.whereRef("PubsInStages.pubId", "=", "pubs.id")
			).as("stages"),
			jsonArrayFrom(
				eb
					.selectFrom("children")
					.select((eb) => [
						...pubColumns,
						"children.values",
						"children.pubType",
						jsonArrayFrom(
							eb
								.selectFrom("PubsInStages")
								.select(["PubsInStages.stageId as id"])
								.whereRef("PubsInStages.pubId", "=", "children.id")
						).as("stages"),
					])
					.$narrowType<{ values: PubValues }>()
			).as("children"),
		])
		.$if(!!props.pubId, (eb) => eb.select(pubValuesByVal(props.pubId!)))
		.$if(!props.pubId, (eb) => eb.select(pubValuesByRef("pubs.id")))
		.$narrowType<{ values: PubValues }>();

export const getPub = async (pubId: PubsId): Promise<GetPubResponseBody> => {
	const pub = await getPubBase({ pubId }).where("pubs.id", "=", pubId).executeTakeFirst();

	if (!pub) {
		throw PubNotFoundError;
	}

	return nestChildren(pub);
};

export const getPubCached = async (pubId: PubsId) => {
	const pub = await autoCache(
		getPubBase({ pubId }).where("pubs.id", "=", pubId)
	).executeTakeFirst();

	if (!pub) {
		throw PubNotFoundError;
	}

	return nestChildren(pub);
};

export type GetPubResult = Prettify<Awaited<ReturnType<typeof getPubCached>>>;

export type GetManyParams = {
	limit?: number;
	offset?: number;
	orderBy?: "createdAt" | "updatedAt";
	orderDirection?: "asc" | "desc";
	/**
	 * Only fetch "Top level" pubs and their children,
	 * do not fetch child pubs separately from their parents
	 *
	 * @default true
	 */
	onlyParents?: boolean;
};

export const GET_MANY_DEFAULT = {
	limit: 10,
	offset: 0,
	orderBy: "createdAt",
	orderDirection: "desc",
	onlyParents: true,
} as const;

const GET_PUBS_DEFAULT = {
	...GET_MANY_DEFAULT,
	select: pubColumns,
} as const;

/**
 * Get a nested array of pubs and their children
 *
 * Either per community, or per stage
 */
export const getPubs = async (
	props: XOR<{ communityId: CommunitiesId }, { stageId: StagesId }>,
	params: GetManyParams = GET_PUBS_DEFAULT
) => {
	const { limit, offset, orderBy, orderDirection } = { ...GET_PUBS_DEFAULT, ...params };

	const pubs = await autoCache(
		getPubBase(props)
			.$if(Boolean(props.communityId), (eb) =>
				eb.where("pubs.communityId", "=", props.communityId!)
			)
			.$if(Boolean(props.stageId), (eb) =>
				eb
					.innerJoin("PubsInStages", "pubs.id", "PubsInStages.pubId")
					.where("PubsInStages.stageId", "=", props.stageId!)
			)
			.$if(Boolean(params.onlyParents), (eb) => eb.where("pubs.parentId", "is", null))
			.limit(limit)
			.offset(offset)
			.orderBy(orderBy, orderDirection)
	).execute();

	return pubs.map(nestChildren);
};

export type GetPubsResult = Prettify<Awaited<ReturnType<typeof getPubs>>>;

const PubNotFoundError = new NotFoundError("Pub not found");

/**
 * For recursive transactions
 */
const maybeWithTrx = async <T>(
	trx: Transaction<Database> | Kysely<Database>,
	fn: (trx: Transaction<Database>) => Promise<T>
): Promise<T> => {
	// could also use trx.isTransaction()
	if (trx instanceof Transaction) {
		return await fn(trx);
	}
	return await trx.transaction().execute(fn);
};

type PubWithoutChildren = Prettify<Omit<PubWithChildren, "children">>;
type MaybeWithChildren<T extends { children?: unknown }> = keyof T extends "children"
	? NonNullable<T["children"]> extends never
		? PubWithoutChildren
		: PubWithChildren
	: PubWithoutChildren;

const isRelatedPubInit = (value: unknown): value is { value: unknown; relatedPubId: PubsId }[] =>
	Array.isArray(value) &&
	value.every((v) => typeof v === "object" && "value" in v && "relatedPubId" in v);

/**
 * @throws
 */
export const createPubRecursiveNew = async <Body extends CreatePubRequestBodyWithNullsNew>({
	body,
	communityId,
	parent,
	...options
}:
	| {
			body: Body;
			trx?: Kysely<Database>;
			communityId: CommunitiesId;
			parent?: never;
	  }
	| {
			body: MaybeHas<Body, "stageId">;
			trx?: Kysely<Database>;
			communityId: CommunitiesId;
			parent: { id: PubsId };
	  }): Promise<MaybeWithChildren<Body>> => {
	const trx = options?.trx ?? db;

	const parentId = parent?.id ?? body.parentId;
	const stageId = body.stageId;

	let values = body.values ?? {};
	if (body.id) {
		const { values: processedVals } = parseRichTextForPubFieldsAndRelatedPubs({
			pubId: body.id as PubsId,
			values,
		});
		values = processedVals;
	}
	const normalizedValues = Object.entries(values).flatMap(([slug, value]) =>
		isRelatedPubInit(value)
			? value.map((v) => ({ slug, value: v.value, relatedPubId: v.relatedPubId }))
			: ([{ slug, value, relatedPubId: undefined }] as {
					slug: string;
					value: unknown;
					relatedPubId: PubsId | undefined;
				}[])
	);

	const valuesWithFieldIds = await validatePubValues({
		pubValues: normalizedValues,
		communityId,
	});

	const result = await maybeWithTrx(trx, async (trx) => {
		const newPub = await autoRevalidate(
			trx
				.insertInto("pubs")
				.values({
					id: body.id as PubsId | undefined,
					communityId: communityId,
					pubTypeId: body.pubTypeId as PubTypesId,
					assigneeId: body.assigneeId as UsersId,
					parentId: parentId as PubsId,
				})
				.returningAll()
		).executeTakeFirstOrThrow();

		let createdStageId: StagesId | undefined;
		if (stageId) {
			const result = await autoRevalidate(
				trx
					.insertInto("PubsInStages")
					.values((eb) => ({
						pubId: newPub.id,
						stageId: expect(stageId),
					}))
					.returningAll()
			).executeTakeFirstOrThrow();

			createdStageId = result.stageId;
		}

		const pubValues = valuesWithFieldIds.length
			? await autoRevalidate(
					trx
						.insertInto("pub_values")
						.values(
							valuesWithFieldIds.map(({ fieldId, value, relatedPubId }, index) => ({
								fieldId,
								pubId: newPub.id,
								value: JSON.stringify(value),
								relatedPubId,
							}))
						)
						.returningAll()
				).execute()
			: [];

		if (!body.children && !body.relatedPubs) {
			return {
				...newPub,
				stageId: createdStageId,
				values: pubValues,
			} as PubWithoutChildren;
		}

		// TODO: could be parallelized with relatedPubs if we want to
		const children = await Promise.all(
			body.children?.map(async (child) => {
				const childPub = await createPubRecursiveNew({
					body: child,
					communityId,
					parent: {
						id: newPub.id,
					},
					trx,
				});
				return childPub;
			}) ?? []
		);

		if (!body.relatedPubs) {
			return {
				...newPub,
				stageId: createdStageId,
				values: pubValues,
				children: children.length ? children : undefined,
			} as PubWithChildren;
		}

		// this fn itself calls createPubRecursiveNew, be mindful of infinite loops
		const relatedPubs = await upsertPubRelations({
			pubId: newPub.id,
			relations: Object.entries(body.relatedPubs).flatMap(([fieldSlug, relatedPubBodies]) =>
				relatedPubBodies.map(({ pub, value }) => ({
					slug: fieldSlug,
					value,
					relatedPub: pub,
				}))
			),
			communityId,
			trx,
		});

		return {
			...newPub,
			stageId: createdStageId,
			values: pubValues,
			children,
			relatedPubs,
		} as PubWithChildren;
	});
	return result as MaybeWithChildren<Body>;
};

export const deletePub = async (pubId: PubsId) =>
	autoRevalidate(db.deleteFrom("pubs").where("id", "=", pubId));

export const getPubStage = async (pubId: PubsId) =>
	autoCache(db.selectFrom("PubsInStages").select("stageId").where("pubId", "=", pubId));

/**
 * Consolidates field slugs with their corresponding field IDs and schema names from the community.
 * Validates that all provided slugs exist in the community.
 * @throws Error if any slugs don't exist in the community
 */
const getFieldInfoForSlugs = async ({
	slugs,
	communityId,
	includeRelations = true,
}: {
	slugs: string[];
	communityId: CommunitiesId;
	includeRelations?: boolean;
}) => {
	const toBeUpdatedPubFieldSlugs = Array.from(new Set(slugs));

	if (toBeUpdatedPubFieldSlugs.length === 0) {
		return [];
	}

	const { fields } = await getPubFields({
		communityId,
		slugs: toBeUpdatedPubFieldSlugs,
		includeRelations,
	}).executeTakeFirstOrThrow();

	const pubFields = Object.values(fields);

	const slugsThatDontExistInCommunity = toBeUpdatedPubFieldSlugs.filter(
		(slug) => !pubFields.find((field) => field.slug === slug)
	);

	if (slugsThatDontExistInCommunity.length) {
		throw new Error(
			`Pub values contain fields that do not exist in the community: ${slugsThatDontExistInCommunity.join(", ")}`
		);
	}

	const fieldsWithSchemaName = pubFields.filter((field) => field.schemaName !== null);

	if (fieldsWithSchemaName.length !== pubFields.length) {
		throw new Error(
			`Pub values contain fields that do not have a schema name: ${pubFields
				.filter((field) => field.schemaName === null)
				.map(({ slug }) => slug)
				.join(", ")}`
		);
	}

	return pubFields.map((field) => ({
		slug: field.slug,
		fieldId: field.id,
		schemaName: expect(field.schemaName),
	}));
};

const validatePubValues = async <T extends { slug: string; value: unknown }>({
	pubValues,
	communityId,
	continueOnValidationError = false,
	includeRelations = true,
}: {
	pubValues: T[];
	communityId: CommunitiesId;
	continueOnValidationError?: boolean;
	includeRelations?: boolean;
}) => {
	const relevantPubFields = await getFieldInfoForSlugs({
		slugs: pubValues.map(({ slug }) => slug),
		communityId,
		includeRelations,
	});

	const mergedPubFields = mergeSlugsWithFields(pubValues, relevantPubFields);

	const validationErrors = validatePubValuesBySchemaName(mergedPubFields);

	if (!validationErrors.length) {
		return mergedPubFields;
	}

	if (continueOnValidationError) {
		return mergedPubFields.filter(
			({ slug }) => !validationErrors.find(({ slug: errorSlug }) => errorSlug === slug)
		);
	}

	throw new Error(validationErrors.map(({ error }) => error).join(" "));
};

type AddPubRelationsInput = { value: unknown; slug: string } & XOR<
	{ relatedPubId: PubsId },
	{ relatedPub: CreatePubRequestBodyWithNullsNew }
>;
type UpdatePubRelationsInput = { value: unknown; slug: string; relatedPubId: PubsId };

type RemovePubRelationsInput = { value?: never; slug: string; relatedPubId: PubsId };

export const normalizeRelationValues = (
	relations: AddPubRelationsInput[] | UpdatePubRelationsInput[]
) => {
	return relations
		.filter((relation) => relation.value !== undefined)
		.map((relation) => ({ slug: relation.slug, value: relation.value }));
};

/**
 * Upserts pub relations by either creating new related pubs or linking to existing ones.
 *
 * This function handles two cases:
 * 1. Creating brand new pubs and linking them as relations (via relatedPub)
 * 2. Linking to existing pubs (via relatedPubId)
 *
 */
export const upsertPubRelations = async ({
	pubId,
	relations,
	communityId,
	trx = db,
}: {
	pubId: PubsId;
	relations: AddPubRelationsInput[];
	communityId: CommunitiesId;
	trx?: typeof db;
}) => {
	const normalizedRelationValues = normalizeRelationValues(relations);

	const validatedRelationValues = await validatePubValues({
		pubValues: normalizedRelationValues,
		communityId,
		continueOnValidationError: false,
	});

	const { newPubs, existingPubs } = relations.reduce(
		(acc, rel) => {
			const fieldId = validatedRelationValues.find(({ slug }) => slug === rel.slug)?.fieldId;
			assert(fieldId, `No pub field found for slug '${rel.slug}'`);

			if (rel.relatedPub) {
				acc.newPubs.push({ ...rel, fieldId });
			} else {
				acc.existingPubs.push({ ...rel, fieldId });
			}

			return acc;
		},
		{
			newPubs: [] as (AddPubRelationsInput & {
				relatedPubId?: never;
				fieldId: PubFieldsId;
			})[],
			existingPubs: [] as (AddPubRelationsInput & {
				relatedPub?: never;
				fieldId: PubFieldsId;
			})[],
		}
	);

	return await maybeWithTrx(trx, async (trx) => {
		const newlyCreatedPubs = await Promise.all(
			newPubs.map((pub) =>
				createPubRecursiveNew({
					trx,
					communityId,
					body: pub.relatedPub,
				})
			)
		);

		// assumed they keep their order

		const newPubsWithRelatedPubId = newPubs.map((pub, index) => ({
			...pub,
			relatedPubId: expect(newlyCreatedPubs[index].id),
		}));

		const allRelationsToCreate = [...newPubsWithRelatedPubId, ...existingPubs] as {
			relatedPubId: PubsId;
			value: unknown;
			slug: string;
			fieldId: PubFieldsId;
		}[];

		const createdRelations = await autoRevalidate(
			trx
				.insertInto("pub_values")
				.values(
					allRelationsToCreate.map(({ relatedPubId, value, slug, fieldId }) => ({
						pubId,
						relatedPubId,
						value: JSON.stringify(value),
						fieldId,
					}))
				)
				.onConflict((oc) =>
					oc
						.columns(["pubId", "fieldId", "relatedPubId"])
						.where("relatedPubId", "is not", null)
						// upsert
						.doUpdateSet((eb) => ({
							value: eb.ref("excluded.value"),
						}))
				)
				.returningAll()
		).execute();

		return createdRelations.map((relation) => ({
			...relation,
			relatedPub: newlyCreatedPubs.find(({ id }) => id === relation.relatedPubId),
		}));
	});
};

/**
 * Removes specific pub relations by deleting pub_values entries that match the provided relations.
 * Each relation must specify a field slug and relatedPubId to identify which relation to remove.
 */
export const removePubRelations = async ({
	pubId,
	relations,
	communityId,
	trx = db,
}: {
	pubId: PubsId;
	relations: RemovePubRelationsInput[];
	communityId: CommunitiesId;
	trx?: typeof db;
}) => {
	const consolidatedRelations = await getFieldInfoForSlugs({
		slugs: relations.map(({ slug }) => slug),
		communityId,
		includeRelations: true,
	});

	const mergedRelations = mergeSlugsWithFields(relations, consolidatedRelations);

	const removed = await autoRevalidate(
		trx
			.deleteFrom("pub_values")
			.where("pubId", "=", pubId)
			.where((eb) =>
				eb.or(
					mergedRelations.map(({ fieldId, relatedPubId }) =>
						eb.and([eb("fieldId", "=", fieldId), eb("relatedPubId", "=", relatedPubId)])
					)
				)
			)
			.returning(["pub_values.relatedPubId"])
	).execute();

	return removed.map(({ relatedPubId }) => relatedPubId);
};

/**
 * Removes all relations for a given field slug and pubId
 */
export const removeAllPubRelationsBySlugs = async ({
	pubId,
	slugs,
	communityId,
	trx = db,
}: {
	pubId: PubsId;
	slugs: string[];
	communityId: CommunitiesId;
	trx?: typeof db;
}) => {
	const fields = await getFieldInfoForSlugs({
		slugs: slugs,
		communityId,
		includeRelations: true,
	});
	const fieldIds = fields.map(({ fieldId }) => fieldId);
	if (!fieldIds.length) {
		throw new Error(`No fields found for slugs: ${slugs.join(", ")}`);
	}

	const removed = await autoRevalidate(
		trx
			.deleteFrom("pub_values")
			.where("pubId", "=", pubId)
			.where("fieldId", "in", fieldIds)
			.where("relatedPubId", "is not", null)
			.returning("relatedPubId")
	).execute();

	return removed.map(({ relatedPubId }) => relatedPubId);
};

/**
 * Replaces all relations for given field slugs with new relations.
 * First removes all existing relations for the provided slugs, then adds the new relations.
 *
 * If the `relations` object is empty, this function does nothing.
 */
export const replacePubRelationsBySlug = async ({
	pubId,
	relations,
	communityId,
	trx = db,
}: {
	pubId: PubsId;
	relations: Record<string, Omit<AddPubRelationsInput, "slug">[]>;
	communityId: CommunitiesId;
	trx?: typeof db;
}) => {
	if (!Object.keys(relations).length) {
		return;
	}

	await maybeWithTrx(trx, async (trx) => {
		const slugs = Object.keys(relations);

		await removeAllPubRelationsBySlugs({ pubId, slugs, communityId, trx });

		const relationsWithSlug = slugs.flatMap((slug) =>
			relations[slug].map((relation) => ({ ...relation, slug }) as AddPubRelationsInput)
		);

		await upsertPubRelations({ pubId, relations: relationsWithSlug, communityId, trx });
	});
};

export const updatePub = async ({
	pubId,
	pubValues,
	communityId,
	stageId,
	continueOnValidationError,
}: {
	pubId: PubsId;
	pubValues: Record<string, Json>;
	communityId: CommunitiesId;
	stageId?: StagesId;
	continueOnValidationError: boolean;
}) => {
	const result = await maybeWithTrx(db, async (trx) => {
		// Update the stage if a target stage was provided.
		if (stageId !== undefined) {
			await autoRevalidate(
				trx.deleteFrom("PubsInStages").where("PubsInStages.pubId", "=", pubId)
			).execute();
			await autoRevalidate(
				trx.insertInto("PubsInStages").values({ pubId, stageId })
			).execute();
		}

		// Allow rich text fields to overwrite other fields
		const { values: processedVals } = parseRichTextForPubFieldsAndRelatedPubs({
			pubId,
			values: pubValues,
		});

		const vals = Object.entries(processedVals).flatMap(([slug, value]) => ({
			slug,
			value,
		}));

		const pubValuesWithSchemaNameAndFieldId = await validatePubValues({
			pubValues: vals,
			communityId,
			continueOnValidationError,
			// do not update relations, and error if a relation slug is included
			includeRelations: false,
		});

		if (!pubValuesWithSchemaNameAndFieldId.length) {
			return {
				success: true,
				report: "Pub not updated, no pub values to update",
			};
		}

		try {
			await autoRevalidate(
				trx
					.insertInto("pub_values")
					.values(
						pubValuesWithSchemaNameAndFieldId.map(({ value, fieldId }) => ({
							pubId,
							fieldId,
							value: JSON.stringify(value),
						}))
					)
					.onConflict((oc) =>
						oc
							// we have a unique index on pubId and fieldId where relatedPubId is null
							.columns(["pubId", "fieldId"])
							.where("relatedPubId", "is", null)
							.doUpdateSet((eb) => ({
								value: eb.ref("excluded.value"),
							}))
					)
			).execute();
		} catch (error) {
			logger.error(error);
			return {
				title: "Failed to update pub",
				error: `${error.reason}`,
				cause: error,
			};
		}

		return {
			success: true,
			report: "Pub updated successfully",
		};
	});

	return result;
};
export type UnprocessedPub = {
	pubId: PubsId;
	depth: number;
	parentId: PubsId | null;
	stageId: StagesId | null;
	communityId: CommunitiesId;
	pubTypeId: PubTypesId;
	pubType?: PubTypes;
	createdAt: Date;
	isCycle?: boolean;
	stage?: Stages;
	values: {
		id: PubValuesId;
		fieldId: PubFieldsId;
		value: unknown;
		relatedPubId: PubsId | null;
		createdAt: Date;
		updatedAt: Date;
		schemaName: CoreSchemaType;
		fieldSlug: string;
	}[];
	children?: { id: PubsId }[];
};

type GetPubsWithRelatedValuesAndChildrenOptions = {
	/**
	 * The maximum depth to recurse to.
	 * Does not do anything if `includeChildren` and `includeRelatedPubs` is `false`.
	 *
	 * @default 2
	 */
	depth?: number;
	/**
	 * Whether to recursively fetch children up to depth `depth`.
	 *
	 * @default true
	 */
	withChildren?: boolean;
	/**
	 * Whether to recursively fetch related pubs.
	 *
	 * @default true
	 */
	withRelatedPubs?: boolean;
	/**
	 * Whether to include the pub type.
	 *
	 * @default false
	 */
	withPubType?: boolean;
	/**
	 * Whether to include the stage.
	 *
	 * @default false
	 */
	withStage?: boolean;
	search?: string;
	/**
	 * Whether to include the first pub that is part of a cycle.
	 * By default, the first "cycled" pub is included, marked with `isCycle: true`.
	 *
	 * This is useful if you want to show to users that a cycle has happened,
	 * otherwise you might want to exclude it.
	 *
	 * @default "include"
	 */
	cycle?: "include" | "exclude";
	/**
	 * Only used for testing.
	 * If true the raw result of the query is returned, without nesting the values and children.
	 */
	_debugDontNest?: boolean;
	fieldSlugs?: string[];
} & GetManyParams;

type PubIdOrPubTypeIdOrStageIdOrCommunityId =
	| {
			pubId: PubsId;
			pubTypeId?: never;
			stageId?: never;
			communityId?: never;
	  }
	| {
			pubId?: never;
			pubTypeId: PubTypesId;
			stageId?: never;
			communityId?: never;
	  }
	| {
			pubId?: never;
			pubTypeId?: never;
			stageId: StagesId;
			communityId?: never;
	  }
	| {
			pubId?: never;
			pubTypeId?: never;
			stageId?: never;
			communityId: CommunitiesId;
	  };

/**
 * Only add the `children` if the `withChildren` option has not been set to `false
 */
type MaybePubChildren<Options extends GetPubsWithRelatedValuesAndChildrenOptions> =
	Options["withChildren"] extends false
		? { children?: never }
		: { children: ProcessedPub<Options>[] };

/**
 * Only add the `stage` if the `withStage` option has not been set to `false
 */
type MaybePubStage<Options extends GetPubsWithRelatedValuesAndChildrenOptions> =
	Options["withStage"] extends true ? { stage: Stages } : { stage?: never };

/**
 * Only add the `pubType` if the `withPubType` option has not been set to `false
 */
type MaybePubPubType<Options extends GetPubsWithRelatedValuesAndChildrenOptions> =
	Options["withPubType"] extends true ? { pubType: PubTypes } : { pubType?: never };

type MaybeWithRelatedPub<Options extends GetPubsWithRelatedValuesAndChildrenOptions> =
	Options["withRelatedPubs"] extends false
		? { relatedPub?: never }
		: { relatedPub: ProcessedPub<Options> };

/**
 * Those options of `GetPubsWithRelatedValuesAndChildrenOptions` that affect the output of `ProcessedPub`
 *
 * This way it's more easy to specify what kind of `ProcessedPub` we want as e.g. the input type of a function
 *
 **/
type MaybeOptions = Pick<
	GetPubsWithRelatedValuesAndChildrenOptions,
	"withChildren" | "withRelatedPubs" | "withPubType" | "withStage"
>;

export type ProcessedPub<Options extends MaybeOptions = {}> = {
	id: PubsId;
	stageId: StagesId | null;
	communityId: CommunitiesId;
	pubTypeId: PubTypesId;
	parentId: PubsId | null;
	/**
	 * An array of values for the pub.
	 */
	values: ({
		id: PubValuesId;
		fieldId: PubFieldsId;
		value: unknown;
		relatedPubId: PubsId | null;
		createdAt: Date;
		updatedAt: Date;
		/**
		 * Information about the field that the value belongs to.
		 */
		schemaName: CoreSchemaType;
		fieldSlug: string;
	} & MaybeWithRelatedPub<Options>)[];
	createdAt: Date;
	/**
	 * The `updatedAt` of the latest value, or of the pub if the pub itself has a higher `updatedAt` or if there are no values
	 *
	 * We do this because the Pub itself is rarely if ever changed over time.
	 * TODO: Possibly add the `updatedAt` of `PubsInStages` here as well?
	 * At time of writing (2024/11/04) I don't think that table has an `updatedAt`.
	 */
	updatedAt: Date;
} & MaybePubChildren<Options> &
	MaybePubStage<Options> &
	MaybePubPubType<Options>;

const DEFAULT_OPTIONS = {
	depth: 2,
	withChildren: true,
	withRelatedPubs: true,
	withPubType: false,
	withStage: false,
	cycle: "include",
} as const satisfies GetPubsWithRelatedValuesAndChildrenOptions;

export async function getPubsWithRelatedValuesAndChildren<
	Options extends GetPubsWithRelatedValuesAndChildrenOptions,
>(
	props: {
		pubId: PubsId;
	},
	options?: Options
): Promise<ProcessedPub<Options>>;
export async function getPubsWithRelatedValuesAndChildren<
	Options extends GetPubsWithRelatedValuesAndChildrenOptions,
>(
	props: Exclude<PubIdOrPubTypeIdOrStageIdOrCommunityId, { pubId: PubsId }>,
	options?: Options
): Promise<ProcessedPub<Options>[]>;
/**
 * Retrieves a pub and all its related values, children, and related pubs up to a given depth.
 */
export async function getPubsWithRelatedValuesAndChildren<
	Options extends GetPubsWithRelatedValuesAndChildrenOptions,
>(
	props: PubIdOrPubTypeIdOrStageIdOrCommunityId,
	options?: Options
): Promise<ProcessedPub<Options> | ProcessedPub<Options>[]> {
	const opts = {
		...DEFAULT_OPTIONS,
		...options,
	};

	const {
		depth,
		withChildren,
		withRelatedPubs,
		cycle,
		fieldSlugs,
		orderBy,
		orderDirection,
		limit,
		offset,
		search,
		withPubType,
		withStage,
	} = opts;

	if (depth < 1) {
		throw new Error("Depth must be a positive number");
	}

	const result = await autoCache(
		db
			// this pub_tree CTE roughly returns an array like so
			// [
			// 	{ pubId: 1, rootId: 1, parentId: null, depth: 1, value: 'Some value', valueId: 1, relatedPubId: null},
			//  { pubId: 1, rootId: 1, parentId: 1, depth: 1, value: 'Some relationship value', valueId: 2, relatedPubId: 3},
			//  { pubId: 2, rootId: 1, parentId: 1, depth: 2, value: 'Some child value', valueId: 3, relatedPubId: null},
			//  { pubId: 3, rootId: 1, parentId: 2, depth: 2, value: 'Some related value', valueId: 4, relatedPubId: null},
			// ]
			// so it's an array of length (pub + children + relatedPubs) * values,
			// with information about their depth, parent, and pub they are related to
			//
			// we could instead only look for the related and child pubs and ignore the other values
			// but this would mean we would later need to look up the values for each pub as a subquery
			// this way, the only subqueries we need below are looking up information already stored in pub_tree,
			// which is more efficient
			.withRecursive("pub_tree", (cte) =>
				cte
					// we need to do this weird cast, because kysely does not support typing the selecting from a later CTE
					// which is possible only in a with recursive query
					.selectFrom("root_pubs_limited as p" as unknown as "pubs as p")
					.leftJoin("pub_values as pv", "p.id", "pv.pubId")
					.innerJoin("pub_fields", "pub_fields.id", "pv.fieldId")
					.$if(Boolean(fieldSlugs), (qb) =>
						qb.where("pub_fields.slug", "in", fieldSlugs!)
					)
					// maybe move this to root_pubs to save a join?
					.leftJoin("PubsInStages", "p.id", "PubsInStages.pubId")
					.select([
						"p.id as pubId",
						"pub_fields.schemaName as schemaName",
						"pub_fields.slug as slug",
						"p.pubTypeId",
						"p.communityId",
						"p.createdAt",
						"p.updatedAt",
						"PubsInStages.stageId",
						"pv.id as valueId",
						"pv.fieldId",
						"pv.value",
						"pv.relatedPubId",
						"pv.createdAt as valueCreatedAt",
						"pv.updatedAt as valueUpdatedAt",
						"p.parentId",
						sql<number>`1`.as("depth"),
						sql<boolean>`false`.as("isCycle"),
						sql<PubsId[]>`array[p.id]`.as("path"),
					])
					// we don't even need to recurse if we don't want children or related pubs
					.$if(withChildren || withRelatedPubs, (qb) =>
						qb.union((qb) =>
							qb
								.selectFrom("pub_tree")
								.innerJoin("pubs", (join) =>
									join.on((eb) =>
										eb.or([
											...(withChildren
												? [
														eb(
															"pubs.id",
															"=",
															eb.ref("pub_tree.relatedPubId")
														),
													]
												: []),
											...(withRelatedPubs
												? [
														eb(
															"pubs.parentId",
															"=",
															eb.ref("pub_tree.pubId")
														),
													]
												: []),
										])
									)
								)
								.leftJoin("pub_values", "pubs.id", "pub_values.pubId")
								.innerJoin("pub_fields", "pub_fields.id", "pub_values.fieldId")
								.leftJoin("PubsInStages", "pubs.id", "PubsInStages.pubId")
								.$if(Boolean(fieldSlugs), (qb) =>
									qb.where("pub_fields.slug", "in", fieldSlugs!)
								)
								.select([
									"pubs.id as pubId",
									"pub_fields.schemaName as schemaName",
									"pub_fields.slug as slug",
									"pubs.pubTypeId",
									"pubs.communityId",
									"pubs.createdAt",
									"pubs.updatedAt",
									"PubsInStages.stageId",
									"pub_values.id as valueId",
									"pub_values.fieldId",
									"pub_values.value",
									"pub_values.relatedPubId",
									"pub_values.createdAt as valueCreatedAt",
									"pub_values.updatedAt as valueUpdatedAt",
									"pubs.parentId",
									// increment the depth
									sql<number>`pub_tree.depth + 1`.as("depth"),
									// this is a standard way to detect cycles
									// we keep track of the path we've taken so far,
									// and set a flag if we see a pub that is already in the path
									// https://www.postgresql.org/docs/current/queries-with.html#QUERIES-WITH-CYCLE
									sql<boolean>`pubs.id = any(pub_tree."path")`.as("isCycle"),
									sql<PubsId[]>`array_append(pub_tree."path", pubs.id)`.as(
										"path"
									),
								])
								.where("pub_tree.depth", "<", depth)
								.where("pub_tree.isCycle", "=", false)
								.$if(cycle === "exclude", (qb) =>
									// this makes sure we don't include the first pub that is part of a cycle
									qb.where(sql<boolean>`pubs.id = any(pub_tree.path)`, "=", false)
								)
						)
					)
			)
			// this CTE finds the top level pubs and limits the result
			// counter intuitively, this is CTE is referenced in the above `withRecursive` call, despite
			// appearing after it. This is allowed in Postgres. See https://www.postgresql.org/docs/current/sql-select.html#SQL-WITH
			// this is mostly because `kysely` does not allow you to put a normal CTE before a recursive CTE
			.with("root_pubs_limited", (cte) =>
				cte
					.selectFrom("pubs")
					.selectAll("pubs")
					.$if(Boolean(props.pubId), (qb) => qb.where("pubs.id", "=", props.pubId!))
					.$if(Boolean(props.stageId), (qb) =>
						qb
							.innerJoin("PubsInStages", "pubs.id", "PubsInStages.pubId")
							.where("PubsInStages.stageId", "=", props.stageId!)
					)
					.$if(Boolean(props.communityId), (qb) =>
						qb.where("pubs.communityId", "=", props.communityId!)
					)
					.$if(Boolean(props.pubTypeId), (qb) =>
						qb.where("pubs.pubTypeId", "=", props.pubTypeId!)
					)
					.$if(Boolean(limit), (qb) => qb.limit(limit!))
					.$if(Boolean(offset), (qb) => qb.offset(offset!))
			)
			.selectFrom("pub_tree")
			.select((eb) => [
				"pub_tree.pubId",
				"pub_tree.parentId",
				"pub_tree.pubTypeId",
				"pub_tree.depth",
				"pub_tree.stageId",
				"pub_tree.communityId",
				"pub_tree.isCycle",
				"pub_tree.path",
				"pub_tree.createdAt",
				// we return the updatedAt of the latest value, because the updatedAt of the pub itself
				// does not really change over time
				eb.fn
					.coalesce(eb.fn.max("pub_tree.valueUpdatedAt"), "pub_tree.updatedAt")
					.as("updatedAt"),
				jsonArrayFrom(
					eb
						.selectFrom("pub_tree as inner")
						.select((eb) => [
							"inner.valueId as id",
							"inner.fieldId",
							"inner.value",
							"inner.relatedPubId",
							"inner.valueCreatedAt as createdAt",
							"inner.valueUpdatedAt as updatedAt",
							"inner.schemaName",
							"inner.slug as fieldSlug",
						])
						.whereRef("inner.pubId", "=", "pub_tree.pubId")
						// this prevents us from double fetching values if we have detected a cycle
						.whereRef("inner.depth", "=", "pub_tree.depth")
						.orderBy("inner.valueCreatedAt desc")
				).as("values"),
				jsonArrayFrom(
					eb
						.selectFrom("pub_tree as children")
						.select(["children.pubId as id"])
						.distinctOn(["children.pubId"])
						.whereRef("children.parentId", "=", "pub_tree.pubId")
				).as("children"),
			])
			// TODO: is there a more efficient way to do this?
			.$if(Boolean(withStage), (qb) =>
				qb.select((eb) =>
					jsonObjectFrom(
						eb
							.selectFrom("stages")
							.selectAll("stages")
							.where("pub_tree.stageId", "is not", null)
							.whereRef("stages.id", "=", "pub_tree.stageId")
							.limit(1)
					).as("stage")
				)
			)
			.$if(Boolean(withPubType), (qb) =>
				qb.select((eb) => pubType({ eb, pubTypeIdRef: "pub_tree.pubTypeId" }))
			)
			.$if(Boolean(orderBy), (qb) => qb.orderBy(orderBy!, orderDirection ?? "asc"))
			.orderBy("depth asc")
			// this is necessary to filter out all the duplicate entries for the values
			.groupBy([
				"pubId",
				"parentId",
				"depth",
				"pubTypeId",
				"updatedAt",
				"createdAt",
				"stageId",
				"communityId",
				"isCycle",
				"path",
			])
	).execute();

	if (options?._debugDontNest) {
		// @ts-expect-error We should not accomodate the return type for this option
		return result;
	}

	if (props.pubId) {
		return nestRelatedPubsAndChildren(result as UnprocessedPub[], {
			rootPubId: props.pubId,
			...opts,
		}) as ProcessedPub<Options>;
	}

	return nestRelatedPubsAndChildren(result as UnprocessedPub[], {
		...opts,
	}) as ProcessedPub<Options>[];
}

function nestRelatedPubsAndChildren<Options extends GetPubsWithRelatedValuesAndChildrenOptions>(
	pubs: UnprocessedPub[],
	options?: {
		rootPubId?: PubsId;
	} & Options
): ProcessedPub<Options> | ProcessedPub<Options>[] {
	const opts = {
		...DEFAULT_OPTIONS,
		...options,
	};

	const depth = opts.depth ?? DEFAULT_OPTIONS.depth;

	// create a map of all pubs by their ID for easy lookup
	const unprocessedPubsById = new Map(pubs.map((pub) => [pub.pubId, pub]));

	const processedPubsById = new Map<PubsId, ProcessedPub<Options>>();

	function processPub(pubId: PubsId, depth: number): ProcessedPub<Options> | undefined {
		// if (depth < 0) {
		// 	return processedPubsById.get(pubId);
		// }

		const alreadyProcessedPub = processedPubsById.get(pubId);
		if (alreadyProcessedPub) {
			return alreadyProcessedPub;
		}

		const unprocessedPub = unprocessedPubsById.get(pubId);
		if (!unprocessedPub) {
			return undefined;
		}

		const processedValues = unprocessedPub.values.map((value) => {
			const relatedPub = value.relatedPubId
				? processPub(value.relatedPubId, depth - 1)
				: null;

			return {
				...value,
				...(relatedPub && { relatedPub }),
			} as ProcessedPub<Options>["values"][number];
		});

		const processedChildren = unprocessedPub?.children
			?.map((child) => processPub(child.id, depth - 1))
			?.filter((child) => !!child);

		const processedPub = {
			...unprocessedPub,
			id: unprocessedPub.pubId,
			stageId: unprocessedPub.stageId,
			communityId: unprocessedPub.communityId,
			parentId: unprocessedPub.parentId,
			createdAt: unprocessedPub.createdAt,
			updatedAt: unprocessedPub.values.reduce(
				(max, value) => (value.updatedAt > max ? value.updatedAt : max),
				unprocessedPub.createdAt
			),
			pubTypeId: unprocessedPub.pubTypeId,
			pubType: unprocessedPub.pubType ?? undefined,
			values: processedValues,
			children: processedChildren,
		} as ProcessedPub<Options>;

		processedPubsById.set(unprocessedPub.pubId, processedPub);
		return processedPub;
	}

	if (opts.rootPubId) {
		// start processing from the root pub
		const rootPub = processPub(opts.rootPubId, depth - 1);
		if (!rootPub) {
			throw PubNotFoundError;
		}

		return rootPub;
	}

	const topLevelPubs = pubs.filter((pub) => pub.depth === 1);

	return topLevelPubs
		.map((pub) => processPub(pub.pubId, depth - 1))
		.filter((processedPub) => !!processedPub);
}

<<<<<<< HEAD
export const getPubTitle = (pubId: PubsId, trx = db) =>
	trx
		.selectFrom("pubs")
		.where("pubs.id", "=", pubId)
		.innerJoin("pub_values", "pub_values.pubId", "pubs.id")
		.innerJoin("pub_fields", "pub_fields.id", "pub_values.fieldId")
		.innerJoin("_PubFieldToPubType", "A", "pub_fields.id")
		.where("_PubFieldToPubType.isTitle", "=", true)
		.select("pub_values.value as title")
		.$narrowType<{ title: string }>();
=======
/**
 * Get the number of pubs in a community, optionally additionally filtered by stage and pub type
 */
export const getPubsCount = async (props: {
	communityId: CommunitiesId;
	stageId?: StagesId;
	pubTypeId?: PubTypesId;
}): Promise<number> => {
	const pubs = await db
		.selectFrom("pubs")
		.where("pubs.communityId", "=", props.communityId)
		.$if(Boolean(props.stageId), (qb) =>
			qb
				.innerJoin("PubsInStages", "pubs.id", "PubsInStages.pubId")
				.where("PubsInStages.stageId", "=", props.stageId!)
		)
		.$if(Boolean(props.pubTypeId), (qb) => qb.where("pubs.pubTypeId", "=", props.pubTypeId!))
		.select((eb) => eb.fn.countAll<number>().as("count"))
		.executeTakeFirstOrThrow();

	return pubs.count;
};
>>>>>>> 55d699d8
<|MERGE_RESOLUTION|>--- conflicted
+++ resolved
@@ -1505,7 +1505,6 @@
 		.filter((processedPub) => !!processedPub);
 }
 
-<<<<<<< HEAD
 export const getPubTitle = (pubId: PubsId, trx = db) =>
 	trx
 		.selectFrom("pubs")
@@ -1516,7 +1515,7 @@
 		.where("_PubFieldToPubType.isTitle", "=", true)
 		.select("pub_values.value as title")
 		.$narrowType<{ title: string }>();
-=======
+
 /**
  * Get the number of pubs in a community, optionally additionally filtered by stage and pub type
  */
@@ -1538,5 +1537,4 @@
 		.executeTakeFirstOrThrow();
 
 	return pubs.count;
-};
->>>>>>> 55d699d8
+};