import { Prisma } from "@prisma/client";
import {
	CreatePubRequestBodyWithNulls,
	GetPubResponseBody,
	GetPubTypeResponseBody,
	JsonValue,
} from "contracts";
import { ExpressionBuilder, SelectExpression, StringReference, sql } from "kysely";
import { jsonArrayFrom } from "kysely/helpers/postgres";
import { expect } from "utils";
import { db } from "~/kysely/database";
import Database from "~/kysely/types/Database";
import { CommunitiesId } from "~/kysely/types/public/Communities";
import { PubTypesId } from "~/kysely/types/public/PubTypes";
import { PubsId } from "~/kysely/types/public/Pubs";
import prisma from "~/prisma/db";
import { makeRecursiveInclude } from "../types";
import { NotFoundError } from "./errors";

<<<<<<< HEAD
type PubValues = Record<string, JsonValue>;

type PubNoChildren = {
	id: PubsId;
	communityId: CommunitiesId;
	createdAt: Date;
	parentId: PubsId | null;
	pubTypeId: PubTypesId;
	updatedAt: Date;
	values: PubValues;
};

type NestedPub = PubNoChildren & {
	children: NestedPub[];
};

type FlatPub = PubNoChildren & {
	children: PubNoChildren[];
};

// pubValuesByRef adds a JSON object of pub_values keyed by their field name under the `fields` key to the output of a query
// pubIdRef should be a column name that refers to a pubId in the current query context, such as pubs.parent_id or _PubToStage.A
// It doesn't seem to work if you've aliased the table or column (although you can probably work around that with a cast)
export const pubValuesByRef = (pubIdRef: StringReference<Database, keyof Database>) => {
	return (eb: ExpressionBuilder<Database, keyof Database>) => pubValues(eb, { pubIdRef });
};

// pubValuesByVal does the same thing as pubDataByRef but takes an actual pubId rather than reference to a column
export const pubValuesByVal = (pubId: PubsId) => {
	return (eb: ExpressionBuilder<Database, keyof Database>) => pubValues(eb, { pubId });
};

// pubValues is the shared logic between pubValuesByRef and pubValuesByVal which handles getting the
// most recent pub field entries (since the table is append-only) and aggregating the pub_fields and
// pub_values rows into a single {"slug": "value"} JSON object
const pubValues = (
	eb: ExpressionBuilder<Database, keyof Database>,
	{
		pubId,
		pubIdRef,
	}: {
		pubId?: PubsId;
		pubIdRef?: StringReference<Database, keyof Database>;
	}
) => {
	const { ref } = db.dynamic;

	const alias = "latest_values";
	// Although kysely has selectNoFrom, this kind of query can't be generated without using raw sql
	const jsonObjAgg = (subquery) =>
		sql<PubValues>`(select json_object_agg(${sql.ref(alias)}.slug, ${sql.ref(
			alias
		)}.value) from ${subquery})`;

	return jsonObjAgg(
		eb
			.selectFrom("pub_values")
			.distinctOn("pub_values.field_id")
			.selectAll("pub_values")
			.select("slug")
			.leftJoinLateral(
				(eb) => eb.selectFrom("pub_fields").select(["slug", "id"]).as("fields"),
				(join) => join.onRef("fields.id", "=", "pub_values.field_id")
			)
			.orderBy(["pub_values.field_id", "pub_values.created_at desc"])
			.$if(!!pubId, (qb) => qb.where("pub_values.pub_id", "=", pubId!))
			.$if(!!pubIdRef, (qb) => qb.whereRef("pub_values.pub_id", "=", ref(pubIdRef!)))
			.as(alias)
	).as("values");
};

// Converts a pub from having all its children (regardless of depth) in a flat array to a tree
// structure. Assumes that pub.children are ordered by depth (leaves last)
const nestChildren = (pub: FlatPub): NestedPub => {
	const pubList = [pub, ...pub.children];
	const pubsMap = new Map();
	pubList.forEach((pub) => pubsMap.set(pub.id, { ...pub, children: [] }));

	pubList.forEach((pub) => {
		if (pub.parentId) {
			const parent = pubsMap.get(pub.parentId);
			if (parent) {
				parent.children.push(pubsMap.get(pub.id));
			}
		}
	});

	return pubsMap.get(pub.id);
};

// TODO: make this usable in a subquery, possibly by turning it into a view
// Create a CTE ("children") with the pub's children and their values
const withPubChildren = ({
	pubId,
	pubIdRef,
}: {
	pubId?: PubsId;
	pubIdRef?: StringReference<Database, keyof Database>;
}) => {
	const { ref } = db.dynamic;

	return db.withRecursive("children", (qc) => {
		return qc
			.selectFrom("pubs")
			.select(["id", "parent_id"])
			.select(pubValuesByRef("pubs.id"))
			.$if(!!pubId, (qb) => qb.where("pubs.parent_id", "=", pubId!))
			.$if(!!pubIdRef, (qb) => qb.whereRef("pubs.parent_id", "=", ref(pubIdRef!)))
			.unionAll((eb) => {
				return eb
					.selectFrom("children")
					.innerJoin("pubs", "pubs.parent_id", "children.id")
					.select(["pubs.id", "pubs.parent_id"])
					.select(pubValuesByRef("pubs.id"));
			});
	});
};

export const getPub = async (pubId: PubsId): Promise<GetPubResponseBody> => {
	// These aliases are used to make sure the JSON object returned matches
	// the old prisma query's return value
	const pubColumns = [
		"id",
		"community_id as communityId",
		"created_at as createdAt",
		"parent_id as parentId",
		"pub_type_id as pubTypeId",
		"updated_at as updatedAt",
	] as const satisfies SelectExpression<Database, "pubs">[];

	const pub: FlatPub | undefined = await withPubChildren({ pubId })
		.selectFrom("pubs")
		.where("pubs.id", "=", pubId)
		.select(pubColumns)
		.select(pubValuesByVal(pubId))
		.$narrowType<{ values: PubValues }>()
		.select((eb) =>
			jsonArrayFrom(
				eb
					.selectFrom("children")
					.select([...pubColumns, "values"])
					.$narrowType<{ values: PubValues }>()
			).as("children")
		)
		.executeTakeFirst();

=======
export const pubValuesInclude = {
	values: {
		distinct: ["fieldId"],
		orderBy: { createdAt: "desc" },
		include: {
			field: {
				select: { slug: true },
			},
		},
	},
} satisfies Prisma.PubInclude;

const recursivelyDenormalizePubValues = async (
	pub: Prisma.PubGetPayload<RecursiveInclude<"children", typeof pubValuesInclude>>
): Promise<GetPubResponseBody> => {
	const values = pub.values.reduce((prev, curr) => {
		prev[curr.field.slug] = curr.value;
		return prev;
	}, {} as Record<string, Prisma.JsonValue>);
	const children = await Promise.all(pub.children?.map(recursivelyDenormalizePubValues));
	return { ...pub, children, values };
};

export const getPub = async (pubId: string, depth = 0): Promise<GetPubResponseBody> => {
	const include = {
		...pubValuesInclude,
		assignee: {
			select: {
				id: true,
				slug: true,
				avatar: true,
				firstName: true,
				lastName: true,
				createdAt: true,
				email: true,
			},
		},
	};
	const recursiveInclude = makeRecursiveInclude("children", include, depth);
	const pub = await prisma.pub.findUnique({
		where: { id: pubId },
		...recursiveInclude,
	});
>>>>>>> 9d97ebd1
	if (!pub) {
		throw PubNotFoundError;
	}

	return nestChildren(pub);
};

const InstanceNotFoundError = new NotFoundError("Integration instance not found");
const PubNotFoundError = new NotFoundError("Pub not found");
const PubFieldSlugsNotFoundError = new NotFoundError("Pub fields not found");

const toJSONNull = (json: CreatePubRequestBodyWithNulls["values"][1]) => {
	if (json === null) {
		return Prisma.JsonNull;
	} else if (Array.isArray(json)) {
		return json.map(toJSONNull);
	} else if (typeof json === "object" && json !== null) {
		return Object.fromEntries(Object.entries(json).map(([k, v]) => [k, toJSONNull(v)]));
	}
	return json;
};

const normalizePubValues = async (
	values: CreatePubRequestBodyWithNulls["values"],
	pubTypeId?: string
) => {
	const pubFieldSlugs = Object.keys(values);
	const pubFieldIds = await prisma.pubField.findMany({
		where: {
			slug: {
				in: pubFieldSlugs,
			},
			pubTypes: {
				some: {
					id: pubTypeId,
				},
			},
		},
	});

	if (!pubFieldIds) {
		throw PubFieldSlugsNotFoundError;
	}

	const normalizedValues = pubFieldIds.map((field) => {
		const value = toJSONNull(values[field.slug]);
		return {
			fieldId: field.id,
			value,
		};
	});

	return normalizedValues;
};

const getUpdateDepth = (body: CreatePubRequestBodyWithNulls, depth = 0) => {
	if (!body.children) {
		return depth;
	}
	for (const child of body.children) {
		depth = Math.max(getUpdateDepth(child, depth), depth);
	}
	return depth + 1;
};

const makePubChildrenCreateOptions = async (
	body: CreatePubRequestBodyWithNulls,
	communityId: string
) => {
	if (!body.children) {
		return undefined;
	}
	const inputs: ReturnType<typeof makeRecursivePubUpdateInput>[] = [];
	for (const child of body.children) {
		if ("id" in child) {
			continue;
		}
		inputs.push(
			makeRecursivePubUpdateInput({ assigneeId: body.assigneeId, ...child }, communityId)
		);
	}
	return Promise.all(inputs);
};

const makePubChildrenConnectOptions = (body: CreatePubRequestBodyWithNulls) => {
	if (!body.children) {
		return undefined;
	}
	const connect: Prisma.PubWhereUniqueInput[] = [];
	for (const child of body.children) {
		if ("id" in child) {
			connect.push({ id: child.id });
		}
	}
	return connect;
};

/**
 * Build a Prisma `PubCreateInput` object used to create a pub with descendants.
 */
const makeRecursivePubUpdateInput = async (
	body: CreatePubRequestBodyWithNulls,
	communityId: string
): Promise<Prisma.PubCreateInput> => {
	const assignee = body.assigneeId
		? {
				connect: { id: body.assigneeId },
		  }
		: undefined;
	return {
		community: { connect: { id: communityId } },
		pubType: { connect: { id: body.pubTypeId } },
		values: {
			createMany: {
				data: await normalizePubValues(body.values),
			},
		},
		assignee,
		children: {
			// For each child, either connect to an existing pub or create a new one.
			connect: makePubChildrenConnectOptions(body),
			create: await makePubChildrenCreateOptions(body, communityId),
		},
		...(body.parentId && { parent: { connect: { id: body.parentId } } }),
	};
};

export const createPub = async (instanceId: string, body: CreatePubRequestBodyWithNulls) => {
	const instance = await prisma.integrationInstance.findUnique({
		where: { id: instanceId },
	});

	if (!instance) {
		throw InstanceNotFoundError;
	}

	const updateDepth = getUpdateDepth(body);
	const updateInput = await makeRecursivePubUpdateInput(body, instance.communityId);
	const createArgs = {
		data: {
			...(!body.parentId && {
				stages: {
					connect: { id: expect(instance.stageId) },
				},
			}),
			...updateInput,
		},
		...makeRecursiveInclude("children", {}, updateDepth),
	};
	const pub = await prisma.pub.create(createArgs);

	return pub;
};

export const updatePub = async (instanceId: string, body: CreatePubRequestBodyWithNulls) => {
	const instance = await prisma.integrationInstance.findUnique({
		where: { id: instanceId },
	});

	if (!instance) {
		throw InstanceNotFoundError;
	}

	const updateDepth = getUpdateDepth(body);
	const updateInput = await makeRecursivePubUpdateInput(body, instance.communityId);
	const updateArgs = {
		data: {
			...updateInput,
		},
		...makeRecursiveInclude("children", {}, updateDepth),
	};
	const pub = await prisma.pub.update({
		where: { id: body.id },
		...updateArgs,
	});

	return pub;
};

export const deletePub = async (pubId: string) => {
	await prisma.pub.delete({ where: { id: pubId } });
};

export const getPubType = async (pubTypeId: string): Promise<GetPubTypeResponseBody> => {
	const pubType = await prisma.pubType.findUnique({
		where: { id: pubTypeId },
		select: {
			id: true,
			name: true,
			description: true,
			fields: {
				select: {
					id: true,
					name: true,
					slug: true,
					schema: {
						select: {
							id: true,
							namespace: true,
							name: true,
							schema: true,
						},
					},
				},
			},
		},
	});
	if (!pubType) {
		throw PubNotFoundError;
	}
	return pubType;
};<|MERGE_RESOLUTION|>--- conflicted
+++ resolved
@@ -17,7 +17,6 @@
 import { makeRecursiveInclude } from "../types";
 import { NotFoundError } from "./errors";
 
-<<<<<<< HEAD
 type PubValues = Record<string, JsonValue>;
 
 type PubNoChildren = {
@@ -164,51 +163,6 @@
 		)
 		.executeTakeFirst();
 
-=======
-export const pubValuesInclude = {
-	values: {
-		distinct: ["fieldId"],
-		orderBy: { createdAt: "desc" },
-		include: {
-			field: {
-				select: { slug: true },
-			},
-		},
-	},
-} satisfies Prisma.PubInclude;
-
-const recursivelyDenormalizePubValues = async (
-	pub: Prisma.PubGetPayload<RecursiveInclude<"children", typeof pubValuesInclude>>
-): Promise<GetPubResponseBody> => {
-	const values = pub.values.reduce((prev, curr) => {
-		prev[curr.field.slug] = curr.value;
-		return prev;
-	}, {} as Record<string, Prisma.JsonValue>);
-	const children = await Promise.all(pub.children?.map(recursivelyDenormalizePubValues));
-	return { ...pub, children, values };
-};
-
-export const getPub = async (pubId: string, depth = 0): Promise<GetPubResponseBody> => {
-	const include = {
-		...pubValuesInclude,
-		assignee: {
-			select: {
-				id: true,
-				slug: true,
-				avatar: true,
-				firstName: true,
-				lastName: true,
-				createdAt: true,
-				email: true,
-			},
-		},
-	};
-	const recursiveInclude = makeRecursiveInclude("children", include, depth);
-	const pub = await prisma.pub.findUnique({
-		where: { id: pubId },
-		...recursiveInclude,
-	});
->>>>>>> 9d97ebd1
 	if (!pub) {
 		throw PubNotFoundError;
 	}
