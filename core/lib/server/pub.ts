import type {
	AliasedSelectQueryBuilder,
	ExpressionBuilder,
	Kysely,
	ReferenceExpression,
	SelectExpression,
	StringReference,
} from "kysely";

import { sql, Transaction } from "kysely";
import { jsonArrayFrom, jsonObjectFrom } from "kysely/helpers/postgres";
import partition from "lodash.partition";

import type {
	CreatePubRequestBodyWithNullsNew,
	Filter,
	FTSReturn,
	Json,
	JsonValue,
	MaybePubOptions,
	ProcessedPub,
	PubTypePubField,
} from "contracts";
import type { Database } from "db/Database";
import type {
	CommunitiesId,
	MembershipCapabilitiesRole,
	PubFieldsId,
	Pubs,
	PubsId,
	PubTypes,
	PubTypesId,
	PubValuesId,
	PubValues as PubValuesType,
	Stages,
	StagesId,
	UsersId,
} from "db/public";
import type { LastModifiedBy, StageConstraint } from "db/types";
import {
	Capabilities,
	CoreSchemaType,
	MemberRole,
	MembershipType,
	OperationType,
	pubTypesIdSchema,
} from "db/public";
import { NO_STAGE_OPTION } from "db/types";
import { logger } from "logger";
import { assert, expect } from "utils";

import type { DefinitelyHas, MaybeHas, XOR } from "../types";
import type { SafeUser } from "./user";
import { db } from "~/kysely/database";
import { isUniqueConstraintError } from "~/kysely/errors";
import { env } from "../env/env.mjs";
import { parseRichTextForPubFieldsAndRelatedPubs } from "../fields/richText";
import { hydratePubValues, mergeSlugsWithFields } from "../fields/utils";
import { parseLastModifiedBy } from "../lastModifiedBy";
import { findRanksBetween } from "../rank";
import { autoCache } from "./cache/autoCache";
import { autoRevalidate } from "./cache/autoRevalidate";
import { BadRequestError, NotFoundError } from "./errors";
import { applyFilters } from "./pub-filters";
import { getPubFields } from "./pubFields";
import { getPubTypeBase } from "./pubtype";
import { movePub } from "./stages";
import { SAFE_USER_SELECT } from "./user";
import { validatePubValuesBySchemaName } from "./validateFields";

export type PubValues = Record<string, JsonValue>;

// pubValuesByRef adds a JSON object of pub_values keyed by their field name under the `fields` key to the output of a query
// pubIdRef should be a column name that refers to a pubId in the current query context, such as pubs.parentId or PubsInStages.pubId
// It doesn't seem to work if you've aliased the table or column (although you can probably work around that with a cast)
export const pubValuesByRef = (pubIdRef: StringReference<Database, keyof Database>) => {
	return (eb: ExpressionBuilder<Database, keyof Database>) => pubValues(eb, { pubIdRef });
};

// pubValuesByVal does the same thing as pubDataByRef but takes an actual pubId rather than reference to a column
export const pubValuesByVal = (pubId: PubsId) => {
	return (eb: ExpressionBuilder<Database, keyof Database>) => pubValues(eb, { pubId });
};

// pubValues is the shared logic between pubValuesByRef and pubValuesByVal which handles getting the
// most recent pub field entries (since the table is append-only) and aggregating the pub_fields and
// pub_values rows into a single {"slug": "value"} JSON object
const pubValues = (
	eb: ExpressionBuilder<Database, keyof Database>,
	{
		pubId,
		pubIdRef,
	}: {
		pubId?: PubsId;
		pubIdRef?: StringReference<Database, keyof Database>;
	}
) => {
	const { ref } = db.dynamic;

	const alias = "latest_values";
	// Although kysely has selectNoFrom, this kind of query can't be generated without using raw sql
	const jsonObjAgg = (subquery: AliasedSelectQueryBuilder<any, any>) =>
		sql<PubValues>`(select coalesce(json_object_agg(${sql.ref(alias)}.slug, ${sql.ref(
			alias
		)}.value), '{}') from ${subquery})`;

	return jsonObjAgg(
		eb
			.selectFrom("pub_values")
			.selectAll("pub_values")
			.select(["slug", "pub_values.fieldId"])
			.leftJoinLateral(
				(eb) =>
					eb
						.selectFrom("pub_fields")
						.select(["id", "name", "slug", "schemaName"])
						.as("fields"),
				(join) => join.onRef("fields.id", "=", "pub_values.fieldId")
			)
			.orderBy([
				(eb) =>
					sql`${eb.fn
						.max("pub_values.updatedAt")
						.over((ob) => ob.partitionBy("pub_values.fieldId"))} desc`,
				"pub_values.rank",
			])
			.$if(!!pubId, (qb) => qb.where("pub_values.pubId", "=", pubId!))
			.$if(!!pubIdRef, (qb) => qb.whereRef("pub_values.pubId", "=", ref(pubIdRef!)))
			.as(alias)
	).as("values");
};

export const pubType = <
	DB extends Record<string, any>,
	EB extends ExpressionBuilder<DB, keyof DB>,
>({
	eb,
	pubTypeIdRef,
}: {
	eb: EB;
	pubTypeIdRef: `${string}.pubTypeId` | `${string}.id`;
}) =>
	jsonObjectFrom(
		getPubTypeBase(eb).whereRef(
			"pub_types.id",
			"=",
			pubTypeIdRef as ReferenceExpression<Database, "pub_types">
		)
	)
		.$notNull()
		.as("pubType");

const pubColumns = [
	"id",
	"communityId",
	"createdAt",
	"pubTypeId",
	"updatedAt",
	"assigneeId",
	"title",
] as const satisfies SelectExpression<Database, "pubs">[];

export type GetManyParams = {
	limit?: number;
	offset?: number;
	/**
	 * @default "createdAt"
	 */
	orderBy?: "createdAt" | "updatedAt";
	/**
	 * @default "desc"
	 */
	orderDirection?: "asc" | "desc";
};

export const GET_MANY_DEFAULT = {
	limit: 10,
	offset: 0,
	orderBy: "createdAt",
	orderDirection: "desc",
} as const;

const PubNotFoundError = new NotFoundError("Pub not found");

/**
 * Utility function to check if a pub exists in a community
 */
export const doPubsExist = async (
	pubIds: PubsId[],
	communitiyId: CommunitiesId,
	trx = db
): Promise<{ exists: boolean; pubs: Pubs[] }> => {
	const pubs = await autoCache(
		trx
			.selectFrom("pubs")
			.where("id", "in", pubIds)
			.where("communityId", "=", communitiyId)
			.selectAll()
	).execute();

	return {
		exists: pubIds.every((pubId) => !!pubs.find((p) => p.id === pubId)),
		pubs,
	};
};

/**
 * Utility function to check if a pub exists in a community
 */
export const doesPubExist = async (
	pubId: PubsId,
	communitiyId: CommunitiesId,
	trx = db
): Promise<{ exists: false; pub?: undefined } | { exists: true; pub: Pubs }> => {
	const { exists, pubs } = await doPubsExist([pubId], communitiyId, trx);
	return exists ? { exists: true as const, pub: pubs[0] } : { exists: false as const };
};

/**
 * For recursive transactions
 */
export const maybeWithTrx = async <T>(
	trx: Transaction<Database> | Kysely<Database>,
	fn: (trx: Transaction<Database>) => Promise<T>
): Promise<T> => {
	// could also use trx.isTransaction()
	if (trx instanceof Transaction) {
		return await fn(trx);
	}
	return await trx.transaction().execute(fn);
};

const isRelatedPubInit = (value: unknown): value is { value: unknown; relatedPubId: PubsId }[] =>
	Array.isArray(value) &&
	value.every((v) => typeof v === "object" && v && "value" in v && "relatedPubId" in v);

/**
 * Transform pub values which can either be
 * {
 *   field: 'example',
 *   authors: [
 *     { value: 'admin', relatedPubId: X },
 *     { value: 'editor', relatedPubId: Y },
 *   ]
 * }
 * to a more standardized
 * [ { slug, value, relatedPubId } ]
 */
export const normalizePubValues = <T extends JsonValue | Date>(
	pubValues: Record<string, T | { value: T; relatedPubId: PubsId }[]>
) => {
	return Object.entries(pubValues).flatMap(([slug, value]) =>
		isRelatedPubInit(value)
			? value.map((v) => ({ slug, value: v.value, relatedPubId: v.relatedPubId }))
			: ([{ slug, value, relatedPubId: undefined }] as {
					slug: string;
					value: T;
					relatedPubId: PubsId | undefined;
				}[])
	);
};

/**
 * @throws
 */
export const createPubRecursiveNew = async <Body extends CreatePubRequestBodyWithNullsNew>(
	{
		body,
		communityId,
		parent,
		lastModifiedBy,
		...options
	}:
		| {
				body: Body;
				trx?: Kysely<Database>;
				communityId: CommunitiesId;
				parent?: never;
				lastModifiedBy: LastModifiedBy;
		  }
		| {
				body: MaybeHas<Body, "stageId">;
				trx?: Kysely<Database>;
				communityId: CommunitiesId;
				parent: { id: PubsId };
				lastModifiedBy: LastModifiedBy;
		  },
	depth = 0
): Promise<ProcessedPub> => {
	const trx = options?.trx ?? db;

	const stageId = body.stageId;

	let values = body.values ?? {};
	if (body.id) {
		const { values: processedVals } = parseRichTextForPubFieldsAndRelatedPubs({
			pubId: body.id as PubsId,
			values: values as Record<string, JsonValue>,
		});
		values = processedVals;
	}
	const normalizedValues = normalizePubValues(values);

	const valuesWithFieldIds = await validatePubValues({
		pubValues: normalizedValues,
		communityId,
	});

	const result = await maybeWithTrx(trx, async (trx) => {
		const newPub = await autoRevalidate(
			trx
				.insertInto("pubs")
				.values({
					id: body.id as PubsId | undefined,
					communityId: communityId,
					pubTypeId: body.pubTypeId as PubTypesId,
					assigneeId: body.assigneeId as UsersId,
				})
				.returningAll()
		).executeTakeFirstOrThrow();

		let createdStageId: StagesId | undefined;
		if (stageId) {
			const result = await autoRevalidate(
				trx
					.insertInto("PubsInStages")
					.values((eb) => ({
						pubId: newPub.id,
						stageId: expect(stageId),
					}))
					.returningAll()
			).executeTakeFirstOrThrow();

			createdStageId = result.stageId;
		}

		if (body.members && Object.keys(body.members).length) {
			const res = await trx
				.insertInto("pub_memberships")
				.values(
					Object.entries(body.members).map(([userId, role]) => ({
						pubId: newPub.id,
						userId: userId as UsersId,
						role,
					}))
				)
				// no conflict resolution is needed, as the user cannot be a member of the pub
				// since we are just now creating the pub
				.execute();
		}
		const rankedValues = await getRankedValues({
			pubId: newPub.id,
			pubValues: valuesWithFieldIds,
			trx,
		});

		const pubValues = valuesWithFieldIds.length
			? await autoRevalidate(
					trx
						.insertInto("pub_values")
						.values(
							rankedValues.map(({ fieldId, value, relatedPubId, rank }, index) => ({
								fieldId,
								pubId: newPub.id,
								value: JSON.stringify(value),
								relatedPubId,
								rank,
								lastModifiedBy,
							}))
						)
						.returningAll()
						.$narrowType<{ value: JsonValue }>()
				).execute()
			: [];

		const pub = await getPlainPub(newPub.id, trx).executeTakeFirstOrThrow();

		const hydratedValues = pubValues.map((v) => {
			const correspondingValue = valuesWithFieldIds.find(
				({ fieldId }) => fieldId === v.fieldId
			)!;
			return {
				...v,
				schemaName: correspondingValue?.schemaName,
				fieldSlug: correspondingValue?.slug,
				fieldName: correspondingValue?.fieldName,
			};
		});

		if (!body.relatedPubs) {
			return {
				...pub,
				stageId: createdStageId ?? null,
				values: hydratedValues,
				depth,
			} satisfies ProcessedPub;
		}

		// this fn itself calls createPubRecursiveNew, be mindful of infinite loops
		const relatedPubs = await upsertPubRelations(
			{
				pubId: newPub.id,
				relations: Object.entries(body.relatedPubs).flatMap(
					([fieldSlug, relatedPubBodies]) =>
						relatedPubBodies.map(({ pub, value }) => ({
							slug: fieldSlug,
							value,
							relatedPub: pub,
						}))
				),
				communityId,
				lastModifiedBy,
				trx,
			},
			depth
		);

		return {
			...pub,
			stageId: createdStageId,
			values: [...pubValues, ...relatedPubs],
			depth,
		} as ProcessedPub;
	});

	return result;
};

export const deletePubValuesByValueId = async ({
	pubId,
	valueIds,
	lastModifiedBy,
	trx = db,
}: {
	pubId: PubsId;
	valueIds: PubValuesId[];
	lastModifiedBy: LastModifiedBy;
	trx?: typeof db;
}) => {
	if (valueIds.length === 0) {
		return;
	}

	const result = await maybeWithTrx(trx, async (trx) => {
		const deletedPubValues = await autoRevalidate(
			trx
				.deleteFrom("pub_values")
				.where("id", "in", valueIds)
				.where("pubId", "=", pubId)
				.returningAll()
		).execute();

		await addDeletePubValueHistoryEntries({
			lastModifiedBy,
			pubValues: deletedPubValues,
			trx,
		});

		return deletedPubValues;
	});

	return result;
};

export const deletePub = async ({
	pubId,
	lastModifiedBy,
	communityId,
	trx = db,
}: {
	pubId: PubsId | PubsId[];
	lastModifiedBy: LastModifiedBy;
	communityId: CommunitiesId;
	trx?: typeof db;
}) => {
	const result = await maybeWithTrx(trx, async (trx) => {
		// first get the values before they are deleted
		// that way we can add them to the history table
		const pubValues = await trx
			.selectFrom("pub_values")
			.where("pubId", "in", Array.isArray(pubId) ? pubId : [pubId])
			.selectAll()
			.execute();

		const deleteResult = await autoRevalidate(
			trx
				.deleteFrom("pubs")
				.where("id", "in", Array.isArray(pubId) ? pubId : [pubId])
				.where("communityId", "=", communityId)
		).executeTakeFirstOrThrow();

		// this might not be necessary if we rarely delete pubs and
		// give users ample warning that deletion is irreversible
		// in that case we should probably also delete the relevant rows in the pub_values_history table
		await addDeletePubValueHistoryEntries({
			lastModifiedBy,
			pubValues,
			trx,
		});

		return deleteResult;
	});

	return result;
};

export const getPubStage = (pubId: PubsId, trx = db) =>
	autoCache(trx.selectFrom("PubsInStages").select("stageId").where("pubId", "=", pubId));

export const getPlainPub = (pubId: PubsId, trx = db) =>
	autoCache(trx.selectFrom("pubs").selectAll().where("id", "=", pubId));
/**
 * Consolidates field slugs with their corresponding field IDs and schema names from the community.
 * Validates that all provided slugs exist in the community.
 * @throws Error if any slugs don't exist in the community
 */
export const getFieldInfoForSlugs = async ({
	slugs,
	communityId,
	trx = db,
}: {
	slugs: string[];
	communityId: CommunitiesId;
	trx?: typeof db;
}) => {
	const toBeUpdatedPubFieldSlugs = Array.from(new Set(slugs));

	if (toBeUpdatedPubFieldSlugs.length === 0) {
		return [];
	}

	const { fields } = await getPubFields({
		communityId,
		slugs: toBeUpdatedPubFieldSlugs,
		trx,
	}).executeTakeFirstOrThrow();

	const pubFields = Object.values(fields);

	const slugsThatDontExistInCommunity = toBeUpdatedPubFieldSlugs.filter(
		(slug) => !pubFields.find((field) => field.slug === slug)
	);

	if (slugsThatDontExistInCommunity.length) {
		throw new Error(
			`Pub values contain fields that do not exist in the community: ${slugsThatDontExistInCommunity.join(", ")}`
		);
	}

	const fieldsWithSchemaName = pubFields.filter((field) => field.schemaName !== null);

	if (fieldsWithSchemaName.length !== pubFields.length) {
		throw new Error(
			`Pub values contain fields that do not have a schema name: ${pubFields
				.filter((field) => field.schemaName === null)
				.map(({ slug }) => slug)
				.join(", ")}`
		);
	}

	return pubFields.map((field) => ({
		slug: field.slug,
		fieldId: field.id,
		schemaName: expect(field.schemaName),
		fieldName: field.name,
	}));
};

export const validatePubValues = async <T extends { slug: string; value: unknown }>({
	pubValues,
	communityId,
	continueOnValidationError = false,
	trx = db,
}: {
	pubValues: T[];
	communityId: CommunitiesId;
	continueOnValidationError?: boolean;
	trx?: typeof db;
}) => {
	const relevantPubFields = await getFieldInfoForSlugs({
		slugs: pubValues.map(({ slug }) => slug),
		communityId,
		trx,
	});

	const mergedPubFields = mergeSlugsWithFields(pubValues, relevantPubFields);

	const hydratedPubValues = hydratePubValues(mergedPubFields);

	const validationErrors = validatePubValuesBySchemaName(hydratedPubValues);

	if (!validationErrors.length) {
		return hydratedPubValues;
	}

	if (continueOnValidationError) {
		return hydratedPubValues.filter(
			({ slug }) => !validationErrors.find(({ slug: errorSlug }) => errorSlug === slug)
		);
	}

	throw new BadRequestError(validationErrors.map(({ error }) => error).join(" "));
};

type AddPubRelationsInput = { value: JsonValue | Date; slug: string } & XOR<
	{ relatedPubId: PubsId },
	{ relatedPub: CreatePubRequestBodyWithNullsNew }
>;
type UpdatePubRelationsInput = { value: JsonValue | Date; slug: string; relatedPubId: PubsId };

type RemovePubRelationsInput = { value?: never; slug: string; relatedPubId: PubsId };

export const normalizeRelationValues = (
	relations: AddPubRelationsInput[] | UpdatePubRelationsInput[]
) => {
	return relations
		.filter((relation) => relation.value !== undefined)
		.map((relation) => ({ slug: relation.slug, value: relation.value }));
};

/**
 * Upserts pub relations by either creating new related pubs or linking to existing ones.
 *
 * This function handles two cases:
 * 1. Creating brand new pubs and linking them as relations (via relatedPub)
 * 2. Linking to existing pubs (via relatedPubId)
 *
 * Note: it is the responsibility of the caller to ensure that the pub exists
 *
 */
export const upsertPubRelations = async (
	{
		pubId,
		relations,
		communityId,
		lastModifiedBy,
		trx = db,
	}: {
		pubId: PubsId;
		relations: AddPubRelationsInput[];
		communityId: CommunitiesId;
		lastModifiedBy: LastModifiedBy;
		trx?: typeof db;
	},
	depth = 0
): Promise<ProcessedPub["values"]> => {
	const normalizedRelationValues = normalizeRelationValues(relations);

	const validatedRelationValues = await validatePubValues({
		pubValues: normalizedRelationValues,
		communityId,
		continueOnValidationError: false,
	});

	const { newPubs, existingPubs } = relations.reduce(
		(acc, rel) => {
			const fieldId = validatedRelationValues.find(({ slug }) => slug === rel.slug)?.fieldId;
			assert(fieldId, `No pub field found for slug '${rel.slug}'`);

			if (rel.relatedPub) {
				acc.newPubs.push({ ...rel, fieldId });
			} else {
				acc.existingPubs.push({ ...rel, fieldId });
			}

			return acc;
		},
		{
			newPubs: [] as (AddPubRelationsInput & {
				relatedPubId?: never;
				fieldId: PubFieldsId;
			})[],
			existingPubs: [] as (AddPubRelationsInput & {
				relatedPub?: never;
				fieldId: PubFieldsId;
			})[],
		}
	);

	const pubRelations = await maybeWithTrx(trx, async (trx) => {
		const newlyCreatedPubs = await Promise.all(
			newPubs.map((pub) =>
				createPubRecursiveNew(
					{
						trx,
						communityId,
						body: pub.relatedPub,
						lastModifiedBy: lastModifiedBy,
					},
					depth + 1
				)
			)
		);

		// assumed they keep their order

		const newPubsWithRelatedPubId = newPubs.map((pub, index) => ({
			...pub,
			relatedPubId: expect(newlyCreatedPubs[index].id),
		}));

		const allRelationsToCreate = [...newPubsWithRelatedPubId, ...existingPubs];

		const pubRelations = await upsertPubRelationValues({
			pubId,
			allRelationsToCreate,
			lastModifiedBy,
			trx,
		});

		const createdRelations = pubRelations.map((relation) => {
			const correspondingValue = validatedRelationValues.find(
				({ fieldId }) => fieldId === relation.fieldId
			)!;

			return {
				...relation,
				schemaName: correspondingValue.schemaName,
				fieldSlug: correspondingValue.slug,
				relatedPub: newlyCreatedPubs.find(({ id }) => id === relation.relatedPubId),
				fieldName: correspondingValue.fieldName,
			};
		});

		return createdRelations;
	});

	return pubRelations;
};

/**
 * Removes specific pub relations by deleting pub_values entries that match the provided relations.
 * Each relation must specify a field slug and relatedPubId to identify which relation to remove.
 *
 * Note: it is the responsibility of the caller to ensure that the pub exists
 */
export const removePubRelations = async ({
	pubId,
	relations,
	communityId,
	lastModifiedBy,
	trx = db,
}: {
	pubId: PubsId;
	relations: RemovePubRelationsInput[];
	communityId: CommunitiesId;
	lastModifiedBy: LastModifiedBy;
	trx?: typeof db;
}) => {
	const consolidatedRelations = await getFieldInfoForSlugs({
		slugs: relations.map(({ slug }) => slug),
		communityId,
	});

	const mergedRelations = mergeSlugsWithFields(relations, consolidatedRelations);

	const removed = await autoRevalidate(
		trx
			.deleteFrom("pub_values")
			.where("pubId", "=", pubId)
			.where((eb) =>
				eb.or(
					mergedRelations.map(({ fieldId, relatedPubId }) =>
						eb.and([eb("fieldId", "=", fieldId), eb("relatedPubId", "=", relatedPubId)])
					)
				)
			)
			.returningAll()
	).execute();

	await addDeletePubValueHistoryEntries({
		lastModifiedBy,
		pubValues: removed,
		trx,
	});

	return removed.map(({ relatedPubId }) => relatedPubId);
};

/**
 * Removes all relations for a given field slug and pubId
 *
 * Note: it is the responsibility of the caller to ensure that the pub exists
 */
export const removeAllPubRelationsBySlugs = async ({
	pubId,
	slugs,
	communityId,
	lastModifiedBy,
	trx = db,
}: {
	pubId: PubsId;
	slugs: string[];
	communityId: CommunitiesId;
	lastModifiedBy: LastModifiedBy;
	trx?: typeof db;
}) => {
	if (slugs.length === 0) {
		return [];
	}

	const fields = await getFieldInfoForSlugs({
		slugs: slugs,
		communityId,
	});
	const fieldIds = fields.map(({ fieldId }) => fieldId);
	if (!fieldIds.length) {
		throw new Error(`No fields found for slugs: ${slugs.join(", ")}`);
	}

	const removed = await autoRevalidate(
		trx
			.deleteFrom("pub_values")
			.where("pubId", "=", pubId)
			.where("fieldId", "in", fieldIds)
			.where("relatedPubId", "is not", null)
			.returningAll()
	).execute();

	await addDeletePubValueHistoryEntries({
		lastModifiedBy,
		pubValues: removed,
		trx,
	});

	return removed.map(({ relatedPubId }) => relatedPubId);
};

export const addDeletePubValueHistoryEntries = async ({
	lastModifiedBy,
	pubValues,
	trx = db,
}: {
	lastModifiedBy: LastModifiedBy;
	pubValues: PubValuesType[];
	trx?: typeof db;
}) => {
	const parsedLastModifiedBy = parseLastModifiedBy(lastModifiedBy);

	if (!pubValues.length) {
		return;
	}

	await autoRevalidate(
		trx.insertInto("pub_values_history").values(
			pubValues.map((pubValue) => ({
				operationType: OperationType.delete,
				oldRowData: JSON.stringify(pubValue),
				pubValueId: pubValue.id,
				...parsedLastModifiedBy,
			}))
		)
	).execute();
};

/**
 * Replaces all relations for given field slugs with new relations.
 * First removes all existing relations for the provided slugs, then adds the new relations.
 *
 * If the `relations` object is empty, this function does nothing.
 */
export const replacePubRelationsBySlug = async ({
	pubId,
	relations,
	communityId,
	lastModifiedBy,
	trx = db,
}: {
	pubId: PubsId;
	relations: AddPubRelationsInput[];
	communityId: CommunitiesId;
	lastModifiedBy: LastModifiedBy;
	trx?: typeof db;
}) => {
	if (!Object.keys(relations).length) {
		return;
	}

	await maybeWithTrx(trx, async (trx) => {
		const slugs = relations.map(({ slug }) => slug);

		await removeAllPubRelationsBySlugs({ pubId, slugs, communityId, lastModifiedBy, trx });

		await upsertPubRelations({ pubId, relations, communityId, lastModifiedBy, trx });
	});
};

export const updatePub = async ({
	pubId,
	pubValues,
	communityId,
	stageId,
	continueOnValidationError,
	lastModifiedBy,
}: {
	pubId: PubsId;
	pubValues: Record<string, Json | { value: Json; relatedPubId: PubsId }[]>;
	communityId: CommunitiesId;
	lastModifiedBy: LastModifiedBy;
	stageId?: StagesId;
	continueOnValidationError: boolean;
}) => {
	const result = await maybeWithTrx(db, async (trx) => {
		// Update the stage if a target stage was provided.
		if (stageId !== undefined) {
			try {
				await movePub(pubId, stageId, trx).execute();
			} catch (err) {
				if (!isUniqueConstraintError(err)) {
					throw err;
				}
			}
		}

		// Allow rich text fields to overwrite other fields
		const { values: processedVals } = parseRichTextForPubFieldsAndRelatedPubs({
			pubId,
			values: pubValues,
		});

		const normalizedValues = normalizePubValues(processedVals);

		const pubValuesWithSchemaNameAndFieldId = await validatePubValues({
			pubValues: normalizedValues,
			communityId,
			continueOnValidationError,
		});

		if (!pubValuesWithSchemaNameAndFieldId.length) {
			return {
				success: true,
				report: "Pub not updated, no pub values to update",
			};
		}

		// Separate into fields with relationships and those without
		const [pubValuesWithRelations, pubValuesWithoutRelations] = partition(
			pubValuesWithSchemaNameAndFieldId,
			(pv) => pv.relatedPubId
		);

		if (pubValuesWithRelations.length) {
			await replacePubRelationsBySlug({
				pubId,
				relations: pubValuesWithRelations.map(
					(pv) =>
						({
							value: pv.value,
							slug: pv.slug,
							relatedPubId: pv.relatedPubId,
						}) as AddPubRelationsInput
				),
				communityId,
				lastModifiedBy,
				trx,
			});
		}

		if (pubValuesWithoutRelations.length) {
			const result = await upsertPubValues({
				pubId,
				pubValues: pubValuesWithoutRelations,
				lastModifiedBy,
				trx,
			});

			return result;
		}
	});

	return result;
};

/**
 * Adds an appropriate "rank" attribute to each related pub value passed in, based on the highest
 * existing rank on the relevant pub. Returns all the pub values passed in.
 */

const getRankedValues = async ({
	pubId,
	pubValues,
	trx,
}: {
	pubId: PubsId;
	pubValues: {
		pubId?: PubsId;
		fieldId: PubFieldsId;
		relatedPubId?: PubsId;
		value: unknown;
	}[];
	trx: typeof db;
}) => {
	const { relatedValues, plainValues } = Object.groupBy(pubValues, (v) =>
		v.relatedPubId === undefined ? "plainValues" : "relatedValues"
	);
	const groupedValues: Record<
		PubsId,
		Record<PubFieldsId, DefinitelyHas<(typeof pubValues)[number], "pubId">[]>
	> = {};
	let rankedValues;
	if (relatedValues?.length) {
		const firstVal = relatedValues[0];

		const valuesQuery = trx
			.selectFrom("pub_values")
			.select(["rank", "fieldId", "pubId"])
			.where("pubId", "=", firstVal.pubId ?? pubId)
			.where("fieldId", "=", firstVal.fieldId)
			.where("rank", "is not", null)
			.orderBy("rank desc")
			.limit(1);

		for (const value of relatedValues) {
			const newValue = { ...value, pubId: value.pubId ?? pubId };
			if (!groupedValues[newValue.pubId]) {
				groupedValues[newValue.pubId] = { [value.fieldId]: [newValue] };
			} else if (!groupedValues[newValue.pubId][value.fieldId]) {
				groupedValues[newValue.pubId][value.fieldId] = [newValue];
			}

			// If we've already found the highest ranked value for this pubId + fieldId combination,
			// continue without adding to the query
			else if (
				groupedValues[newValue.pubId] &&
				groupedValues[newValue.pubId][value.fieldId]?.length
			) {
				groupedValues[newValue.pubId][value.fieldId].push(newValue);
				continue;
			}

			if (value === firstVal) {
				continue;
			}

			// Select the highest ranked value for the given pub + field, and append (UNION ALL)
			// that single row to the output
			valuesQuery.unionAll((eb) =>
				eb
					.selectFrom("pub_values")
					.select(["rank", "fieldId", "pubId"])
					.where("pubId", "=", newValue.pubId)
					.where("fieldId", "=", value.fieldId)
					.where("rank", "is not", null)
					.orderBy("rank desc")
					.limit(1)
			);
		}
		const highestRanks = await valuesQuery.execute();

		rankedValues = Object.values(groupedValues).flatMap((valuesForPub) =>
			Object.values(valuesForPub).flatMap((valuesForField) => {
				const highestRank =
					highestRanks.find(
						({ pubId, fieldId }) =>
							valuesForField[0].pubId === pubId &&
							valuesForField[0].fieldId === fieldId
					)?.rank ?? "";
				const ranks = findRanksBetween({
					start: highestRank,
					numberOfRanks: valuesForField.length,
				});
				return valuesForField.map((value, i) => ({ ...value, rank: ranks[i] }));
			})
		);
	}

	const allValues: ((typeof pubValues)[number] & { rank?: string })[] = [
		...(plainValues || []),
		...(rankedValues || []),
	];

	return allValues;
};

export const upsertPubValues = async ({
	pubId,
	pubValues,
	lastModifiedBy,
	trx,
}: {
	pubId: PubsId;
	pubValues: {
		/**
		 * specify this if you do not want to use the pubId provided in the input
		 */
		pubId?: PubsId;
		fieldId: PubFieldsId;
		relatedPubId?: PubsId;
		value: unknown;
	}[];
	lastModifiedBy: LastModifiedBy;
	trx: typeof db;
}): Promise<PubValuesType[]> => {
	if (!pubValues.length) {
		return [];
	}
	const rankedValues = await getRankedValues({ pubId, pubValues, trx });

	return autoRevalidate(
		trx
			.insertInto("pub_values")
			.values(
				rankedValues.map((value) => ({
					pubId: value.pubId ?? pubId,
					fieldId: value.fieldId,
					value: JSON.stringify(value.value),
					lastModifiedBy,
					relatedPubId: value.relatedPubId,
					rank: value.rank,
				}))
			)
			.onConflict((oc) =>
				oc
					// we have a unique index on pubId and fieldId where relatedPubId is null
					.columns(["pubId", "fieldId"])
					.where("relatedPubId", "is", null)
					.doUpdateSet((eb) => ({
						value: eb.ref("excluded.value"),
						lastModifiedBy: eb.ref("excluded.lastModifiedBy"),
					}))
			)
			.returningAll()
	).execute();
};

export const upsertPubRelationValues = async ({
	pubId,
	allRelationsToCreate,
	lastModifiedBy,
	trx,
}: {
	pubId: PubsId;
	allRelationsToCreate: {
		pubId?: PubsId;
		relatedPubId: PubsId;
		value: JsonValue | Date;
		fieldId: PubFieldsId;
	}[];
	lastModifiedBy: LastModifiedBy;
	trx: typeof db;
}) => {
	if (!allRelationsToCreate.length) {
		return [];
	}

	const rankedValues = await getRankedValues({ pubId, pubValues: allRelationsToCreate, trx });

	return autoRevalidate(
		trx
			.insertInto("pub_values")
			.values(
				rankedValues.map((value) => ({
					pubId: value.pubId ?? pubId,
					relatedPubId: value.relatedPubId,
					value: JSON.stringify(value.value),
					fieldId: value.fieldId,
					rank: value.rank,
					lastModifiedBy,
				}))
			)
			.onConflict((oc) =>
				oc
					.columns(["pubId", "fieldId", "relatedPubId"])
					.where("relatedPubId", "is not", null)
					// upsert
					.doUpdateSet((eb) => ({
						value: eb.ref("excluded.value"),
						lastModifiedBy: eb.ref("excluded.lastModifiedBy"),
						rank: eb.ref("excluded.rank"),
					}))
			)
			.returningAll()
			.$narrowType<{ value: JsonValue }>()
	).execute();
};

export type UnprocessedPub = {
	id: PubsId;
	depth: number;
	stageId: StagesId | null;
	stage?: Stages;
	communityId: CommunitiesId;
	pubTypeId: PubTypesId;
	pubType?: PubTypes & { fields: PubTypePubField[] };
	members?: SafeUser & { role: MemberRole };
	createdAt: Date;
	updatedAt: Date;
	isCycle?: boolean;
	title: string | null;
	assignee?: SafeUser | null;
	path: PubsId[];
	values: {
		id: PubValuesId;
		fieldId: PubFieldsId;
		value: unknown;
		relatedPubId: PubsId | null;
		createdAt: Date;
		updatedAt: Date;
		schemaName: CoreSchemaType;
		fieldSlug: string;
		fieldName: string;
	}[];
};

interface GetPubsWithRelatedValuesOptions extends GetManyParams, MaybePubOptions {
	/**
	 * The maximum depth to recurse to.
	 * Does not do anything if `includeRelatedPubs` is `false`.
	 *
	 * @default 2
	 */
	depth?: number;
	search?: string;
	/**
	 * Whether to include the first pub that is part of a cycle.
	 * By default, the first "cycled" pub is included, marked with `isCycle: true`.
	 *
	 * This is useful if you want to show to users that a cycle has happened,
	 * otherwise you might want to exclude it.
	 *
	 * @default "include"
	 */
	cycle?: "include" | "exclude";
	/**
	 * Only used for testing.
	 * If true the raw result of the query is returned, without nesting the values.
	 */
	_debugDontNest?: boolean;
	fieldSlugs?: string[];
	onlyTitles?: boolean;
	trx?: typeof db;
	filters?: Filter;
	/**
	 * Constraints on which pub types the user/token has access to. Will also filter related pubs.
	 */
	allowedPubTypes?: PubTypesId[];
	/**
	 * Constraints on which stages the user/token has access to. Will also filter related pubs.
	 */
	allowedStages?: StageConstraint[];
}

// TODO: We allow calling getPubsWithRelatedValues with no userId so that event driven
// actions can select a pub even when no user is present (and some other scenarios where the
// filtering wouldn't make sense). We probably need to do that, but we should make it more explicit
// than just leaving out the userId to avoid accidentally letting certain routes select pubs without
// authorization checks
type PubIdOrPubTypeIdOrStageIdOrCommunityId =
	| {
			pubId: PubsId;
			pubIds?: never;
			pubTypeId?: never;
			stageId?: never;
			communityId: CommunitiesId;
			userId?: UsersId;
	  }
	| {
			pubId?: never;
<<<<<<< HEAD
			/**
			 * Multiple pubIds to filter by
			 */
			pubIds?: PubsId[];
			/**
			 * Requested pub types. Allowed pubtypes the user/token has access to should be put in options
			 */
			pubTypeId?: PubTypesId[];
			/**
			 * Requested stages. Allowed stages the user/token has access to should be put in options
			 */
			stageId?: StageConstraint[];
=======
			pubTypeId?: PubTypesId[];
			stageId?: StagesId;
>>>>>>> a95ed755
			communityId: CommunitiesId;
			userId?: UsersId;
	  };

const DEFAULT_OPTIONS = {
	depth: 2,
	withRelatedPubs: true,
	withPubType: false,
	withStage: false,
	withMembers: false,
	cycle: "include",
	withValues: true,
	trx: db,
} as const satisfies GetPubsWithRelatedValuesOptions;

export async function getPubsWithRelatedValues<Options extends GetPubsWithRelatedValuesOptions>(
	props: Extract<PubIdOrPubTypeIdOrStageIdOrCommunityId, { pubId: PubsId }>,
	options?: Options
	// if only pubId + communityId is provided, we return a single pub
): Promise<ProcessedPub<Options>>;
export async function getPubsWithRelatedValues<Options extends GetPubsWithRelatedValuesOptions>(
	props: Exclude<PubIdOrPubTypeIdOrStageIdOrCommunityId, { pubId: PubsId }>,
	options?: Options
	// if any other props are provided, we return an array of pubs
): Promise<ProcessedPub<Options>[]>;
/**
 * Retrieves a pub and all its values and related pubs up to a given depth.
 */
export async function getPubsWithRelatedValues<Options extends GetPubsWithRelatedValuesOptions>(
	props: PubIdOrPubTypeIdOrStageIdOrCommunityId,
	options?: Options
): Promise<ProcessedPub<Options> | ProcessedPub<Options>[]> {
	const opts = {
		...DEFAULT_OPTIONS,
		...options,
	};

	const {
		depth,
		withRelatedPubs,
		withValues,
		cycle,
		fieldSlugs,
		orderBy,
		orderDirection,
		limit,
		offset,
		search,
		withPubType,
		withStage,
		withStageActionInstances,
		withMembers,
		trx,
		withLegacyAssignee,
		allowedPubTypes,
		allowedStages,
	} = opts;

	if (depth < 1) {
		throw new Error("Depth must be a positive number");
	}

	const topLevelPubTypeFilter = Array.from(
		new Set([...(props.pubTypeId ?? []), ...(allowedPubTypes ?? [])])
	);

	const topLevelStageFilter = Array.from(
		new Set([...(props.stageId ?? []), ...(allowedStages ?? [])])
	);

	const result = await autoCache(
		trx
			// this pub_tree CTE roughly returns an array like so
			// [
			// 	{ pubId: 1, rootId: 1, parentId: null, depth: 1, value: 'Some value', valueId: 1, relatedPubId: null},
			//  { pubId: 1, rootId: 1, parentId: 1, depth: 1, value: 'Some relationship value', valueId: 2, relatedPubId: 3},
			//  { pubId: 2, rootId: 1, parentId: 1, depth: 2, value: 'Some child value', valueId: 3, relatedPubId: null},
			//  { pubId: 3, rootId: 1, parentId: 2, depth: 2, value: 'Some related value', valueId: 4, relatedPubId: null},
			// ]
			// so it's an array of length (pub + relatedPubs) * values,
			// with information about their depth, parent, and pub they are related to
			//
			// we could instead only look for the related and child pubs and ignore the other values
			// but this would mean we would later need to look up the values for each pub as a subquery
			// this way, the only subqueries we need below are looking up information already stored in pub_tree,
			// which is more efficient
			.withRecursive("pub_tree", (cte) =>
				cte
					// we need to do this weird cast, because kysely does not support typing the selecting from a later CTE
					// which is possible only in a with recursive query
					.selectFrom("root_pubs_limited as p" as unknown as "pubs as p")
					// TODO: can we avoid doing this join again since it's already in root pubs?
					.leftJoin("PubsInStages", "p.id", "PubsInStages.pubId")
					.$if(Boolean(withRelatedPubs), (qb) =>
						qb
							.leftJoin("pub_values as pv", (join) =>
								join.on((eb) =>
									eb.and([
										eb("pv.pubId", "=", eb.ref("p.id")),
										eb("pv.relatedPubId", "is not", null),
									])
								)
							)
							.select("pv.relatedPubId")
					)
					.select([
						"p.id as pubId",
						"p.pubTypeId",
						"p.communityId",
						"p.createdAt",
						"p.updatedAt",
						"p.title",
						"PubsInStages.stageId",
						sql<number>`1`.as("depth"),
						sql<boolean>`false`.as("isCycle"),
						sql<PubsId[]>`array[p.id]`.as("path"),
					])

					.$if(Boolean(withLegacyAssignee), (qb) => qb.select("p.assigneeId"))
					// we don't even need to recurse if we don't want related pubs
					.$if(withRelatedPubs, (qb) =>
						qb.union((qb) =>
							qb
								.selectFrom("pub_tree")
								.innerJoin("pubs", (join) =>
									join.on((eb) =>
										eb.or(
											withRelatedPubs
												? [
														eb(
															"pubs.id",
															"=",
															eb.ref("pub_tree.relatedPubId")
														),
													]
												: []
										)
									)
								)
								.leftJoin("PubsInStages", "pubs.id", "PubsInStages.pubId")
								.$if(Boolean(allowedStages?.length), (qb) =>
									qb.where((eb) =>
										stagesWhere(eb, allowedStages!, "PubsInStages.stageId")
									)
								)
								.where((eb) =>
									eb.exists(
										eb.selectFrom("capabilities" as any).where((ebb) => {
											type Inner =
												typeof ebb extends ExpressionBuilder<
													infer Thing,
													any
												>
													? Thing
													: never;
											const eb = ebb as ExpressionBuilder<
												Inner & {
													capabilities: {
														membId: string;
														type: MembershipType;
														role: MembershipCapabilitiesRole;
													};
												},
												any
											>;

											return eb.or([
												eb.and([
													eb(
														"capabilities.type",
														"=",
														MembershipType.stage
													),
													eb(
														"capabilities.membId",
														"=",
														eb.ref("PubsInStages.stageId")
													),
												]),
												eb.and([
													eb(
														"capabilities.type",
														"=",
														MembershipType.pub
													),
													eb(
														"capabilities.membId",
														"=",
														eb.ref("pubs.id")
													),
												]),
												eb.and([
													eb(
														"capabilities.type",
														"=",
														MembershipType.community
													),
													eb(
														"capabilities.membId",
														"=",
														props.communityId
													),
												]),
											]);
										})
									)
								)
								.$if(Boolean(withRelatedPubs), (qb) =>
									qb
										.leftJoin("pub_values", (join) =>
											join.on((eb) =>
												eb.and([
													eb("pub_values.pubId", "=", eb.ref("pubs.id")),
													eb("pub_values.relatedPubId", "is not", null),
												])
											)
										)
										.select("pub_values.relatedPubId")
								)
								// filter out pubtypes the user does not have access to
								// we don't filter by props.pubTypeId here, as when a user looks up say all Submissions and their related values,
								// we want to show all related values regardless of the pub type of the related pub
								// TODO: maybe add an option to filter related pubs by pub type?
								.$if(Boolean(allowedPubTypes), (qb) =>
									qb.where("pubs.pubTypeId", "in", allowedPubTypes!)
								)
								.select([
									"pubs.id as pubId",
									"pubs.pubTypeId",
									"pubs.communityId",
									"pubs.createdAt",
									"pubs.updatedAt",
									"pubs.title",
									"PubsInStages.stageId",
									// increment the depth
									sql<number>`pub_tree.depth + 1`.as("depth"),
									// this is a standard way to detect cycles
									// we keep track of the path we've taken so far,
									// and set a flag if we see a pub that is already in the path
									// https://www.postgresql.org/docs/current/queries-with.html#QUERIES-WITH-CYCLE
									sql<boolean>`pubs.id = any(pub_tree."path")`.as("isCycle"),
									sql<PubsId[]>`array_append(pub_tree."path", pubs.id)`.as(
										"path"
									),
								])
								.$if(Boolean(withLegacyAssignee), (qb) =>
									qb.select("pubs.assigneeId")
								)
								.where("pub_tree.depth", "<", depth)
								.where("pub_tree.isCycle", "=", false)
								.$if(cycle === "exclude", (qb) =>
									// this makes sure we don't include the first pub that is part of a cycle
									qb.where(sql<boolean>`pubs.id = any(pub_tree.path)`, "=", false)
								)
						)
					)
			)
			.with("stage_ms", (db) =>
				db
					.selectFrom("stage_memberships")
					.$if(Boolean(props.userId), (qb) =>
						qb
							.where("stage_memberships.userId", "=", props.userId!)
							.select([
								"role",
								"stageId as membId",
								sql<MembershipType>`'stage'::"MembershipType"`.as("type"),
							])
					)
					.$castTo<{
						role: MembershipCapabilitiesRole;
						membId: string;
						type: MembershipType;
					}>()
			)
			.with("pub_ms", (db) =>
				db
					.selectFrom("pub_memberships")
					.$if(Boolean(props.userId), (qb) =>
						qb
							.where("pub_memberships.userId", "=", props.userId!)
							.select([
								"role",
								"pubId as membId",
								sql<MembershipType>`'pub'::"MembershipType"`.as("type"),
							])
					)
					.$castTo<{
						role: MembershipCapabilitiesRole;
						membId: string;
						type: MembershipType;
					}>()
			)
			.with("community_ms", (db) =>
				db
					.selectFrom("community_memberships")
					.$if(Boolean(props.userId), (qb) =>
						qb
							.where("community_memberships.userId", "=", props.userId!)
							.where("community_memberships.communityId", "=", props.communityId)
							.select([
								"role",
								"communityId as membId",
								sql<MembershipType>`'community'::"MembershipType"`.as("type"),
							])
					)
					// Add a fake community admin role when selecting without a userId
					.$if(!Boolean(props.userId), (qb) =>
						qb.select((eb) => [
							sql<MemberRole>`${MemberRole.admin}::"MemberRole"`.as("role"),
							eb.val(props.communityId).as("membId"),
							sql<MembershipType>`'community'::"MembershipType"`.as("type"),
						])
					)

					.$castTo<{
						role: MembershipCapabilitiesRole;
						membId: string;
						type: MembershipType;
					}>()
			)
			.with("memberships", (cte) =>
				cte
					.selectFrom("community_ms")
					.selectAll("community_ms")
					.$if(Boolean(props.userId), (qb) =>
						qb
							.union((qb) => qb.selectFrom("pub_ms").selectAll("pub_ms"))
							.union((qb) => qb.selectFrom("stage_ms").selectAll("stage_ms"))
							// Add fake community admin role when user is a superadmin
							.union((qb) =>
								qb
									.selectFrom("users")
									.where("users.id", "=", props.userId!)
									.where("users.isSuperAdmin", "=", true)
									.select((eb) => [
										sql<MemberRole>`${MemberRole.admin}::"MemberRole"`.as(
											"role"
										),
										eb.val(props.communityId).as("membId"),
										sql<MembershipType>`'community'::"MembershipType"`.as(
											"type"
										),
									])
							)
					)
			)
			.with("capabilities", (cte) =>
				cte
					.selectFrom("memberships")
					.innerJoin("membership_capabilities", (join) =>
						join.on((eb) =>
							eb.and([
								eb("membership_capabilities.role", "=", eb.ref("memberships.role")),
								eb("membership_capabilities.type", "=", eb.ref("memberships.type")),
							])
						)
					)
					.where("membership_capabilities.capability", "in", [
						Capabilities.viewPub,
						Capabilities.viewStage,
					])
					.selectAll("memberships")
			)
			// this CTE finds the top level pubs and limits the result
			// counter intuitively, this is CTE is referenced in the above `withRecursive` call, despite
			// appearing after it. This is allowed in Postgres. See https://www.postgresql.org/docs/current/sql-select.html#SQL-WITH
			// this is mostly because `kysely` does not allow you to put a normal CTE before a recursive CTE
			.with("root_pubs_limited", (cte) =>
				cte
					.selectFrom("pubs")
					.selectAll("pubs")
					.where("pubs.communityId", "=", props.communityId)
					.leftJoin("PubsInStages", "pubs.id", "PubsInStages.pubId")
					.select("PubsInStages.stageId")
					.where((eb) =>
						eb.exists(
							eb
								.selectFrom("capabilities")
								.where((eb) =>
									eb.or([
										eb.and([
											eb("capabilities.type", "=", MembershipType.stage),
											eb(
												"capabilities.membId",
												"=",
												eb.ref("PubsInStages.stageId")
											),
										]),
										eb.and([
											eb("capabilities.type", "=", MembershipType.pub),
											eb("capabilities.membId", "=", eb.ref("pubs.id")),
										]),
										eb.and([
											eb("capabilities.type", "=", MembershipType.community),
											eb("capabilities.membId", "=", props.communityId),
										]),
									])
								)
						)
					)
					.$if(!!props.pubId, (qb) => qb.where("pubs.id", "=", props.pubId!))
					.$if(!!props.pubIds && props.pubIds.length > 0, (qb) =>
						qb.where("pubs.id", "in", props.pubIds!)
					)
					// stage filter
					// we need to do these checks separately bc just bc you are only allowed to see
					// some stages, doesn't mean you _want_ to see all stages
					// props.stageId is the list of stages the user wants to see
					// allowedStages is the list of stages the user is allowed to see
					.$if(Boolean(props.stageId?.length), (qb) =>
						qb.where((eb) => stagesWhere(eb, props.stageId!, "PubsInStages.stageId"))
					)
					.$if(Boolean(allowedStages?.length), (qb) =>
						qb.where((eb) => stagesWhere(eb, allowedStages!, "PubsInStages.stageId"))
					)
					// pub type filter
					// we need to do these checks separately bc just bc you are only allowed to see
					// some pub types, doesn't mean you _want_ to see all pub types
					// props.pubTypeId is the list of pub types the user wants to see
					// allowedPubTypes is the list of pub types the user is allowed to see
					.$if(Boolean(props.pubTypeId?.length), (qb) =>
						qb.where("pubs.pubTypeId", "in", props.pubTypeId!)
					)
<<<<<<< HEAD
					.$if(Boolean(allowedPubTypes?.length), (qb) =>
						qb.where("pubs.pubTypeId", "in", allowedPubTypes!)
=======
					.$if(Boolean(props.pubTypeId), (qb) =>
						qb.where("pubs.pubTypeId", "in", props.pubTypeId!)
>>>>>>> a95ed755
					)
					// pub value filter
					.$if(Boolean(options?.filters), (qb) =>
						qb.where((eb) => applyFilters(eb, options!.filters!))
					)
					.$if(Boolean(orderBy), (qb) => qb.orderBy(orderBy!, orderDirection ?? "desc"))
					.$if(Boolean(limit), (qb) => qb.limit(limit!))
					.$if(Boolean(offset), (qb) => qb.offset(offset!))
			)
			.selectFrom("pub_tree as pt")
			.select([
				"pt.pubId as id",
				"pt.pubTypeId",
				"pt.depth",
				"pt.stageId",
				"pt.communityId",
				"pt.isCycle",
				"pt.path",
				"pt.createdAt",
				"pt.updatedAt",
				"pt.title",
			])
			.$if(Boolean(withValues), (qb) =>
				qb.select((eb) =>
					jsonArrayFrom(
						eb
							.selectFrom("pub_values as pv")
							.innerJoin("pub_fields", "pub_fields.id", "pv.fieldId")
							.$if(Boolean(fieldSlugs), (qb) =>
								qb.where("pub_fields.slug", "in", fieldSlugs!)
							)
							.select([
								"pv.id as id",
								"pv.fieldId",
								"pv.value",
								"pv.rank",
								"pv.relatedPubId",
								"pv.createdAt as createdAt",
								"pv.updatedAt as updatedAt",
								"pub_fields.schemaName",
								"pub_fields.slug as fieldSlug",
								"pub_fields.name as fieldName",
							])
							.whereRef("pv.pubId", "=", "pt.pubId")
							// Order by most recently updated value (grouped by pub field), then rank
							.orderBy([
								(eb) =>
									// Equivalent to: max(pv."updatedAt") over(partition by pv."fieldId") desc
									sql`${eb.fn
										.max("pv.updatedAt")
										.over((ob) => ob.partitionBy("pv.fieldId"))} desc`,
								"pv.rank",
							])
							.$if(Boolean(allowedPubTypes?.length), (qb) =>
								qb
									.leftJoin(
										"pubs as related_pubs",
										"related_pubs.id",
										"pv.relatedPubId"
									)
									.where((eb) =>
										eb.or([
											eb("related_pubs.pubTypeId", "is", null),
											eb("related_pubs.pubTypeId", "in", allowedPubTypes!),
										])
									)
							)
							.$if(Boolean(allowedStages?.length), (qb) =>
								qb
									.leftJoin(
										"PubsInStages as related_pubs_in_stages",
										"related_pubs_in_stages.pubId",
										"pv.relatedPubId"
									)
									.where((eb) =>
										eb.or([
											// shouldnt check for stages for normal pub values
											eb("pv.relatedPubId", "is", null),
											stagesWhere(
												eb,
												allowedStages!,
												"related_pubs_in_stages.stageId"
											),
										])
									)
							)
					).as("values")
				)
			)
			.$if(Boolean(withLegacyAssignee), (qb) =>
				qb.select((eb) =>
					jsonObjectFrom(
						eb
							.selectFrom("users")
							.select(SAFE_USER_SELECT)
							.whereRef("users.id", "=", "pt.assigneeId")
					).as("assignee")
				)
			)
			// TODO: is there a more efficient way to do this?
			.$if(Boolean(withStage), (qb) =>
				qb.select((eb) =>
					jsonObjectFrom(
						eb
							.selectFrom("stages")
							.selectAll("stages")
							.$if(Boolean(withStageActionInstances), (qb) =>
								qb.select(
									jsonArrayFrom(
										eb
											.selectFrom("action_instances")
											.whereRef("action_instances.stageId", "=", "pt.stageId")
											.selectAll()
									).as("actionInstances")
								)
							)
							.where("pt.stageId", "is not", null)
							.whereRef("stages.id", "=", "pt.stageId")
							.limit(1)
					).as("stage")
				)
			)
			.$if(Boolean(withPubType), (qb) =>
				qb.select((eb) => pubType({ eb, pubTypeIdRef: "pt.pubTypeId" }))
			)
			.$if(Boolean(withMembers), (qb) =>
				qb.select((eb) =>
					jsonArrayFrom(
						eb
							.selectFrom("pub_memberships")
							.whereRef("pub_memberships.pubId", "=", "pt.pubId")
							.innerJoin("users", "users.id", "pub_memberships.userId")
							.select(["pub_memberships.role", ...SAFE_USER_SELECT])
					).as("members")
				)
			)
			.$if(Boolean(orderBy), (qb) => qb.orderBy(orderBy!, orderDirection ?? "desc"))
			.orderBy("depth asc")
			// this is necessary to filter out all the duplicate entries for the values
			.groupBy([
				"pt.pubId",
				"pt.depth",
				"pt.pubTypeId",
				"pt.updatedAt",
				"pt.createdAt",
				"pt.title",
				"pt.stageId",
				"pt.communityId",
				"pt.isCycle",
				"pt.path",
			])
			.$if(Boolean(withLegacyAssignee), (qb) => qb.groupBy("assigneeId"))
	).execute();

	if (options?._debugDontNest) {
		// @ts-expect-error We should not accomodate the return type for this option
		return result;
	}

	if (props.pubId) {
		return nestRelatedPubs(result as UnprocessedPub[], {
			rootPubId: props.pubId,
			...opts,
		}) as ProcessedPub<Options>;
	}

	return nestRelatedPubs(result as UnprocessedPub[], {
		...opts,
	}) as ProcessedPub<Options>[];
}

function nestRelatedPubs<Options extends GetPubsWithRelatedValuesOptions>(
	pubs: UnprocessedPub[],
	options?: {
		rootPubId?: PubsId;
	} & Options
): ProcessedPub<Options> | ProcessedPub<Options>[] {
	const opts = {
		...DEFAULT_OPTIONS,
		...options,
	};

	const depth = opts.depth ?? DEFAULT_OPTIONS.depth;

	// create a map of all pubs by their ID for easy lookup
	const unprocessedPubsById = new Map<PubsId, UnprocessedPub>();
	for (const pub of pubs) {
		// Only include the first one we found to not overwrite any at lower depths,
		// in the case of a cycle
		if (!unprocessedPubsById.has(pub.id)) {
			unprocessedPubsById.set(pub.id, pub);
		}
	}

	const processedPubsById = new Map<PubsId, ProcessedPub<Options>>();

	function processPub(pubId: PubsId, depth: number): ProcessedPub<Options> | undefined {
		if (depth < 0) {
			return processedPubsById.get(pubId);
		}

		const alreadyProcessedPub = processedPubsById.get(pubId);
		if (alreadyProcessedPub) {
			return alreadyProcessedPub;
		}

		const unprocessedPub = unprocessedPubsById.get(pubId);
		if (!unprocessedPub) {
			return undefined;
		}

		const processedValues = unprocessedPub.values?.map((value) => {
			const relatedPub = value.relatedPubId
				? processPub(value.relatedPubId, depth - 1)
				: null;

			return {
				...value,
				...(relatedPub && { relatedPub }),
			} as ProcessedPub<Options>["values"][number];
		});

		const { values, path, ...usefulProcessedPubColumns } = unprocessedPub;

		const processedPub = {
			...usefulProcessedPubColumns,
			values: processedValues ?? [],
		} as ProcessedPub;

		const forceCast = processedPub as unknown as ProcessedPub<Options>;

		processedPubsById.set(unprocessedPub.id, forceCast);
		return forceCast;
	}

	if (opts.rootPubId) {
		// start processing from the root pub
		const rootPub = processPub(opts.rootPubId, depth - 1);
		if (!rootPub) {
			throw PubNotFoundError;
		}

		return rootPub;
	}

	const topLevelPubs = pubs.filter((pub) => pub.depth === 1);

	return topLevelPubs
		.map((pub) => processPub(pub.id, depth - 1))
		.filter((processedPub) => !!processedPub);
}

export const getPubTitle = (pubId: PubsId, trx = db) =>
	trx
		.selectFrom("pubs")
		.where("pubs.id", "=", pubId)
		.innerJoin("pub_values", "pub_values.pubId", "pubs.id")
		.innerJoin("pub_fields", "pub_fields.id", "pub_values.fieldId")
		.innerJoin("_PubFieldToPubType", "A", "pub_fields.id")
		.where("_PubFieldToPubType.isTitle", "=", true)
		.select("pub_values.value as title")
		.$narrowType<{ title: string }>();

export const stagesWhere = <EB extends ExpressionBuilder<any, any>>(
	eb: EB,
	stages: StageConstraint[],
	column: string
) => {
	const { noStage, stageIds } = Object.groupBy(stages, (stage) =>
		stage === NO_STAGE_OPTION.value ? "noStage" : "stageIds"
	);
	return eb.or([
		...(stageIds && stageIds.length > 0 ? [eb(column, "in", stageIds as StagesId[])] : []),
		...(noStage ? [eb(column, "is", null)] : []),
	]);
};

/**
 * Get the number of pubs in a community, optionally additionally filtered by stage and pub type
 */
export const getPubsCount = async (props: {
	communityId: CommunitiesId;
<<<<<<< HEAD
	stageId?: StageConstraint[];
=======
	stageId?: StagesId;
>>>>>>> a95ed755
	pubTypeId?: PubTypesId[];
}): Promise<number> => {
	const pubs = await db
		.selectFrom("pubs")
		.where("pubs.communityId", "=", props.communityId)
		.$if(Boolean(props?.stageId?.length), (qb) => {
			return qb
				.innerJoin("PubsInStages", "pubs.id", "PubsInStages.pubId")
				.where((eb) => stagesWhere(eb, props.stageId!, "PubsInStages.stageId"));
		})
		.$if(Boolean(props.pubTypeId?.length), (qb) =>
			qb.where("pubs.pubTypeId", "in", props.pubTypeId!)
		)
<<<<<<< HEAD
=======
		.$if(Boolean(props.pubTypeId), (qb) => qb.where("pubs.pubTypeId", "in", props.pubTypeId!))
>>>>>>> a95ed755
		.select((eb) => eb.fn.countAll<number>().as("count"))
		.executeTakeFirstOrThrow();

	return pubs.count;
};
export type FullProcessedPub = ProcessedPub<{
	withRelatedPubs: true;
	withMembers: true;
	withPubType: true;
	withStage: true;
	withStageActionInstances: true;
}>;

export interface SearchConfig {
	language?: string;
	weights?: {
		/**
		 * how much the title field should be weighted when matching the query
		 * @default 1.0
		 */
		A?: number; // Title weight
		/**
		 * how much the other fields should be weighted when matching the query
		 * @default 0.5
		 */
		B?: number; // Content weight
	};
	/**
	 * whether to also match "database" when you search for "data", or only match on full words
	 * @default true
	 */
	prefixSearch?: boolean;
	/**
	 * minimum length of a word to be included in the search
	 * @default 2
	 */
	minLength?: number;
	/**
	 * how highlights should be formatted
	 * @default "StartSel=<mark>, StopSel=</mark>, MaxFragments=2"
	 */
	headlineConfig?: string;
	/**
	 * how many results to return
	 * @default 10
	 */
	limit?: number;
}

const DEFAULT_FULLTEXT_SEARCH_OPTS = {
	language: "english",
	weights: {
		A: 1.0,
		B: 0.5,
	},
	prefixSearch: true,
	minLength: 2,
	limit: 10,
	headlineConfig: "StartSel=<mark>, StopSel=</mark>, MaxFragments=2",
} satisfies SearchConfig;

export const createTsQuery = (query: string, config: SearchConfig = {}) => {
	const { prefixSearch = true, minLength = 2 } = config;

	const cleanQuery = query.trim();
	if (cleanQuery.length < minLength) {
		return null;
	}

	const terms = cleanQuery.split(/\s+/).filter((word) => word.length >= minLength);

	if (terms.length === 0) {
		return null;
	}

	// this is the most specific match, ie match "quick brown fox" when you search for "quick brown fox"
	const phraseQuery = sql`to_tsquery(${config.language}, ${terms.join(" <-> ")})`;

	// all words match but in any order. could perhaps be removed in favor of prefix search
	const exactTerms = terms.join(" & ");
	const exactQuery = sql`to_tsquery(${config.language}, ${exactTerms})`;

	// prefix matches, ie match "quick" when you search for "qu"
	// this significantly slows down the query, but makes it much more useful
	const prefixTerms = prefixSearch ? terms.map((term) => `${term}:*`).join(" & ") : null;
	const prefixQuery = prefixTerms ? sql`to_tsquery(${config.language}, ${prefixTerms})` : null;

	// combine queries
	return sql`(
	  ${phraseQuery} || 
	  ${exactQuery} ${prefixQuery ? sql` || ${prefixQuery}` : sql``}
	)`;
};

export const fullTextSearch = async (
	query: string,
	communityId: CommunitiesId,
	userId: UsersId,
	opts?: SearchConfig
): Promise<FTSReturn[]> => {
	const options = {
		...DEFAULT_FULLTEXT_SEARCH_OPTS,
		...opts,
	};

	const tsQuery = createTsQuery(query, options);

	const q = db
		.selectFrom("pubs")
		.select((eb) => [
			"pubs.id",
			"pubs.title",
			"pubs.assigneeId",
			"pubs.communityId",
			"pubs.createdAt",
			"pubs.updatedAt",
			"pubs.searchVector",
			// this is the highlighted title
			// possibly non efficient to do this like so
			sql<string>`ts_headline(
								'${sql.raw(options.language)}',
								pubs.title, 
								${tsQuery}, 
								'${sql.raw(options.headlineConfig)}'
							)`.as("titleHighlights"),

			jsonArrayFrom(
				eb
					.selectFrom("pub_values")
					.innerJoin("pub_fields", "pub_fields.id", "pub_values.fieldId")
					.innerJoin("_PubFieldToPubType", (join) =>
						join.onRef("A", "=", "pub_fields.id").onRef("B", "=", "pubs.pubTypeId")
					)
					.select([
						"pub_values.value",
						"pub_fields.name",
						"pub_fields.slug",
						"_PubFieldToPubType.isTitle",
						sql<string>`ts_headline(
							'${sql.raw(options.language)}',
							pub_values.value#>>'{}',
							${tsQuery},
							'${sql.raw(options.headlineConfig)}'
						)`.as("highlights"),
					])
					.$narrowType<{
						value: JsonValue;
					}>()
					.whereRef("pub_values.pubId", "=", "pubs.id")
					.where(
						(eb) => sql`to_tsvector(${options.language}, value#>>'{}') @@ ${tsQuery}`
					)
			).as("matchingValues"),
			jsonObjectFrom(
				eb
					.selectFrom("pub_types")
					.selectAll("pub_types")
					.whereRef("pubs.pubTypeId", "=", "pub_types.id")
			)
				// there will always be a pub type
				.$notNull()
				.as("pubType"),
			jsonObjectFrom(
				eb
					.selectFrom("stages")
					.leftJoin("PubsInStages", "stages.id", "PubsInStages.stageId")
					.select(["stages.id", "stages.name"])
					.whereRef("PubsInStages.pubId", "=", "pubs.id")
					.limit(1)
			).as("stage"),
		])
		.where("pubs.communityId", "=", communityId)
		.where((eb) => sql`pubs."searchVector" @@ ${tsQuery}`)
		.limit(options.limit)
		.orderBy(
			sql`ts_rank_cd(
		  pubs."searchVector",
		  ${tsQuery}) desc`
		);

	// for debugging, shows how long the query took
	if (env.LOG_LEVEL === "debug" && env.KYSELY_DEBUG === "true") {
		const explained = await q.explain("json", sql`analyze`);
		logger.debug({
			msg: `Full Text Search EXPLAIN`,
			queryPlan: explained[0]["QUERY PLAN"][0],
			query,
			communityId,
			userId,
		});
	}

	return q.execute();
};

export const getExclusivelyRelatedPub = async (relatedPubId: PubsId, relationFieldSlug: string) => {
	return autoCache(
		db
			.with("related_pub_id", (qb) =>
				qb
					.selectFrom("pub_values")
					.innerJoin("pub_fields", "pub_values.fieldId", "pub_fields.id")
					.where("pub_values.relatedPubId", "=", relatedPubId)
					.where("pub_fields.isRelation", "=", true)
					.where("pub_fields.slug", "=", relationFieldSlug)
					.select("pub_values.pubId")
					.limit(1)
			)
			.selectFrom("related_pub_id")
			.innerJoin("pubs", "pubs.id", "related_pub_id.pubId")
			.select((eb) => [
				...pubColumns,
				jsonArrayFrom(
					eb
						.selectFrom("pub_values")
						.innerJoin("pub_fields", "pub_fields.id", "pub_values.fieldId")
						.select([
							"pub_values.id as id",
							"pub_values.fieldId",
							"pub_values.value",
							"pub_values.relatedPubId",
							"pub_values.createdAt as createdAt",
							"pub_values.updatedAt as updatedAt",
							"pub_fields.schemaName",
							"pub_fields.slug as fieldSlug",
							"pub_fields.name as fieldName",
						])
						.whereRef("pub_values.pubId", "=", "pubs.id")
						.orderBy("pub_values.createdAt desc")
				).as("values"),
				pubType({ eb, pubTypeIdRef: "pubs.pubTypeId" }),
			])
	).executeTakeFirst();
};<|MERGE_RESOLUTION|>--- conflicted
+++ resolved
@@ -1256,7 +1256,6 @@
 	  }
 	| {
 			pubId?: never;
-<<<<<<< HEAD
 			/**
 			 * Multiple pubIds to filter by
 			 */
@@ -1269,10 +1268,6 @@
 			 * Requested stages. Allowed stages the user/token has access to should be put in options
 			 */
 			stageId?: StageConstraint[];
-=======
-			pubTypeId?: PubTypesId[];
-			stageId?: StagesId;
->>>>>>> a95ed755
 			communityId: CommunitiesId;
 			userId?: UsersId;
 	  };
@@ -1697,13 +1692,8 @@
 					.$if(Boolean(props.pubTypeId?.length), (qb) =>
 						qb.where("pubs.pubTypeId", "in", props.pubTypeId!)
 					)
-<<<<<<< HEAD
 					.$if(Boolean(allowedPubTypes?.length), (qb) =>
 						qb.where("pubs.pubTypeId", "in", allowedPubTypes!)
-=======
-					.$if(Boolean(props.pubTypeId), (qb) =>
-						qb.where("pubs.pubTypeId", "in", props.pubTypeId!)
->>>>>>> a95ed755
 					)
 					// pub value filter
 					.$if(Boolean(options?.filters), (qb) =>
@@ -1986,11 +1976,7 @@
  */
 export const getPubsCount = async (props: {
 	communityId: CommunitiesId;
-<<<<<<< HEAD
 	stageId?: StageConstraint[];
-=======
-	stageId?: StagesId;
->>>>>>> a95ed755
 	pubTypeId?: PubTypesId[];
 }): Promise<number> => {
 	const pubs = await db
@@ -2004,10 +1990,7 @@
 		.$if(Boolean(props.pubTypeId?.length), (qb) =>
 			qb.where("pubs.pubTypeId", "in", props.pubTypeId!)
 		)
-<<<<<<< HEAD
-=======
 		.$if(Boolean(props.pubTypeId), (qb) => qb.where("pubs.pubTypeId", "in", props.pubTypeId!))
->>>>>>> a95ed755
 		.select((eb) => eb.fn.countAll<number>().as("count"))
 		.executeTakeFirstOrThrow();
 
