--- conflicted
+++ resolved
@@ -1,15 +1,8 @@
 import type {
-<<<<<<< HEAD
+	AliasedSelectQueryBuilder,
 	ExpressionBuilder,
 	ReferenceExpression,
 	SelectExpression,
-=======
-	AliasedSelectQueryBuilder,
-	ExpressionBuilder,
-	RawBuilder,
-	SelectExpression,
-	SelectQueryBuilder,
->>>>>>> 447c2c24
 	StringReference,
 	Transaction,
 } from "kysely";
@@ -20,18 +13,15 @@
 import type { GetPubResponseBody, JsonValue } from "contracts";
 import type { CreatePubRequestBodyWithNullsNew } from "contracts/src/resources/site";
 import type { Database } from "db/Database";
-<<<<<<< HEAD
-import type { CommunitiesId, PubsId, PubTypesId, StagesId, UsersId } from "db/public";
-=======
 import type {
 	CommunitiesId,
 	PubValues as DBPubValues,
 	Pubs,
 	PubsId,
 	PubTypesId,
+	StagesId,
 	UsersId,
 } from "db/public";
->>>>>>> 447c2c24
 
 import type { MaybeHas, XOR } from "../types";
 import { validatePubValuesBySchemaName } from "~/actions/_lib/validateFields";
@@ -368,9 +358,6 @@
 	return await db.transaction().execute(fn);
 };
 
-type PubWithValues = Pubs & { values: DBPubValues[] };
-type PubWithChildren = PubWithValues & { children: PubWithValues[] };
-
 /**
  * @throws
  */
@@ -391,7 +378,9 @@
 			trx?: Transaction<Database>;
 			communityId: CommunitiesId;
 			parent: { id: PubsId };
-	  }): Promise<"children" extends keyof Body ? PubWithChildren : PubWithValues> => {
+	  }): Promise<
+	"children" extends keyof Body ? PubWithChildren : Omit<PubWithChildren, "children">
+> => {
 	const parentId = parent?.id ?? body.parentId;
 	const stageId = body.stageId;
 
@@ -507,7 +496,9 @@
 		};
 	});
 
-	return result as "children" extends keyof Body ? PubWithChildren : PubWithValues;
+	return result as "children" extends keyof Body
+		? PubWithChildren
+		: Omit<PubWithChildren, "children">;
 };
 
 export const deletePub = async (pubId: PubsId) =>
