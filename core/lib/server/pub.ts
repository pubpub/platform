--- conflicted
+++ resolved
@@ -33,12 +33,8 @@
 	StagesId,
 	UsersId,
 } from "db/public";
-<<<<<<< HEAD
 import type { LastModifiedBy } from "db/types";
-import { OperationType } from "db/public";
-=======
-import { CoreSchemaType } from "db/public";
->>>>>>> 3f4e51ba
+import { CoreSchemaType, OperationType } from "db/public";
 import { assert, expect } from "utils";
 
 import type { MaybeHas, Prettify, XOR } from "../types";
