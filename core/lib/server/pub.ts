--- conflicted
+++ resolved
@@ -601,7 +601,6 @@
 export const getPubStage = async (pubId: PubsId) =>
 	autoCache(db.selectFrom("PubsInStages").select("stageId").where("pubId", "=", pubId));
 
-<<<<<<< HEAD
 export const updatePub = async ({
 	pubId,
 	pubValues,
@@ -710,7 +709,6 @@
 
 	return result;
 };
-=======
 export type UnprocessedPub = {
 	pubId: PubsId;
 	depth: number;
@@ -1257,5 +1255,4 @@
 	return topLevelPubs
 		.map((pub) => processPub(pub.pubId, depth - 1))
 		.filter((processedPub) => !!processedPub);
-}
->>>>>>> 327164b1
+}