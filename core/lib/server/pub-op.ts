--- conflicted
+++ resolved
@@ -115,11 +115,6 @@
 	 * ```
 	 */
 	deleteExistingValues?: boolean;
-
-	/**
-	 * If true, nullish values will not be set.
-	 */
-	ignoreNullish?: boolean;
 };
 
 type RelationOptions = {
@@ -395,7 +390,6 @@
 	unset(slug: string): this;
 	unrelate(slug: string, target: PubsId, options?: { deleteOrphaned?: boolean }): this;
 }
-<<<<<<< HEAD
 
 export type PubOpCreate = CreatePubOp;
 export type PubOpUpdate = UpdatePubOp;
@@ -449,37 +443,8 @@
 
 		return id;
 	}
-=======
-
-export type PubOpCreate = CreatePubOp;
-export type PubOpUpdate = UpdatePubOp;
-export type PubOpUpsert = UpsertPubOp;
-
-export type PubOpBatch = BatchPubOp;
-
-export type ActivePubOp = PubOpCreate | PubOpUpdate | PubOpUpsert;
-
-/**
- * Helper function to access the protected collectOperations method on ActivePubOp
- */
-function collectOperationsFromPubOp(
-	op: ActivePubOp,
-	processed: Set<PubsId | ValueTarget>
-): OperationsMap {
-	// We need to access the protected method on SinglePubOp
-	// Since TypeScript doesn't allow direct access to protected methods from outside the class hierarchy,
-	// we're using the fact that the method exists on the object
-	return (op as any).collectOperations(processed);
-}
->>>>>>> 09f92b65
-
-/**
- * Base class for all pub operations (both single and batch)
- * Contains shared functionality for executing operations
- */
-abstract class PubOpBase {
-	/**
-<<<<<<< HEAD
+
+	/**
 	 * Resolve all non-ID targets to pub IDs
 	 */
 	protected async resolveAllNonIdTargets(
@@ -640,152 +605,6 @@
 		trx: Transaction<Database>,
 		operations: OperationsMap,
 		targetMap: Map<ValueTarget, PubsId>
-=======
-	 * Execute operations with a transaction
-	 */
-	protected abstract executeWithTrx(trx: Transaction<Database>): Promise<PubsId | PubsId[]>;
-
-	/**
-	 * Resolve a target to a pub ID
-	 */
-	protected resolveTargetId(
-		target: PubsId | ValueTarget,
-		targetMap: Map<ValueTarget, PubsId>
-	): PubsId {
-		if (typeof target === "string" && isPubId(target)) {
-			return target;
-		}
-
-		const id = targetMap.get(target as ValueTarget);
-		if (!id) {
-			throw new PubOpError(
-				"UNKNOWN",
-				`Target ${JSON.stringify(target)} not found in target map. This is likely a bug.`
-			);
-		}
-
-		return id;
-	}
-
-	/**
-	 * Resolve all non-ID targets to pub IDs
-	 */
-	protected async resolveAllNonIdTargets(
-		trx: Kysely<Database>,
-		operations: OperationsMap,
-		targetMap: Map<ValueTarget, PubsId>,
-		communityId: CommunitiesId
-	): Promise<void> {
-		const valueTargets = Array.from(operations.keys()).filter(
-			(key) => typeof key !== "string"
-		) as ValueTarget[];
-
-		const relationTargets = Array.from(operations.values()).flatMap((op) =>
-			[...op.relationsToAdd, ...op.relationsToRemove]
-				.filter((r) => typeof r.target !== "string")
-				.map((r) => r.target as ValueTarget)
-		);
-
-		// combine and deduplicate targets
-		const allValueTargets = [...new Set([...valueTargets, ...relationTargets])];
-
-		if (allValueTargets.length === 0) {
-			return;
-		}
-
-		// group targets by slug for a more efficient query
-		const targetsBySlug = new Map<string, { value: PubValue; target: ValueTarget }[]>();
-		for (const target of allValueTargets) {
-			const existing = targetsBySlug.get(target.slug) || [];
-			existing.push({ value: target.value, target });
-			targetsBySlug.set(target.slug, existing);
-		}
-
-		// build a single query to fetch all matching pubs
-		// definitely not worth caching this
-		const query = trx
-			.selectFrom("pub_fields")
-			.innerJoin("pub_values", "pub_values.fieldId", "pub_fields.id")
-			.innerJoin("pubs", "pubs.id", "pub_values.pubId")
-			.select((eb) => [
-				"pub_fields.slug as slug",
-				"pub_values.value as value",
-				"pubs.id as pubId",
-				"pubs.communityId as communityId",
-			])
-			.where("pubs.communityId", "=", communityId)
-			.where((eb) =>
-				eb.or(
-					Array.from(targetsBySlug.entries()).map(([slug, values]) =>
-						eb.and([
-							eb("pub_fields.slug", "=", slug),
-							eb(
-								sql`${JSON.stringify(
-									targetsBySlug
-										.values()
-										.toArray()[0]
-										.map((v) => v.value)
-								)}::jsonb`,
-								"@>",
-								eb.ref("pub_values.value")
-							),
-						])
-					)
-				)
-			);
-
-		const results = await query.execute();
-
-		// create a lookup map to match results back to targets
-		const resultMap = new Map<string, PubsId[]>();
-		for (const result of results) {
-			const key = `${result.slug}:${JSON.stringify(result.value)}`;
-			const existing = resultMap.get(key) || [];
-			existing.push(result.pubId as PubsId);
-			resultMap.set(key, existing);
-		}
-
-		// process each original target and populate targetMap
-		for (const target of allValueTargets) {
-			const key = `${target.slug}:${JSON.stringify(target.value)}`;
-			const pubIds = resultMap.get(key) || [];
-
-			if (pubIds.length > 1) {
-				throw new PubOpError(
-					"AMBIGUOUS_TARGET",
-					`Multiple pubs found for target: ${target.slug} = ${target.value}.\n Pub 1: ${pubIds[0]}\n Pub 2: ${pubIds[1]}`
-				);
-			}
-
-			const fallbackOnNotFound = operations.get(target)?.mode === "upsert";
-
-			if (pubIds.length === 1) {
-				targetMap.set(target, pubIds[0]);
-			}
-
-			if (pubIds.length === 0) {
-				if (!fallbackOnNotFound) {
-					throw new PubOpError(
-						"INVALID_TARGET",
-						`No pub found for target: ${target.slug} = ${target.value}`
-					);
-				}
-
-				targetMap.set(target, crypto.randomUUID() as PubsId);
-			}
-		}
-	}
-
-	/**
-	 * Create all pubs described in the operations map
-	 */
-	protected async createAllPubs(
-		trx: Transaction<Database>,
-		operations: OperationsMap,
-		targetMap: Map<ValueTarget, PubsId>,
-		communityId: CommunitiesId,
-		isStrict = false
->>>>>>> 09f92b65
 	): Promise<void> {
 		const stagesToUpdate = Array.from(operations.entries())
 			.filter(([_, op]) => op.stage !== undefined)
@@ -798,7 +617,6 @@
 			return;
 		}
 
-<<<<<<< HEAD
 		const nullStages = stagesToUpdate.filter(({ stageId }) => stageId === null);
 
 		if (nullStages.length > 0) {
@@ -811,66 +629,6 @@
 			).execute();
 		}
 
-=======
-		const pubsToCreate = createOrUpsertOperations.map(([key, operation]) => ({
-			id: this.resolveTargetId(key, targetMap),
-			communityId,
-			pubTypeId: expect(operation.pubTypeId),
-		}));
-
-		const createdPubs = await autoRevalidate(
-			trx
-				.insertInto("pubs")
-				.values(pubsToCreate)
-				.onConflict((oc) => oc.columns(["id"]).doNothing())
-				.returningAll()
-		).execute();
-
-		// For strict mode (used in single pub operations), check for create conflicts
-		if (isStrict) {
-			createOrUpsertOperations.forEach(([key, op], index) => {
-				const createdPub = createdPubs[index];
-				const pubToCreate = pubsToCreate[index];
-
-				if (pubToCreate.id && pubToCreate.id !== createdPub?.id && op.mode === "create") {
-					throw new PubOpCreateExistingError(pubToCreate.id);
-				}
-			});
-		}
-	}
-
-	/**
-	 * Process stages for all pubs in the operations map
-	 */
-	protected async processStages(
-		trx: Transaction<Database>,
-		operations: OperationsMap,
-		targetMap: Map<ValueTarget, PubsId>
-	): Promise<void> {
-		const stagesToUpdate = Array.from(operations.entries())
-			.filter(([_, op]) => op.stage !== undefined)
-			.map(([target, op]) => ({
-				pubId: this.resolveTargetId(target, targetMap),
-				stageId: op.stage!,
-			}));
-
-		if (stagesToUpdate.length === 0) {
-			return;
-		}
-
-		const nullStages = stagesToUpdate.filter(({ stageId }) => stageId === null);
-
-		if (nullStages.length > 0) {
-			await autoRevalidate(
-				trx.deleteFrom("PubsInStages").where(
-					"pubId",
-					"in",
-					nullStages.map(({ pubId }) => pubId)
-				)
-			).execute();
-		}
-
->>>>>>> 09f92b65
 		const nonNullStages = stagesToUpdate.filter(({ stageId }) => stageId !== null);
 
 		if (nonNullStages.length > 0) {
@@ -1335,7 +1093,6 @@
 	 * Used to resolve non-id targets to id targets
 	 */
 	private targetMap: Map<ValueTarget, PubsId>;
-<<<<<<< HEAD
 
 	constructor(options: PubOpOptions & { id?: PubsId }) {
 		super();
@@ -1349,26 +1106,11 @@
 	 */
 	set(slug: string, value: PubValue, options?: SetOptions): this;
 	/**
-	 * Set a single value, ignoring nullish values
-	 */
+	 * Set multiple values
+	 */
+	set(values: Record<string, PubValue>, options?: SetOptions): this;
 	set(
-		slug: string,
-		value: PubValue | null | undefined,
-		options: SetOptions & { ignoreNullish: true }
-	): this;
-	/**
-	 * Set multiple values
-	 */
-	set(values: Record<string, PubValue>, options?: SetOptions): this;
-	/**
-	 * Set multiple values, ignoring nullish values
-	 */
-	set(
-		values: Record<string, PubValue | null | undefined>,
-		options?: SetOptions & { ignoreNullish: true }
-	): this;
-	set(
-		slugOrValues: string | Record<string, PubValue | null | undefined>,
+		slugOrValues: string | Record<string, PubValue>,
 		valueOrOptions?: PubValue | SetOptions,
 		options?: SetOptions
 	): this {
@@ -1382,9 +1124,6 @@
 		};
 
 		if (mode === "single") {
-			if (valueOrOptions === null && opts?.ignoreNullish) {
-				return this;
-			}
 			this.commands.push({
 				type: "set",
 				slug: slugOrValues as string,
@@ -1394,14 +1133,12 @@
 			return this;
 		}
 
-		const commands = Object.entries(slugOrValues)
-			.filter(([_, value]) => (opts?.ignoreNullish ? value != null : true))
-			.map(([slug, value]) => ({
-				type: "set" as const,
-				slug,
-				value,
-				options: opts,
-			}));
+		const commands = Object.entries(slugOrValues).map(([slug, value]) => ({
+			type: "set" as const,
+			slug,
+			value,
+			options: opts,
+		}));
 
 		this.commands.push(...commands);
 		return this;
@@ -1497,155 +1234,11 @@
 			return this;
 		}
 
-=======
-
-	constructor(options: PubOpOptions & { id?: PubsId }) {
-		super();
-		this.options = options;
-		this.target = options.target ?? options.id ?? (crypto.randomUUID() as PubsId);
-		this.targetMap = new Map<ValueTarget, PubsId>();
-	}
-
-	/**
-	 * Set a single value
-	 */
-	set(slug: string, value: PubValue, options?: SetOptions): this;
-	/**
-	 * Set multiple values
-	 */
-	set(values: Record<string, PubValue>, options?: SetOptions): this;
-	set(
-		slugOrValues: string | Record<string, PubValue>,
-		valueOrOptions?: PubValue | SetOptions,
-		options?: SetOptions
-	): this {
-		const mode = typeof slugOrValues === "string" ? "single" : "multiple";
-
-		const defaultOptions = this.getMode() === "upsert" ? { deleteExistingValues: true } : {};
-
-		const opts = {
-			...defaultOptions,
-			...(mode === "single" ? (options as SetOptions) : (valueOrOptions as SetOptions)),
-		};
-
-		if (mode === "single") {
-			this.commands.push({
-				type: "set",
-				slug: slugOrValues as string,
-				value: valueOrOptions,
-				options: opts,
-			});
-			return this;
-		}
-
-		const commands = Object.entries(slugOrValues).map(([slug, value]) => ({
-			type: "set" as const,
-			slug,
-			value,
-			options: opts,
-		}));
-
-		this.commands.push(...commands);
-		return this;
-	}
-
-	private isRelationBlockConfig(
-		valueOrRelations:
-			| PubValue
-			| Array<{
-					target: PubsId | SinglePubOp | ((builder: NestedPubOpBuilder) => SinglePubOp);
-					value: PubValue;
-			  }>
-	): valueOrRelations is Array<{
-		target: PubsId | SinglePubOp | ((builder: NestedPubOpBuilder) => SinglePubOp);
-		value: PubValue;
-	}> {
-		if (!Array.isArray(valueOrRelations)) {
-			return false;
-		}
-
-		return valueOrRelations.every(
-			(r) => typeof r === "object" && r !== null && "target" in r && "value" in r
-		);
-	}
-
-	/**
-	 * Relate to a single pub by value instead of PubId
-	 *
-	 * Useful for doing imports when you know some other unique value of a Pub other than its Id
-	 */
-	relateByValue(
-		/* The slug on the source pub these pubs should be related by */
-		slug: string,
-		/* The value of the relation */
-		value: PubValue,
-
-		/**
-		 * The target of the relation
-		 *
-		 * The slug is the field of the target pub that has the unique value,
-		 * the value is the value of that field
-		 */
-		target: ValueTarget,
-		options?: RelationOptions
-	): this;
-	/**
-	 * Relate to multiple pubs by value instead of PubId
-	 *
-	 * Useful for doing imports when you know some other unique value of a Pub other than its Id
-	 */
-	relateByValue(
-		/* The slug on the source pub these pubs should be related by */
-		slug: string,
-		values: {
-			/* The value of the relation */
-			value: JsonValue;
-			/**
-			 * The target of the relation
-			 *
-			 * The slug is the field of the target pub that has the unique value,
-			 * the value is the value of that field
-			 */
-			target: ValueTarget;
-		}[],
-		options?: RelationOptions
-	): this;
-	relateByValue(
-		slug: string,
-		valueOrValues: PubValue | { value: JsonValue; target: ValueTarget }[],
-		targetOrOptions?: ValueTarget | ValueTarget[] | RelationOptions,
-		maybeOptions?: RelationOptions
-	): this {
-		// for upsert we almost always want to replace existing relations
-		const defaultOptions = this.getMode() === "upsert" ? { replaceExisting: true } : {};
-
-		const isMulti =
-			Array.isArray(valueOrValues) &&
-			valueOrValues.every(
-				(v) => typeof v === "object" && v !== null && "value" in v && "target" in v
-			);
-		const options = isMulti ? maybeOptions : (targetOrOptions as RelationOptions);
-
-		const opts = {
-			...defaultOptions,
-			...options,
-		};
-
-		const targets = isMulti
-			? valueOrValues
-			: [{ target: targetOrOptions as ValueTarget, value: valueOrValues as JsonValue }];
-
-		if (!targets?.length) {
-			return this;
-		}
-
->>>>>>> 09f92b65
 		this.commands.push({
 			type: "relateByValue",
 			slug,
 			relations: targets as { target: { slug: string; value: PubValue }; value: PubValue }[],
 			options: opts,
-<<<<<<< HEAD
 		});
 
 		return this;
@@ -1994,356 +1587,6 @@
 			slug,
 			relations: targets.map((t) => ({ target: t, value: t.value, options })),
 			options,
-=======
->>>>>>> 09f92b65
-		});
-
-		return this;
-	}
-
-	/**
-	 * Relate to a single pub with a value
-	 */
-	relate(
-		slug: string,
-		value: PubValue,
-		target: ActivePubOp | PubsId | ((pubOp: NestedPubOpBuilder) => ActivePubOp),
-		options?: RelationOptions
-	): this;
-	/**
-	 * Relate to multiple pubs at once
-	 */
-	relate(
-		slug: string,
-		relations: Array<{
-			target: PubsId | ActivePubOp | ((builder: NestedPubOpBuilder) => ActivePubOp);
-			value: PubValue;
-		}>,
-		options?: RelationOptions
-	): this;
-	relate(
-		slug: string,
-		valueOrRelations:
-			| PubValue
-			| Array<{
-					target: PubsId | ActivePubOp | ((builder: NestedPubOpBuilder) => ActivePubOp);
-					value: PubValue;
-			  }>,
-		targetOrOptions?:
-			| ActivePubOp
-			| PubsId
-			| ((pubOp: NestedPubOpBuilder) => ActivePubOp)
-			| RelationOptions,
-		options?: RelationOptions
-	): this {
-		const nestedBuilder = new NestedPubOpBuilder(this.options);
-
-		// for upsert we almost always want to replace existing relations
-		const defaultOptions = this.getMode() === "upsert" ? { replaceExisting: true } : {};
-
-		// multi relation case
-		if (this.isRelationBlockConfig(valueOrRelations)) {
-			this.commands.push({
-				type: "relate",
-				slug,
-				relations: valueOrRelations.map((r) => ({
-					target: typeof r.target === "function" ? r.target(nestedBuilder) : r.target,
-					value: r.value,
-				})),
-				options: (targetOrOptions as RelationOptions) ?? defaultOptions,
-			});
-			return this;
-		}
-
-		// single relation case
-		const target = targetOrOptions as
-			| ActivePubOp
-			| PubsId
-			| ((pubOp: NestedPubOpBuilder) => ActivePubOp);
-		const resolvedTarget = typeof target === "function" ? target(nestedBuilder) : target;
-
-		if (typeof resolvedTarget === "string" && !isPubId(resolvedTarget)) {
-			throw new PubOpInvalidTargetError(slug, resolvedTarget);
-		}
-
-		this.commands.push({
-			type: "relate",
-			slug,
-			relations: [
-				{
-					target: resolvedTarget,
-					value: valueOrRelations,
-				},
-			],
-			options: options ?? defaultOptions,
-		});
-		return this;
-	}
-
-	/**
-	 * Set the stage of the pub
-	 *
-	 * `null` meaning no stage
-	 */
-	setStage(stage: StagesId | null): this {
-		this.commands.push({
-			type: "setStage",
-			stage,
-		});
-		return this;
-	}
-
-	/**
-	 * Execute the pub op and return the pub id
-	 */
-	async execute(): Promise<PubsId> {
-		const { trx = db } = this.options;
-		return maybeWithTrx(trx, (trx) => this.executeWithTrx(trx));
-	}
-
-	/**
-	 * Execute the pub op and return the updated/created pub
-	 */
-	async executeAndReturnPub(): Promise<ProcessedPub> {
-		const { trx = db } = this.options;
-		const pubId = await maybeWithTrx(trx, (trx) => this.executeWithTrx(trx));
-
-		return getPubsWithRelatedValues({ pubId, communityId: this.options.communityId }, { trx });
-	}
-
-	// END OF PUBLIC API
-
-	/**
-	 * Create a big list of operations that will be executed
-	 * The goal is to process all the nested pub ops iteratively rather than recursively
-	 */
-	protected collectOperations(processed = new Set<PubsId | ValueTarget>()): OperationsMap {
-		// If we've already processed this PubOp, return empty map to avoid circular recursion
-		if (processed.has(this.target)) {
-			return new Map();
-		}
-
-		const operations = new Map() as OperationsMap;
-		processed.add(this.target);
-
-		// Add this pub's operations
-		operations.set(this.target, {
-			target: this.target,
-			mode: this.getMode(),
-			pubTypeId: this.options.pubTypeId,
-			values: this.collectValues(),
-			relationsToAdd: [],
-			relationsToRemove: [],
-			relationsToClear: [],
-		} as CollectedOperation);
-
-		for (const cmd of this.commands) {
-			const rootOp = operations.get(this.target);
-			assert(rootOp, "Root operation not found");
-
-			if (cmd.type === "set") continue; // Values already collected
-
-			if (cmd.type === "unrelate") {
-				if (cmd.slug === "*") {
-					rootOp.relationsToClear.push({
-						slug: "*",
-						options: cmd.options,
-					});
-					continue;
-				}
-
-				if (cmd.target === "*") {
-					rootOp.relationsToClear.push({
-						slug: cmd.slug,
-						options: cmd.options,
-					});
-					continue;
-				}
-
-				rootOp.relationsToRemove.push({
-					slug: cmd.slug,
-					target: cmd.target,
-					options: cmd.options,
-				});
-			} else if (cmd.type === "setStage") {
-				rootOp.stage = cmd.stage;
-			} else if (cmd.type === "relate") {
-				cmd.relations.forEach((relation) => {
-					// if the target is just a PubId, we can add the relation directly
-
-					if (typeof relation.target === "string" && isPubId(relation.target)) {
-						rootOp.relationsToAdd.push({
-							slug: cmd.slug,
-							value: relation.value,
-							target: relation.target as PubsId,
-							options: cmd.options,
-						});
-
-						return;
-					}
-
-					rootOp.relationsToAdd.push({
-						slug: cmd.slug,
-						value: relation.value,
-						target: relation.target.target,
-						options: cmd.options,
-					});
-
-					// if we have already processed this target, we can stop here
-					if (processed.has(relation.target.target)) {
-						return;
-					}
-
-					const targetOps = collectOperationsFromPubOp(relation.target, processed);
-					for (const [key, value] of targetOps) {
-						operations.set(key, value);
-					}
-				});
-			} else if (cmd.type === "relateByValue") {
-				cmd.relations.forEach((relation) => {
-					rootOp.relationsToAdd.push({
-						slug: cmd.slug,
-						value: relation.value,
-						target: relation.target,
-						options: cmd.options,
-					});
-				});
-			} else if (cmd.type === "unrelateByValue") {
-				cmd.relations.forEach((relation) => {
-					rootOp.relationsToRemove.push({
-						slug: cmd.slug,
-						target: relation.target,
-						options: cmd.options,
-					});
-				});
-			}
-		}
-
-		return operations;
-	}
-
-	protected abstract getMode(): OperationMode;
-
-	/**
-	 * execute the operations with a transaction
-	 *
-	 * this is where the magic happens, basically
-	 */
-	protected async executeWithTrx(trx: Transaction<Database>): Promise<PubsId> {
-		const operations = this.collectOperations();
-		const targetMap = new Map<ValueTarget, PubsId>();
-
-		await this.resolveAllNonIdTargets(trx, operations, targetMap, this.options.communityId);
-
-		await this.createAllPubs(trx, operations, targetMap, this.options.communityId, true);
-		await this.processStages(trx, operations, targetMap);
-		await this.processRelations(
-			trx,
-			operations,
-			targetMap,
-			this.options.lastModifiedBy,
-			this.options.communityId
-		);
-		await this.processValues(
-			trx,
-			operations,
-			targetMap,
-			this.options.lastModifiedBy,
-			this.options.communityId,
-			this.options.continueOnValidationError
-		);
-
-		return this.resolveTargetId(this.target, targetMap);
-	}
-
-	private collectValues(): Array<{ slug: string; value: PubValue; options?: SetOptions }> {
-		return this.commands
-			.filter(
-				(cmd): cmd is Extract<PubOpCommand, { type: "set" }> =>
-					cmd.type === "set" && cmd.value !== undefined
-			)
-			.map((cmd) => ({
-				slug: cmd.slug,
-				value: cmd.value!,
-				options: cmd.options,
-			}));
-	}
-}
-
-// Implementation classes - these are not exported
-class CreatePubOp extends SinglePubOp {
-	private readonly initialId?: PubsId;
-
-	constructor(options: PubOpOptions, initialId?: PubsId) {
-		super({
-			...options,
-			id: initialId,
-		});
-		this.initialId = initialId;
-	}
-
-	protected getMode(): OperationMode {
-		return "create";
-	}
-
-	protected getInitialId(): PubsId | undefined {
-		return this.initialId;
-	}
-}
-
-class UpsertPubOp extends SinglePubOp {
-	private readonly initialTarget?: PubsId | ValueTarget;
-
-	constructor(options: PubOpOptionsCreateUpsert, initialTarget: PubsId | ValueTarget) {
-		super({ ...options, target: initialTarget });
-		this.initialTarget = initialTarget;
-	}
-
-	protected getMode(): OperationMode {
-		return "upsert";
-	}
-}
-
-class UpdatePubOp extends SinglePubOp implements UpdateOnlyOps {
-	private readonly initialTarget?: PubsId | ValueTarget;
-
-	constructor(
-		options: Omit<PubOpOptionsCreateUpsert, "pubTypeId">,
-		initialTarget: PubsId | ValueTarget
-	) {
-		super({ ...options, target: initialTarget });
-		this.initialTarget = initialTarget;
-	}
-
-	protected getMode(): OperationMode {
-		return "update";
-	}
-
-	/**
-	 * Delete a value from the pub
-	 *
-	 * Will behave similarly to `unrelate('all')` if used for relations, except without the option to delete orphaned pubs
-	 */
-	unset(slug: string): this {
-		this.commands.push({
-			type: "unset",
-			slug,
-		});
-		return this;
-	}
-
-	unrelateByValue(
-		slug: string,
-		target: ValueTarget | ValueTarget[],
-		options?: RelationOptions
-	): this {
-		const targets = Array.isArray(target) ? target : [target];
-
-		this.commands.push({
-			type: "unrelateByValue",
-			slug,
-			relations: targets.map((t) => ({ target: t, value: t.value, options })),
-			options,
 		});
 		return this;
 	}
@@ -2402,14 +1645,11 @@
 				options: Partial<PubOpOptionsBase> & { pubTypeId: PubTypesId }
 			) => CreatePubOp;
 			update: (id: PubsId, options?: Partial<PubOpOptionsBase>) => UpdatePubOp;
-<<<<<<< HEAD
-=======
 			updateByValue: (
 				slug: string,
 				value: PubValue,
 				options: Omit<PubOpOptions, "pubTypeId">
 			) => UpdatePubOp;
->>>>>>> 09f92b65
 			upsert: (
 				id: PubsId,
 				options: Omit<PubOpOptionsCreateUpsert, keyof Omit<PubOpOptionsBase, "pubTypeId">>
@@ -2433,15 +1673,12 @@
 			update: (id: PubsId, options: Partial<PubOpOptionsBase> = {}) =>
 				new UpdatePubOp({ ...this.sharedOptions, ...options }, id),
 
-<<<<<<< HEAD
-=======
 			updateByValue: (
 				slug: string,
 				value: PubValue,
 				options: Omit<PubOpOptions, "pubTypeId">
 			) => new UpdatePubOp({ ...this.sharedOptions, ...options }, { slug, value }),
 
->>>>>>> 09f92b65
 			upsert: (
 				id: PubsId,
 				options: Omit<PubOpOptionsCreateUpsert, keyof Omit<PubOpOptionsBase, "pubTypeId">>
