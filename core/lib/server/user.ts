--- conflicted
+++ resolved
@@ -29,13 +29,8 @@
 import { autoCache } from "./cache/autoCache";
 import { autoRevalidate } from "./cache/autoRevalidate";
 import { findCommunityBySlug } from "./community";
-<<<<<<< HEAD
 import { _legacy_signupInvite } from "./email";
-import { insertCommunityMember, insertPubMember, insertStageMember } from "./member";
-=======
-import { signupInvite } from "./email";
 import { insertCommunityMemberships, insertPubMemberships, insertStageMemberships } from "./member";
->>>>>>> 71bad3ae
 import { getPubTitle } from "./pub";
 
 export type SafeUser = Omit<Users, "passwordHash">;
