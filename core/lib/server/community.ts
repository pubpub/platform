--- conflicted
+++ resolved
@@ -1,14 +1,9 @@
 import type { Prisma } from "@prisma/client";
 
-<<<<<<< HEAD
 import { cache } from "react";
 
-import type { PubsId } from "~/kysely/types/public/Pubs";
-import type { UsersId } from "~/kysely/types/public/Users";
-=======
-import type { CommunitiesId, PubsId, UsersId } from "db/public";
+import type { PubsId, UsersId } from "db/public";
 
->>>>>>> 386e2524
 import { db } from "~/kysely/database";
 import { createCacheTag } from "./cache/cacheTags";
 import { ONE_DAY } from "./cache/constants";
