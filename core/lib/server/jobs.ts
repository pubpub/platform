import { JobOptions, SendEmailRequestBody } from "contracts";
import { makeWorkerUtils, Job } from "graphile-worker";
<<<<<<< HEAD
import { logger } from "logger";
=======
import { env } from "../env/env.mjs";
>>>>>>> 3dac6edc

export type JobsClient = {
	scheduleEmail(
		instanceId: string,
		email: SendEmailRequestBody,
		jobOptions: JobOptions
	): Promise<Job>;
	unscheduleEmail(jobKey: string): Promise<void>;
};

export const makeJobsClient = async (): Promise<JobsClient> => {
	const workerUtils = await makeWorkerUtils({
		connectionString: env.DATABASE_URL,
	});
	await workerUtils.migrate();
	return {
		async scheduleEmail(
			instanceId: string,
			body: SendEmailRequestBody,
			jobOptions: JobOptions
		) {
			logger.info({
				msg: `Scheduling email with key: ${jobOptions.jobKey}`,
				instanceId,
				job: { key: jobOptions.jobKey },
			});
			const job = await workerUtils.addJob(
				"sendEmail",
				{ instanceId, body },
				{ ...jobOptions, runAt: new Date(Date.now() + 1000 * 15) }
			);

			logger.info({
				msg: `Successfully scheduled email with key: ${jobOptions.jobKey}`,
				instanceId,
				job,
			});
			return job;
		},
		async unscheduleEmail(jobKey: string) {
			logger.info({ msg: `Unscheduling email with key: ${jobKey}`, job: { key: jobKey } });
			await workerUtils.withPgClient(async (pg) => {
				await pg.query(`SELECT graphile_worker.remove_job($1);`, [jobKey]);
			});
		},
	};
};

let jobsClient: JobsClient;

export const getJobsClient = async () => {
	if (!jobsClient) {
		jobsClient = await makeJobsClient();
	}
	return jobsClient;
};<|MERGE_RESOLUTION|>--- conflicted
+++ resolved
@@ -1,10 +1,7 @@
 import { JobOptions, SendEmailRequestBody } from "contracts";
 import { makeWorkerUtils, Job } from "graphile-worker";
-<<<<<<< HEAD
 import { logger } from "logger";
-=======
 import { env } from "../env/env.mjs";
->>>>>>> 3dac6edc
 
 export type JobsClient = {
 	scheduleEmail(
