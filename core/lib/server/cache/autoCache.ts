--- conflicted
+++ resolved
@@ -67,7 +67,6 @@
 
 		const allTables = getTablesWithLinkedTables(tables);
 
-<<<<<<< HEAD
 		const revalidateTags = [
 			...createCommunityCacheTags(allTables, communitySlug),
 			createCacheTag(`community-all_${communitySlug}`),
@@ -88,14 +87,11 @@
 			asOne
 		);
 
-		if (shouldSkipCache) {
+		if (shouldSkipCache || options?.skipCacheFn?.()) {
 			if (env.CACHE_LOG) {
 				logger.debug(`AUTOCACHE: Skipping cache for query: ${asOne}`);
 			}
 
-=======
-		if (options?.skipCacheFn?.()) {
->>>>>>> cfbd8830
 			return qb[method](...args) as ReturnType<Q[M]>;
 		}
 
