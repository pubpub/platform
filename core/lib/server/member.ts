--- conflicted
+++ resolved
@@ -1,4 +1,4 @@
-import type { ExpressionBuilder, InsertQueryBuilder, OnConflictBuilder } from "kysely";
+import type { OnConflictBuilder } from "kysely";
 
 import { jsonObjectFrom } from "kysely/helpers/postgres";
 
@@ -6,7 +6,6 @@
 	CommunitiesId,
 	CommunityMembershipsId,
 	FormsId,
-	MemberRole,
 	NewCommunityMemberships,
 	NewPubMemberships,
 	NewStageMemberships,
@@ -113,7 +112,6 @@
 			.returningAll()
 	);
 
-<<<<<<< HEAD
 export const deleteCommunityMember = (props: CommunityMembershipsId, trx = db) =>
 	autoRevalidate(trx.deleteFrom("community_memberships").where("id", "=", props).returningAll());
 
@@ -138,65 +136,42 @@
 			.end(),
 	}));
 
-export const insertCommunityMemberOverrideRole = (
-	props: NewCommunityMemberships & { userId: UsersId },
+export const insertCommunityMembershipsOverrideRole = (
+	props: NewCommunityMemberships & { userId: UsersId; forms: FormsId[] },
 	trx = db
 ) =>
 	autoRevalidate(
-		insertCommunityMember(props, trx).qb.onConflict((oc) =>
+		insertCommunityMemberships(props, trx).qb.onConflict((oc) =>
 			onConflictOverrideRole(oc, ["userId", "communityId"], "community_memberships")
 		)
 	);
 
-export const insertStageMember = (
-	{
-		userId,
-		stageId,
-		role,
-	}: NewStageMemberships & {
-		userId: UsersId;
-	},
-=======
 export const insertStageMemberships = (
 	membership: NewStageMemberships & { userId: UsersId; forms: FormsId[] },
->>>>>>> 71bad3ae
 	trx = db
 ) => autoRevalidate(trx.insertInto("stage_memberships").values(getMembershipRows(membership)));
 
-<<<<<<< HEAD
-export const insertStageMemberOverrideRole = (
-	props: NewStageMemberships & { userId: UsersId },
+export const insertStageMembershipsOverrideRole = (
+	props: NewStageMemberships & { userId: UsersId; forms: FormsId[] },
 	trx = db
 ) =>
 	autoRevalidate(
-		insertStageMember(props, trx).qb.onConflict((oc) =>
+		insertStageMemberships(props, trx).qb.onConflict((oc) =>
 			onConflictOverrideRole(oc, ["userId", "stageId"], "stage_memberships")
 		)
 	);
 
-export const insertPubMember = (
-	{
-		userId,
-		pubId,
-		role,
-	}: NewPubMemberships & {
-		userId: UsersId;
-	},
-	trx = db
-) => autoRevalidate(trx.insertInto("pub_memberships").values({ userId, pubId, role }));
-
-export const insertPubMemberOverrideRole = (
-	props: NewPubMemberships & { userId: UsersId },
+export const insertPubMembershipsOverrideRole = (
+	props: NewPubMemberships & { userId: UsersId; forms: FormsId[] },
 	trx = db
 ) =>
 	autoRevalidate(
-		insertPubMember(props, trx).qb.onConflict((oc) =>
+		insertPubMemberships(props, trx).qb.onConflict((oc) =>
 			onConflictOverrideRole(oc, ["userId", "pubId"], "pub_memberships")
 		)
 	);
-=======
+
 export const insertPubMemberships = (
 	membership: NewPubMemberships & { userId: UsersId; forms: FormsId[] },
 	trx = db
-) => autoRevalidate(trx.insertInto("pub_memberships").values(getMembershipRows(membership)));
->>>>>>> 71bad3ae
+) => autoRevalidate(trx.insertInto("pub_memberships").values(getMembershipRows(membership)));