--- conflicted
+++ resolved
@@ -18,11 +18,7 @@
 	const key = env.ASSETS_UPLOAD_KEY;
 	const secret = env.ASSETS_UPLOAD_SECRET_KEY;
 
-<<<<<<< HEAD
-	const client = new S3Client({
-=======
 	s3Client = new S3Client({
->>>>>>> 626e97e3
 		endpoint: env.ASSETS_STORAGE_ENDPOINT,
 		region: region,
 		credentials: {
