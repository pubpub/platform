--- conflicted
+++ resolved
@@ -405,12 +405,8 @@
 				);
 			});
 
-<<<<<<< HEAD
 			// TODO: add to community
 			const newMember = await insertCommunityMemberships(
-=======
-			const newMember = await insertCommunityMember(
->>>>>>> b0b72be3
 				{
 					userId: newUser.id,
 					communityId: community.id,
