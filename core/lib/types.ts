import type { Community, Member, Prisma } from "@prisma/client";

export type RecursiveInclude<T extends string, U extends {}> = {
	include: {
		[K in T]: RecursiveInclude<T, U>;
	} & U;
};

export const makeRecursiveInclude = <T extends string, U extends {}>(
	key: T,
	include: U,
	depth: number
): RecursiveInclude<T, U> => {
	if (depth === 0) {
		return { include: { [key]: true, ...include } } as unknown as RecursiveInclude<T, U>;
	}
	return {
		include: {
			[key]: makeRecursiveInclude(key, include, depth - 1),
			...include,
		},
	} as RecursiveInclude<T, U>;
};

export const permissionInclude = {
	member: {
		include: {
			user: {
				select: {
					id: true,
					firstName: true,
					lastName: true,
					avatar: true,
					email: true,
				},
			},
		},
	},
	memberGroup: {
		include: {
			users: {
				select: {
					id: true,
					firstName: true,
					lastName: true,
					avatar: true,
					email: true,
				},
			},
		},
	},
} satisfies Prisma.PermissionInclude;

export const pubValuesInclude = {
	values: {
		distinct: ["fieldId"],
		orderBy: { createdAt: "desc" },
		include: {
			field: {
				include: { schema: true },
			},
		},
	},
} satisfies Prisma.PubInclude;

export const pubInclude = {
	pubType: true,
	...pubValuesInclude,
	stages: {
		include: {
			stage: {
				include: {
					integrationInstances: { include: { integration: true } },
				},
			},
		},
	},
	integrationInstances: { include: { integration: true } },
	claims: { include: { user: true } },
	children: {
		...makeRecursiveInclude(
			"children",
			{
				pubType: true,
				values: { include: { field: true } },
			},
			3
		),
	},
	permissions: { include: permissionInclude },
} satisfies Prisma.PubInclude;

export type PubValuesPayload = Prisma.PubGetPayload<{ include: typeof pubValuesInclude }>;

export type PubPayload = Prisma.PubGetPayload<{ include: typeof pubInclude }>;

export type UserAndMemberships = {
	id: string;
	slug: string;
	firstName: string;
	lastName: string | null;
	avatar: string | null;
	createdAt: Date;
	updatedAt: Date;
	orcid: string | null;
	email: string;
	memberships: Member[];
	isSuperAdmin: boolean;
};

type User = {
	id: string;
	slug: string;
	firstName: string;
	lastName: string | null;
	avatar: string | null;
	createdAt: Date;
	updatedAt: Date;
	orcid: string | null;
	email: string;
	password: string;
};

export type UserPostBody = Pick<User, "firstName" | "lastName" | "email" | "password">;
export type UserPutBody = Pick<User, "firstName" | "lastName">;
export type UserLoginData = Omit<User, "password">;
export type UserSetting = Pick<User, "firstName" | "lastName" | "email" | "slug"> & {
	communities: Community[];
};

export type PermissionPayload = Prisma.PermissionGetPayload<{ include: typeof permissionInclude }>;

export type PermissionPayloadUser = NonNullable<PermissionPayload["member"]>["user"];
export type PermissionPayloadMember = NonNullable<PermissionPayload["member"]>;

export const communityMemberInclude = {
	user: true,
};

export type CommunityMemberPayload = Prisma.MemberGetPayload<{
	include: typeof communityMemberInclude;
}>;

export const stageInclude = {
	actionInstances: true,
	pubs: { include: { pub: { include: pubInclude } } },
	integrationInstances: { include: { integration: true } },
	permissions: { include: permissionInclude },
	moveConstraints: { include: { destination: true } },
	moveConstraintSources: true,
} satisfies Prisma.StageInclude;

export type StagePayload = Prisma.StageGetPayload<{ include: typeof stageInclude }>;
export type StagePayloadActionInstance = StagePayload["actionInstances"][number];
export type StagePayloadAction = StagePayload["actionInstances"][number]["action"];
export type StagesById = { [key: string]: StagePayload };

export type StagePayloadMoveConstraint = NonNullable<StagePayload["moveConstraints"]>;
export type StagePayloadMoveConstraintDestination =
	StagePayloadMoveConstraint[number]["destination"];
export type IntegrationAction = { name: string; url: string; href: string };

export type Prettify<T> = {
	[P in keyof T]: T[P];
} & {};

export type DeepPartial<T> = T extends object
	? {
			[P in keyof T]?: DeepPartial<T[P]>;
		}
	: T;

<<<<<<< HEAD
export type MaybeHas<T extends Record<string, unknown>, K extends keyof T> = T extends T
	? Prettify<
			Omit<T, K> & {
				[P in K]?: T[P];
			}
		>
	: never;

export type DefinitelyHas<T, K extends keyof T> = T extends T
	? Prettify<
			Omit<T, K> & {
				[P in K]: T[P];
			}
		>
	: never;
=======
export type Equal<a, b> =
	(<T>() => T extends a ? 1 : 2) extends <T>() => T extends b ? 1 : 2 ? true : false;

export type Expect<a extends true> = a;
>>>>>>> af9caef5
<|MERGE_RESOLUTION|>--- conflicted
+++ resolved
@@ -170,7 +170,6 @@
 		}
 	: T;
 
-<<<<<<< HEAD
 export type MaybeHas<T extends Record<string, unknown>, K extends keyof T> = T extends T
 	? Prettify<
 			Omit<T, K> & {
@@ -186,9 +185,7 @@
 			}
 		>
 	: never;
-=======
 export type Equal<a, b> =
 	(<T>() => T extends a ? 1 : 2) extends <T>() => T extends b ? 1 : 2 ? true : false;
 
-export type Expect<a extends true> = a;
->>>>>>> af9caef5
+export type Expect<a extends true> = a;