import { expect } from "vitest";

import type { ProcessedPub } from "contracts";
import type { PubsId } from "db/public";

import type { db } from "~/kysely/database";

<<<<<<< HEAD
const deepSortValues = (pub: ProcessedPub): ProcessedPub => {
	pub.values
		.sort((a, b) => {
			const aValue = String(a.value);
			const bValue = String(b.value);
			return aValue.localeCompare(bValue);
		})
=======
const deepSortValues = (
	values: Partial<ProcessedPub["values"][number]>[]
): Partial<ProcessedPub["values"][number]>[] => {
	values
		.sort((a, b) => (a.value as string).localeCompare(b.value as string))
>>>>>>> b797e196
		.map((item) => ({
			...item,
			relatedPub: item.relatedPub?.values
				? deepSortValues(item.relatedPub.values)
				: item.relatedPub,
		}));

	return values;
};

expect.extend({
	async toExist(received: PubsId, expected?: typeof db) {
		const { getPlainPub } = await import("../server/pub");

		const pub = await getPlainPub(received, expected).executeTakeFirst();
		const pass = Boolean(pub && pub.id === received);
		const { isNot } = this;

		return {
			pass,
			message: () =>
				isNot
					? `Expected pub with ID ${received} not to exist, but it ${pass ? "does" : "does not"}`
					: `Expected pub with ID ${received} to exist, but it ${pass ? "does" : "does not"}`,
		};
	},

	toHaveValues(received: ProcessedPub, expected: Partial<ProcessedPub["values"][number]>[]) {
		const pub = received;
		const sortedPubValues = deepSortValues(pub.values);

		const expectedLength = expected.length;
		const receivedLength = sortedPubValues.length;

		const isNot = this.isNot;
		if (!isNot && !this.equals(expectedLength, receivedLength)) {
			return {
				pass: false,
				message: () =>
					`Expected pub to have ${expectedLength} values, but it has ${receivedLength}`,
			};
		}

		// equiv. to .toMatchObject
		const pass = this.equals(sortedPubValues, deepSortValues(expected), [
			this.utils.iterableEquality,
			this.utils.subsetEquality,
		]);

		return {
			pass,
			message: () =>
				pass
					? `Expected pub ${isNot ? "not" : ""} to have values ${JSON.stringify(expected)}, and it does ${isNot ? "not" : ""}`
					: `Expected pub ${isNot ? "not to" : "to"} match values ${this.utils.diff(expected, sortedPubValues.values)}`,
		};
	},
});<|MERGE_RESOLUTION|>--- conflicted
+++ resolved
@@ -5,21 +5,11 @@
 
 import type { db } from "~/kysely/database";
 
-<<<<<<< HEAD
-const deepSortValues = (pub: ProcessedPub): ProcessedPub => {
-	pub.values
-		.sort((a, b) => {
-			const aValue = String(a.value);
-			const bValue = String(b.value);
-			return aValue.localeCompare(bValue);
-		})
-=======
 const deepSortValues = (
 	values: Partial<ProcessedPub["values"][number]>[]
 ): Partial<ProcessedPub["values"][number]>[] => {
 	values
 		.sort((a, b) => (a.value as string).localeCompare(b.value as string))
->>>>>>> b797e196
 		.map((item) => ({
 			...item,
 			relatedPub: item.relatedPub?.values
