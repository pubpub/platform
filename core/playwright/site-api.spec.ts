--- conflicted
+++ resolved
@@ -31,11 +31,10 @@
 	});
 };
 
+const randomApiToken = `${crypto.randomUUID()}.${crypto.randomUUID()}` as const;
 test.beforeAll(async ({ browser }) => {
 	// register("../prisma/seed/stubs/module-loader.js", import.meta.url);
 	const { seedCommunity } = await import("~/prisma/seed/seedCommunity");
-
-	const randomApiToken = `${crypto.randomUUID()}.${crypto.randomUUID()}` as const;
 
 	const community = await seedCommunity(
 		{
@@ -84,19 +83,6 @@
 	// 	community: { name: `test community ${now}`, slug: COMMUNITY_SLUG },
 	// });
 
-<<<<<<< HEAD
-	const apiTokenPage = new ApiTokenPage(page, COMMUNITY_SLUG);
-	await apiTokenPage.goto();
-	const createdToken = await apiTokenPage.createToken({
-		name: "test token",
-		description: "test description",
-		permissions: true,
-	});
-	expect(createdToken).not.toBeNull();
-	token = createdToken!;
-
-	client = createClient(token, true);
-=======
 	// const apiTokenPage = new ApiTokenPage(page, COMMUNITY_SLUG);
 	// await apiTokenPage.goto();
 	// const token = await apiTokenPage.createToken({
@@ -111,7 +97,6 @@
 			Authorization: `Bearer ${community.apiToken}`,
 		},
 	});
->>>>>>> 0c473557
 });
 
 test.describe("Site API", () => {
@@ -247,7 +232,7 @@
 		});
 
 		test("should be able to filter by without jsonQuery", async () => {
-			const client = createClient(token, false);
+			const client = createClient(randomApiToken, false);
 			const response = await client.pubs.getMany({
 				params: {
 					communitySlug: COMMUNITY_SLUG,
@@ -309,7 +294,7 @@
 				`http://localhost:3000/api/v0/c/${COMMUNITY_SLUG}/site/pubs?filters[createdAt][$gte]=${firstCreatedAt.toISOString()}`,
 				{
 					headers: {
-						Authorization: `Bearer ${token}`,
+						Authorization: `Bearer ${randomApiToken}`,
 					},
 				}
 			);
