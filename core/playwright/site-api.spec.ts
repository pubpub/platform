--- conflicted
+++ resolved
@@ -7,17 +7,11 @@
 
 import type { PubsId, PubTypesId, StagesId } from "db/public";
 import { siteApi } from "contracts";
-<<<<<<< HEAD
-import { NO_STAGE_OPTION } from "db/types";
-=======
 import { CoreSchemaType, MemberRole } from "db/public";
->>>>>>> 0c473557
 
 import { ApiTokenPage, expectStatus } from "./fixtures/api-token-page";
-import { LoginPage } from "./fixtures/login-page";
 import { PubTypesPage } from "./fixtures/pub-types-page";
 import { StagesManagePage } from "./fixtures/stages-manage-page";
-import { createCommunity } from "./helpers";
 
 let COMMUNITY_SLUG: string;
 
@@ -86,18 +80,6 @@
 	// 	community: { name: `test community ${now}`, slug: COMMUNITY_SLUG },
 	// });
 
-<<<<<<< HEAD
-	const apiTokenPage = new ApiTokenPage(page, COMMUNITY_SLUG);
-	await apiTokenPage.goto();
-	const token = await apiTokenPage.createToken({
-		name: "test token",
-		description: "test description",
-		permissions: true,
-	});
-	expect(token).not.toBeNull();
-
-	client = createClient(token!);
-=======
 	// const apiTokenPage = new ApiTokenPage(page, COMMUNITY_SLUG);
 	// await apiTokenPage.goto();
 	// const token = await apiTokenPage.createToken({
@@ -105,6 +87,16 @@
 	// 	description: "test description",
 	// 	permissions: true,
 	// });
+	// expect(token).not.toBeNull();
+
+	// client = createClient(token!);
+	// const apiTokenPage = new ApiTokenPage(page, COMMUNITY_SLUG);
+	// await apiTokenPage.goto();
+	// const token = await apiTokenPage.createToken({
+	// 	name: "test token",
+	// 	description: "test description",
+	// 	permissions: true,
+	// });
 
 	client = initClient(siteApi, {
 		baseUrl: `http://localhost:3000/`,
@@ -112,7 +104,6 @@
 			Authorization: `Bearer ${community.apiToken}`,
 		},
 	});
->>>>>>> 0c473557
 });
 
 test.describe("Site API", () => {
