--- conflicted
+++ resolved
@@ -132,7 +132,6 @@
 					},
 				},
 			},
-<<<<<<< HEAD
 		},
 		onlyStageToken: {
 			id: onlyStageToken,
@@ -155,11 +154,6 @@
 						stages: testStageIds,
 					},
 				},
-=======
-			pubFields: {
-				Title: { schemaName: CoreSchemaType.String },
-				Content: { schemaName: CoreSchemaType.String },
->>>>>>> a95ed755
 			},
 		},
 		bothToken: {
@@ -171,10 +165,6 @@
 						stages: [testStage1Id],
 					},
 				},
-				NotSoBasic: {
-					Title: { isTitle: true },
-					Content: { isTitle: false },
-				},
 			},
 		},
 		noStageToken: {
@@ -186,18 +176,7 @@
 						stages: ["no-stage"],
 					},
 				},
-<<<<<<< HEAD
-			},
-=======
-				{
-					pubType: "NotSoBasic",
-					values: {
-						Title: "Redwall",
-						Content: "time for a feast",
-					},
-				},
-			],
->>>>>>> a95ed755
+			},
 		},
 	},
 });
@@ -243,11 +222,7 @@
 			});
 
 			expectStatus(pubTypesResponse, 200);
-<<<<<<< HEAD
 			expect(pubTypesResponse.body).toHaveLength(3);
-=======
-			expect(pubTypesResponse.body).toHaveLength(2);
->>>>>>> a95ed755
 
 			const pubType = pubTypesResponse.body[0];
 
