import type { Page } from "@playwright/test";

import { expect, test } from "@playwright/test";

import { inbucketClient } from "./helpers";

const authFile = "playwright/.auth/user.json";

test.describe("general auth", () => {
	test("Login with invalid credentials", async ({ page }) => {
		await page.goto("/login");
		await page.getByLabel("email").fill("all@pubpub.org");
		await page.getByRole("textbox", { name: "password" }).fill("pubpub-all-wrong");
		await page.getByRole("button", { name: "Sign in" }).click();

		await page.getByText("Incorrect email or password", { exact: true }).waitFor();
	});
});

const loginAsNew = async (page: Page) => {
	await page.goto("/login");
	await page.getByLabel("email").fill("new@pubpub.org");
	await page.getByRole("textbox", { name: "password" }).fill("pubpub-new");
	await page.getByRole("button", { name: "Sign in" }).click();
	await page.waitForURL(/.*\/c\/\w+\/stages.*/);
	await expect(page.getByRole("link", { name: "Workflows" })).toBeVisible();
};

test.describe("Auth with lucia", () => {
	test("Login as a lucia user", async ({ page }) => {
		await loginAsNew(page);
	});

	test("Logout as a lucia user", async ({ page }) => {
		await loginAsNew(page);

		const cookies = await page.context().cookies();
		expect(cookies.find((cookie) => cookie.name === "auth_session")).toBeTruthy();
		expect(
			cookies.find((cookie) =>
				["token", "refresh", "sb-access-token", "sb-refresh-token"].includes(cookie.name)
			)
		).toBeFalsy();

		await page.getByRole("button", { name: "Logout" }).click();
		await page.waitForURL("/login");

		const cookiesAfterLogout = await page.context().cookies();
		expect(cookiesAfterLogout.find((cookie) => cookie.name === "session")).toBeFalsy();
	});

	test("Password reset flow for lucia user", async ({ page }) => {
		// through forgot form
		await page.goto("/forgot");
		await page.getByRole("textbox").click();
		await page.getByRole("textbox").fill("new@pubpub.org");
		await page.getByRole("button", { name: "Send reset email" }).click();
		await page.getByRole("button", { name: "Close" }).click();

		const message = await (await inbucketClient.getMailbox("new")).getLatestMessage();

		const url = message.message.body.text?.match(/(http:\/\/.*?reset)\s/)?.[1];
		await message.delete();

		if (!url) {
			throw new Error("No url found!");
		}

		await page.goto(url);

		await page.waitForURL("/reset");
		await page.getByRole("textbox").click();
		await page.getByRole("textbox").fill("new-pubpub");
		await page.getByRole("button", { name: "Set new password" }).click();

		await page.waitForURL("/login");

		// through settings
		await page.getByPlaceholder("m@example.com").click();
		await page.getByPlaceholder("m@example.com").fill("new@pubpub.org");
		await page.getByPlaceholder("m@example.com").press("Tab");
		await page.getByLabel("Password").fill("new-pubpub");
		await page.getByRole("button", { name: "Sign in" }).click();

		await page.waitForURL(/\/c\/\w+\/stages/);
		await page.getByRole("link", { name: "Settings" }).click();
		await page.getByRole("button", { name: "Reset" }).click();
<<<<<<< HEAD
		await page.waitForSelector("li[role='status'] > .grid > .opacity-90");

		const message2 = await (await inbucketClient.getMailbox("new")).getLatestMessage();

		const url2 = message2.message.body.text?.match(/(http:\/\/.*?reset)\s/)?.[1];

=======
		await expect(
			page.getByRole("status").filter({ hasText: "Password reset email sent" })
		).toHaveCount(1);

		const message2 = await (await inbucketClient.getMailbox("new")).getLatestMessage();

		const url2 = message2.message.body.text?.match(/http:\/\/.*reset/)?.[0];
>>>>>>> 8947c00c
		await message2.delete();

		if (!url2) {
			throw new Error("No url found!");
		}

		await page.goto(url2);

		await page.waitForURL("/reset");
		// if it timesout here, the token is wrong
		await page.getByRole("textbox").click({ timeout: 1000 });
		await page.getByRole("textbox").fill("pubpub-new");
		await page.getByRole("button", { name: "Set new password" }).click();
		await page.getByPlaceholder("m@example.com").click();
		await page.getByPlaceholder("m@example.com").fill("new@pubpub.org");
		await page.getByPlaceholder("m@example.com").press("Tab");
		await page.getByLabel("Password").fill("pubpub-new");
		await page.getByRole("button", { name: "Sign in" }).click();

		await page.waitForURL(/\/c\/\w+\/stages/);
	});
});<|MERGE_RESOLUTION|>--- conflicted
+++ resolved
@@ -85,14 +85,6 @@
 		await page.waitForURL(/\/c\/\w+\/stages/);
 		await page.getByRole("link", { name: "Settings" }).click();
 		await page.getByRole("button", { name: "Reset" }).click();
-<<<<<<< HEAD
-		await page.waitForSelector("li[role='status'] > .grid > .opacity-90");
-
-		const message2 = await (await inbucketClient.getMailbox("new")).getLatestMessage();
-
-		const url2 = message2.message.body.text?.match(/(http:\/\/.*?reset)\s/)?.[1];
-
-=======
 		await expect(
 			page.getByRole("status").filter({ hasText: "Password reset email sent" })
 		).toHaveCount(1);
@@ -100,7 +92,6 @@
 		const message2 = await (await inbucketClient.getMailbox("new")).getLatestMessage();
 
 		const url2 = message2.message.body.text?.match(/http:\/\/.*reset/)?.[0];
->>>>>>> 8947c00c
 		await message2.delete();
 
 		if (!url2) {
