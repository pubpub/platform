--- conflicted
+++ resolved
@@ -1,12 +1,7 @@
 import { expect, test } from "@playwright/test";
 
 import { LoginPage } from "./fixtures/login-page";
-<<<<<<< HEAD
 import { inbucketClient } from "./helpers";
-=======
-import { inbucketClient, retryAction } from "./helpers";
-import * as loginFlows from "./login.flows";
->>>>>>> 5eebab0b
 
 test.describe("general auth", () => {
 	test("Login with invalid credentials", async ({ page }) => {
