import type { Page } from "@playwright/test";

import { expect, test } from "@playwright/test";

import { CoreSchemaType, MemberRole } from "db/public";

import type { CommunitySeedOutput } from "~/prisma/seed/createSeed";
import { createSeed } from "~/prisma/seed/createSeed";
import { seedCommunity } from "~/prisma/seed/seedCommunity";
import { FieldsPage } from "./fixtures/fields-page";
import { FormsEditPage } from "./fixtures/forms-edit-page";
import { LoginPage } from "./fixtures/login-page";
import { PubDetailsPage } from "./fixtures/pub-details-page";
import { PubTypesPage } from "./fixtures/pub-types-page";
import { choosePubType, PubsPage } from "./fixtures/pubs-page";
import { StagesManagePage } from "./fixtures/stages-manage-page";

test.describe.configure({ mode: "serial" });

let page: Page;
const seed = createSeed({
	community: { name: `test community`, slug: `test-community-slug` },
	pubFields: {
		Title: { schemaName: CoreSchemaType.String },
		Content: { schemaName: CoreSchemaType.String },
	},
	pubTypes: {
		Submission: {
			Title: { isTitle: true },
			Content: { isTitle: false },
		},
	},
	users: {
		admin: {
			password: "password",
			role: MemberRole.admin,
		},
	},
	stages: {
		Shelved: {},
		Submitted: {},
		"Ask Author for Consent": {},
		"To Evaluate": {},
	},
	stageConnections: {
		Submitted: {
			to: ["Ask Author for Consent"],
		},
		"Ask Author for Consent": {
			to: ["To Evaluate"],
		},
	},
	pubs: [
		{
			pubType: "Submission",
			stage: "Submitted",
			values: { Title: "The Activity of Snails", content: "Mostly crawling" },
		},
	],
});

let community: CommunitySeedOutput<typeof seed>;

test.beforeAll(async ({ browser }) => {
	community = await seedCommunity(seed);

	page = await browser.newPage();

	const loginPage = new LoginPage(page);
	await loginPage.goto();
	await loginPage.loginAndWaitForNavigation(community.users.admin.email, "password");
});

test.afterAll(async () => {
	await page.close();
});

test.describe("Moving a pub", () => {
	test("Can move a pub across linked stages", async () => {
		const pubDetailsPage = new PubDetailsPage(
			page,
			community.community.slug,
			community.pubs[0].id
		);
		await pubDetailsPage.goTo();
		await expect(page.getByTestId("current-stage")).toHaveText("Submitted");
		// For this initial stage, there are only destinations ,no sources
		await page.getByRole("button", { name: "Move", exact: true }).click();
		const sources = page.getByTestId("sources");
		const destinations = page.getByTestId("destinations");
		await expect(sources).toHaveCount(0);
		await destinations.getByRole("button", { name: "Ask Author For Consent" }).click();
		await expect(page.getByTestId("current-stage")).toHaveText("Ask Author for Consent");

		// Open the move modal again and expect to be able to move to sources and destinations
		await page.getByRole("button", { name: "Move", exact: true }).click();
		await expect(sources.getByRole("button", { name: "Submitted" })).toHaveCount(1);
		await expect(destinations.getByRole("button", { name: "To Evaluate" })).toHaveCount(1);
	});

	test("No move button if pub is not in a linked stage", async () => {
		const pubsPage = new PubsPage(page, community.community.slug);
		await pubsPage.goTo();
		await page.getByRole("link", { name: "Update" }).click();
		await page.getByLabel("Stage").click();
		// Shelved is its own node in stages
		await page.getByRole("option", { name: "Shelved" }).click();
		await page.getByRole("button", { name: "Save" }).click();
		await expect(
			page.getByRole("status").filter({ hasText: "Pub successfully updated" })
		).toHaveCount(1);

		const pubDetailsPage = new PubDetailsPage(
			page,
			community.community.slug,
			community.pubs[0].id
		);
		await pubDetailsPage.goTo();
		await expect(page.getByTestId("current-stage")).toHaveText("Shelved");
		await expect(page.getByRole("button", { name: "Move", exact: true })).toHaveCount(0);
	});
});

test.describe("Creating a pub", () => {
	test("Can create a pub without a stage", async () => {
		const pubsPage = new PubsPage(page, community.community.slug);
		const title = "Pub without a stage";
		await pubsPage.goTo();
		const pubId = await pubsPage.createPub({ values: { title, content: "Some content" } });
		const pubDetailsPage = new PubDetailsPage(page, community.community.slug, pubId);
		await pubDetailsPage.goTo();
		await expect(page.getByTestId("current-stage")).toHaveCount(0);
	});

	test("Can create a pub with a stage", async () => {
		const pubsPage = new PubsPage(page, community.community.slug);
		const title = "Pub with a stage";
		const stage = "Submitted";
		await pubsPage.goTo();
		const pubId = await pubsPage.createPub({
			stage,
			values: { title, content: "Some content" },
		});
		const pubDetailsPage = new PubDetailsPage(page, community.community.slug, pubId);
		await pubDetailsPage.goTo();
		await expect(page.getByTestId("current-stage")).toHaveText(stage);
	});

	test("Can create a pub with no values", async () => {
		const pubsPage = new PubsPage(page, community.community.slug);
		await pubsPage.goTo();
		await pubsPage.createPub({});

		await expect(page.getByRole("status").filter({ hasText: "New pub created" })).toHaveCount(
			1
		);
	});

	test("Can create and edit a multivalue field", async () => {
		// Add a multivalue field
		const fieldsPage = new FieldsPage(page, community.community.slug);
		await fieldsPage.goto();
		await fieldsPage.addField("Animals", CoreSchemaType.StringArray);

		// Add it to the default form
		const formEditPage = new FormsEditPage(
			page,
			community.community.slug,
			"submission-default-editor"
		);
		await formEditPage.goto();
		await formEditPage.openAddForm();
		await formEditPage.openFormElementPanel(`${community.community.slug}:animals`);
		await formEditPage.saveForm();

		// Now create a pub using this form
		const pubsPage = new PubsPage(page, community.community.slug);
		await pubsPage.goTo();
		const title = "pub with multivalue";
		await page.getByRole("button", { name: "Create" }).click();
		await pubsPage.choosePubType("Submission");
		await page.getByLabel("Title").fill(title);
		await page.getByLabel("Content").fill("Some content");
		await page.getByLabel("Animals").fill("dogs");
		await page.keyboard.press("Enter");
		await page.getByLabel("Animals").fill("cats");
		await page.keyboard.press("Enter");
		await page.getByRole("button", { name: "Save" }).click();

		await page.waitForURL(`/c/${community.community.slug}/pubs/*/edit?*`);
		await page.getByRole("link", { name: "View Pub" }).click();
		await expect(page.getByTestId(`Animals-value`)).toHaveText("dogs,cats");

		// Edit this same pub
		await page.getByRole("link", { name: "Update" }).click();
		await page.getByLabel("Animals").fill("penguins");
		await page.keyboard.press("Enter");
		await page.getByTestId("remove-button").first().click();
		await page.getByRole("button", { name: "Save" }).click();
		await expect(
			page.getByRole("status").filter({ hasText: "Pub successfully updated" })
		).toHaveCount(1);
		await page.getByRole("link", { name: "View Pub" }).click();
		await expect(page.getByTestId(`Animals-value`)).toHaveText("cats,penguins");
	});

	test("Can create and edit a rich text field", async () => {
		// Add a rich text field
		const fieldsPage = new FieldsPage(page, community.community.slug);
		await fieldsPage.goto();
		await fieldsPage.addField("Rich text", CoreSchemaType.RichText);

		// Add it as a pub type
		const pubTypePage = new PubTypesPage(page, community.community.slug);
		await pubTypePage.goto();
		await pubTypePage.addType("Editor", "editor", ["title", "rich-text"], "title");

		// Now create a pub of this type
		const actualTitle = "new title";
		const pubsPage = new PubsPage(page, community.community.slug);
		await pubsPage.goTo();
		await page.getByRole("button", { name: "Create" }).click();
		await pubsPage.choosePubType("Editor");
		await page.getByLabel("Title").fill("old title");
		// It seems for ProseMirror, Keyboard actions trigger things better than using .fill()
		await page.locator(".ProseMirror").click();
		await page.keyboard.type("@title");
		await page.keyboard.press("Enter");
		await page.keyboard.type(actualTitle);
		await page.getByRole("button", { name: "Save" }).click();
		await expect(page.getByRole("status").filter({ hasText: "New pub created" })).toHaveCount(
			1
		);
		await pubsPage.goTo();
		await expect(page.getByRole("link", { name: actualTitle })).toHaveCount(1);

		// Now update
		await page.getByRole("link", { name: "Update" }).first().click();
		await page.locator(".ProseMirror").click();
		// move the cursor to the beginning of the editor
		await page.keyboard.press("Home");
		await page.keyboard.type("prefix ");

		await page.getByRole("button", { name: "Save" }).click();
		await expect(
			page.getByRole("status").filter({ hasText: "Pub successfully updated" })
		).toHaveCount(1);
		await pubsPage.goTo();
		await expect(page.getByRole("link", { name: `prefix ${actualTitle}` })).toHaveCount(1);
	});

	test("Can create a related pub", async () => {
		// Add a related string field
		const stringField = "related-string";
		const fieldsPage = new FieldsPage(page, community.community.slug);
		await fieldsPage.goto();
		await fieldsPage.addField(stringField, CoreSchemaType.String, true);
		const pubTypePage = new PubTypesPage(page, community.community.slug);
		await pubTypePage.goto();
		await pubTypePage.addFieldToPubType(
			"Submission",
			`${community.community.slug}:${stringField}`
		);

		// Now go to a pub page and add a related pub
		const pubPage = new PubDetailsPage(page, community.community.slug, community.pubs[0].id);
		await pubPage.goTo();
		await expect(page.getByTestId("related-pubs").getByRole("table")).toContainText(
			"No results."
		);
		await page.getByRole("button", { name: "Add Related Pub" }).click();

		// Choose a pub type
		const createDialog = page.getByRole("dialog", { name: "Create Pub", exact: true });
		await createDialog.waitFor();
		await createDialog.getByLabel("Pub type").click();
		await page.getByRole("option", { name: "Submission" }).click();
		await expect(page.getByRole("button", { name: "Create Pub" })).toBeDisabled();

		// Specify relationship
		await createDialog.getByLabel("Relationship").click();
		await page.getByRole("option", { name: stringField, exact: true }).click();

		await page.getByRole("button", { name: "Create Pub" }).click();
		await page.waitForURL(`/c/${community.community.slug}/pubs/create**`);

		// Should now see a related field on the new page
		await page.getByTestId("relatedPubValue").fill("related value");

		// Fill in title and content
		const related = { title: "related", content: "I am related" };
		await page.getByTestId(`${community.community.slug}:title`).fill(related.title);
		await page.getByTestId(`${community.community.slug}:content`).fill(related.content);
		await page.getByRole("button", { name: "Save" }).click();
		await expect(page.getByRole("status").filter({ hasText: "New pub created" })).toHaveCount(
			1
		);

		// The original pub should now have a related pub which is the newly created pub
		await pubPage.goTo();
		await expect(page.getByText("related value:related")).toHaveCount(1);
		await expect(
			page.getByTestId("related-pubs").getByRole("button", { name: stringField })
		).toHaveCount(1);
		await expect(
			page
				.getByTestId("related-pubs")
				.getByRole("table")
				.getByRole("link", { name: related.title })
		).toHaveCount(1);
	});

	test("Can create a pub at a stage", async () => {
		const stage = "Shelved";
		const stagesPage = new StagesManagePage(page, community.community.slug);
		await stagesPage.goTo();
		await stagesPage.openStagePanelTab(stage, "Pubs");
		await page.getByRole("button", { name: "Create" }).click();
		await choosePubType({ page, communitySlug: community.community.slug });

		// Stage should be prefilled
		await expect(page.getByLabel("Stage")).toHaveText(stage);
		await page.getByTestId(`${community.community.slug}:title`).fill("Stage test");
		await page.getByRole("button", { name: "Save" }).click();
		await expect(page.getByRole("status").filter({ hasText: "New pub created" })).toHaveCount(
			1
		);
		await page.getByRole("link", { name: "View Pub" }).click();
		await expect(page.getByTestId("current-stage")).toHaveText(stage);
	});
});

test.describe("Updating a pub", () => {
	test("Can update a pub from pubs list page", async () => {
		const pubsPage = new PubsPage(page, community.community.slug);
		pubsPage.goTo();
		await page
			.getByTestId(`pub-card-${community.pubs[0].id}`)
			.getByRole("link", { name: "Update" })
			.click();
<<<<<<< HEAD
		await page.getByRole("link", { name: "Update Pub" }).click();
		await expect(page.getByTestId("save-status-text")).toHaveText(
=======
		await expect(page.getByTestId("save-status")).toHaveText(
>>>>>>> 5742345e
			"Form will save when you click save"
		);

		const newTitle = `New title ${new Date().getTime()}`;
		await page.getByTestId(`${community.community.slug}:title`).fill(newTitle);
		await page.getByRole("button", { name: "Save" }).click();
		await expect(
			page.getByRole("status").filter({ hasText: "Pub successfully updated" })
		).toHaveCount(1);
		await expect(page.getByTestId("save-status-text")).toContainText("Last saved at");

		await page.getByRole("link", { name: "View Pub" }).click();
		await expect(page.getByRole("heading", { name: newTitle })).toHaveCount(1);
	});
});<|MERGE_RESOLUTION|>--- conflicted
+++ resolved
@@ -333,17 +333,13 @@
 test.describe("Updating a pub", () => {
 	test("Can update a pub from pubs list page", async () => {
 		const pubsPage = new PubsPage(page, community.community.slug);
-		pubsPage.goTo();
+		await pubsPage.goTo();
 		await page
 			.getByTestId(`pub-card-${community.pubs[0].id}`)
 			.getByRole("link", { name: "Update" })
 			.click();
-<<<<<<< HEAD
-		await page.getByRole("link", { name: "Update Pub" }).click();
-		await expect(page.getByTestId("save-status-text")).toHaveText(
-=======
+
 		await expect(page.getByTestId("save-status")).toHaveText(
->>>>>>> 5742345e
 			"Form will save when you click save"
 		);
 
