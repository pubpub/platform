import type { Page } from "@playwright/test";

import { expect, test } from "@playwright/test";

<<<<<<< HEAD
import type { PubsId } from "db/public";

import { PubDetailsPage } from "./fixtures/pub-details-page";
import { PubsPage } from "./fixtures/pubs-page";
import { StagesManagePage } from "./fixtures/stages-manage-page";
=======
import { CoreSchemaType } from "db/public";

import { FieldsPage } from "./fixtures/fields-page";
import { PubsPage } from "./fixtures/pubs-page";
import { PubTypePage } from "./fixtures/pubtype-page";
>>>>>>> a2595548
import { createCommunity, login } from "./helpers";

const now = new Date().getTime();
const COMMUNITY_SLUG = `playwright-test-community-${now}`;

test.describe.configure({ mode: "serial" });

let page: Page;
let pubId: PubsId;

test.beforeAll(async ({ browser }) => {
	page = await browser.newPage();
	await login({ page });
	await createCommunity({
		page,
		community: { name: `test community ${now}`, slug: COMMUNITY_SLUG },
	});

	const stagesManagePage = new StagesManagePage(page, COMMUNITY_SLUG);
	await stagesManagePage.goTo();
	await stagesManagePage.addStage("Shelved");
	await stagesManagePage.addStage("Submitted");
	await stagesManagePage.addStage("Ask Author for Consent");
	await stagesManagePage.addStage("To Evaluate");

	await stagesManagePage.addMoveConstraint("Submitted", "Ask Author for Consent");
	await stagesManagePage.addMoveConstraint("Ask Author for Consent", "To Evaluate");

	const pubsPage = new PubsPage(page, COMMUNITY_SLUG);
	await pubsPage.goTo();
	pubId = await pubsPage.createPub({
		stage: "Submitted",
		values: { title: "The Activity of Snails", content: "Mostly crawling" },
	});
});

test.afterAll(async () => {
	await page.close();
});

test.describe("Moving a pub", () => {
	test("Can move a pub across linked stages", async () => {
		const pubDetailsPage = new PubDetailsPage(page, COMMUNITY_SLUG, pubId);
		await pubDetailsPage.goTo();
		await expect(page.getByTestId("current-stage")).toHaveText("Submitted");
		// For this initial stage, there are only destinations ,no sources
		await page.getByRole("button", { name: "Move" }).click();
		const sources = page.getByTestId("sources");
		const destinations = page.getByTestId("destinations");
		await expect(sources).toHaveCount(0);
		await destinations.getByRole("button", { name: "Ask Author For Consent" }).click();
		await expect(page.getByTestId("current-stage")).toHaveText("Ask Author for Consent");

		// Open the move modal again and expect to be able to move to sources and destinations
		await page.getByRole("button", { name: "Move" }).click();
		await expect(sources.getByRole("button", { name: "Submitted" })).toHaveCount(1);
		await expect(destinations.getByRole("button", { name: "To Evaluate" })).toHaveCount(1);
	});

	test("No move button if pub is not in a linked stage", async () => {
		const pubsPage = new PubsPage(page, COMMUNITY_SLUG);
		await pubsPage.goTo();
		await page.getByTestId("pub-dropdown-button").first().click();
		await page.getByRole("button", { name: "Update" }).click();
		await page.getByTestId("stage-selector").click();
		// Shelved is its own node in stages
		await page.getByRole("menuitem", { name: "Shelved" }).click();
		await page.getByRole("button", { name: "Update Pub" }).click();

		const pubDetailsPage = new PubDetailsPage(page, COMMUNITY_SLUG, pubId);
		await pubDetailsPage.goTo();
		await expect(page.getByTestId("current-stage")).toHaveText("Shelved");
		await expect(page.getByRole("button", { name: "Move" })).toHaveCount(0);
	});
});

test.describe("Creating a pub", () => {
	test("Can create a pub without a stage", async () => {
		const pubsPage = new PubsPage(page, COMMUNITY_SLUG);
		const title = "Pub without a stage";
		await pubsPage.goTo();
		await pubsPage.createPub({ values: { title, content: "Some content" } });
		await page.getByRole("link", { name: title }).click();
		await page.waitForURL(/.*\/c\/.+\/pubs\/.+/);
		await expect(page.getByTestId("current-stage")).toHaveCount(0);
	});

	test("Can create a pub with a stage", async () => {
		const pubsPage = new PubsPage(page, COMMUNITY_SLUG);
		const title = "Pub with a stage";
		const stage = "Submitted";
		await pubsPage.goTo();
		const pubId = await pubsPage.createPub({
			stage,
			values: { title, content: "Some content" },
		});
		const pubDetailsPage = new PubDetailsPage(page, COMMUNITY_SLUG, pubId);
		await pubDetailsPage.goTo();
		await expect(page.getByTestId("current-stage")).toHaveText(stage);
	});

	test("Can create a pub with no values", async () => {
		const pubsPage = new PubsPage(page, COMMUNITY_SLUG);
		await pubsPage.goTo();
		await pubsPage.createPub({});

		await expect(page.getByRole("status").filter({ hasText: "New pub created" })).toHaveCount(
			1
		);
	});

	test("Can create and edit a multivalue field", async () => {
		// Add a multivalue field
		const fieldsPage = new FieldsPage(page, COMMUNITY_SLUG);
		await fieldsPage.goto();
		await fieldsPage.addField("Animals", CoreSchemaType.StringArray);

		// Add it as a pub type
		const pubTypePage = new PubTypePage(page, COMMUNITY_SLUG);
		await pubTypePage.goto();
		await pubTypePage.addFieldToPubType("Submission", "animals");

		// Now create a pub of this type
		const pubsPage = new PubsPage(page, COMMUNITY_SLUG);
		await pubsPage.goTo();
		const title = "pub with multivalue";
		await page.getByRole("button", { name: "Create" }).click();
		await page.getByLabel("Title").fill(title);
		await page.getByLabel("Content").fill("Some content");
		await page.getByLabel("Animals").fill("dogs");
		await page.keyboard.press("Enter");
		await page.getByLabel("Animals").fill("cats");
		await page.keyboard.press("Enter");
		await page.getByRole("button", { name: "Create Pub" }).click();
		await page.getByRole("link", { name: title }).click();
		await page.waitForURL(/.*\/c\/.+\/pubs\/.+/);
		const pubId = page.url().match(/.*\/c\/.+\/pubs\/(?<pubId>.+)/)?.groups?.pubId;
		await expect(page.getByTestId(`Animals-value`)).toHaveText("dogs,cats");

		// Edit this same pub
		await pubsPage.goTo();
		await page.getByTestId("pub-dropdown-button").first().click();
		await page.getByRole("button", { name: "Update" }).click();
		await page.getByLabel("Animals").fill("penguins");
		await page.keyboard.press("Enter");
		await page.getByTestId("remove-button").first().click();
		await page.getByRole("button", { name: "Update Pub" }).click();
		await expect(
			page.getByRole("status").filter({ hasText: "Pub successfully updated" })
		).toHaveCount(1);
		await page.goto(`/c/${COMMUNITY_SLUG}/pubs/${pubId}`);
		await expect(page.getByTestId(`Animals-value`)).toHaveText("cats,penguins");
	});
});<|MERGE_RESOLUTION|>--- conflicted
+++ resolved
@@ -2,19 +2,14 @@
 
 import { expect, test } from "@playwright/test";
 
-<<<<<<< HEAD
 import type { PubsId } from "db/public";
-
-import { PubDetailsPage } from "./fixtures/pub-details-page";
-import { PubsPage } from "./fixtures/pubs-page";
-import { StagesManagePage } from "./fixtures/stages-manage-page";
-=======
 import { CoreSchemaType } from "db/public";
 
 import { FieldsPage } from "./fixtures/fields-page";
+import { PubDetailsPage } from "./fixtures/pub-details-page";
+import { PubTypesPage } from "./fixtures/pub-types-page";
 import { PubsPage } from "./fixtures/pubs-page";
-import { PubTypePage } from "./fixtures/pubtype-page";
->>>>>>> a2595548
+import { StagesManagePage } from "./fixtures/stages-manage-page";
 import { createCommunity, login } from "./helpers";
 
 const now = new Date().getTime();
@@ -133,7 +128,7 @@
 		await fieldsPage.addField("Animals", CoreSchemaType.StringArray);
 
 		// Add it as a pub type
-		const pubTypePage = new PubTypePage(page, COMMUNITY_SLUG);
+		const pubTypePage = new PubTypesPage(page, COMMUNITY_SLUG);
 		await pubTypePage.goto();
 		await pubTypePage.addFieldToPubType("Submission", "animals");
 
