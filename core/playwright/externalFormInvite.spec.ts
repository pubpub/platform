--- conflicted
+++ resolved
@@ -303,7 +303,6 @@
 		await expect(newPage.getByText("This page could not be found.")).toHaveCount(1);
 	});
 
-<<<<<<< HEAD
 	test("Invite fails if pub and form pub_types don't match", async () => {
 		const pubDetailsPage = new PubDetailsPage(
 			page,
@@ -331,7 +330,8 @@
 					"Invitation failed. The specified form is for Evaluation pubs but this pub's type is Submission"
 				)
 		).toBeVisible();
-=======
+	});
+
 	test("New user can be invited again through email field and should be redirectd to the form immediately", async ({
 		browser,
 	}) => {
@@ -363,7 +363,6 @@
 		const newPage = await browser.newPage();
 		await newPage.goto(decodedUrl);
 		await newPage.waitForURL(/\/forms/);
->>>>>>> b6889332
 	});
 
 	// happy path
