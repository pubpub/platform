--- conflicted
+++ resolved
@@ -84,26 +84,9 @@
 			await this.page.getByRole("option", { name: stage, exact: true }).click();
 		}
 
-<<<<<<< HEAD
-		// Kind of fragile since it depends on the default pub title and assumes this pub is the first on the page
-		const pubLink = await this.page.$(`a[href^="/c/${this.communitySlug}/pubs/"]`);
-
-		if (!pubLink) {
-			throw new Error("Unable to get path from newly created pub");
-		}
-
-		const path = await pubLink.getAttribute("href");
-
-		if (!path) {
-			throw new Error("Unable to get path from newly created pub");
-		}
-
-		const pubId = path.match(/\/([0-9a-f-]+)$/)?.[1];
-=======
 		await this.page.getByRole("button", { name: "Save", exact: true }).click();
 		await this.page.waitForURL(`/c/${this.communitySlug}/pubs/*/edit?*`);
 		const pubId = this.page.url().match(/.*\/c\/.+\/pubs\/(?<pubId>.+)\/edit/)?.groups?.pubId;
->>>>>>> 96f3c94b
 
 		if (!pubId) {
 			throw new Error("Unable to get pub id from newly created pub");
