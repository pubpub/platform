--- conflicted
+++ resolved
@@ -31,9 +31,6 @@
 		await this.page.getByTestId(`select-${format}`).click();
 	}
 
-<<<<<<< HEAD
-	async addField(name: string, format: CoreSchemaType, waitFor: boolean = true) {
-=======
 	async addField(
 		name: string,
 		format: CoreSchemaType,
@@ -43,21 +40,14 @@
 		 */
 		waitForText = true
 	) {
->>>>>>> 62445145
 		await this.openNewFieldModal();
 		await this.nameBox.fill(name);
 		await this.selectFormat(format);
 		await this.page.getByRole("button", { name: "Create" }).click();
-<<<<<<< HEAD
-		if (waitFor) {
-			await this.page.getByText(`Created field ${name}`, { exact: true }).waitFor();
-		}
-=======
 		if (!waitForText) {
 			return;
 		}
 		await this.page.getByText(`Created field ${name}`, { exact: true }).waitFor();
->>>>>>> 62445145
 	}
 
 	async addFieldsOfEachType() {
