"use server";

import { revalidateTag } from "next/cache";
import { captureException } from "@sentry/nextjs";
import { sql } from "kysely";
import { jsonObjectFrom } from "kysely/helpers/postgres";

import type { GetPubResponseBody } from "contracts";
import { logger } from "logger";

import type { ActionSuccess } from "../types";
import type Action from "~/kysely/types/public/Action";
import type { ActionInstancesId } from "~/kysely/types/public/ActionInstances";
import type { PubsId } from "~/kysely/types/public/Pubs";
import type { StagesId } from "~/kysely/types/public/Stages";
import type { UsersId } from "~/kysely/types/public/Users";
import type { ClientException, ClientExceptionOptions } from "~/lib/serverActions";
import { db } from "~/kysely/database";
import ActionRunStatus from "~/kysely/types/public/ActionRunStatus";
import Event from "~/kysely/types/public/Event";
import { getPub } from "~/lib/server";
import { getActionByName } from "../api";
import { getActionRunByName } from "./getRuns";
import { validatePubValues } from "./validateFields";

<<<<<<< HEAD
type ActionInstanceArgs = {
	actionInstanceId: ActionInstancesId;
	runParameters?: Record<string, unknown>;
} & (
	| {
			pubId: PubsId;
			pub?: undefined;
	  }
	| {
			pub: GetPubResponseBody;
			pubId?: undefined;
	  }
);

const _runActionInstance = async (props: ActionInstanceArgs) => {
	const { actionInstanceId, runParameters = {} } = props;

	const pubPromise =
		"pubId" in props && props.pubId
			? getPub(props.pubId)
			: Promise.resolve(props.pub as GetPubResponseBody);
=======
export type ActionInstanceRunResult = ClientException | ClientExceptionOptions | ActionSuccess;

export type RunActionInstanceArgs = {
	pubId: PubsId;
	actionInstanceId: ActionInstancesId;
	actionInstanceArgs?: Record<string, unknown>;
} & ({ event: Event } | { userId: UsersId });

const _runActionInstance = async (
	args: RunActionInstanceArgs
): Promise<ActionInstanceRunResult> => {
	const pubPromise = getPub(args.pubId);
>>>>>>> ae0b2ced

	const actionInstancePromise = db
		.selectFrom("action_instances")
		.where("action_instances.id", "=", args.actionInstanceId)
		.select((eb) => [
			"id",
			eb.fn.coalesce("config", sql`'{}'`).as("config"),
			"created_at as createdAt",
			"updated_at as updatedAt",
			"stage_id as stageId",
			"action",
			// this is to check whether the pub is still in the stage the actionInstance is in
			// often happens when an action is scheduled but a pub is moved before the action runs
			jsonObjectFrom(
				eb
					.selectFrom("PubsInStages")
					.select(["pubId", "stageId"])
					.where("pubId", "=", args.pubId)
					.whereRef("stageId", "=", "action_instances.stage_id")
			).as("pubInStage"),
		])
		.executeTakeFirstOrThrow();

	const [pubResult, actionInstanceResult] = await Promise.allSettled([
		pubPromise,
		actionInstancePromise,
	]);

	if (pubResult.status === "rejected") {
		return {
			error: "Pub not found",
			cause: pubResult.reason,
		};
	}

	if (actionInstanceResult.status === "rejected") {
		logger.error({ msg: actionInstanceResult.reason });
		return {
			error: "Action instance not found",
			cause: actionInstanceResult.reason,
		};
	}

	const actionInstance = actionInstanceResult.value;
	const pub = pubResult.value;

	if (!actionInstance.pubInStage) {
		logger.warn({
			msg: `Pub ${args.pubId} is not in stage ${actionInstance.stageId}, even though the action instance is.
			This most likely happened because the pub was moved before the time the action was scheduled to run.`,
			pubId: args.pubId,
			actionInstanceId: args.actionInstanceId,
		});
		return {
			error: `Pub ${args.pubId} is not in stage ${actionInstance.stageId}, even though the action instance is.
			This most likely happened because the pub was moved before the time the action was scheduled to run.`,
		};
	}

	if (!actionInstance.action) {
		return {
			error: "Action not found",
		};
	}

	logger.info(actionInstance.action);
	const action = getActionByName(actionInstance.action);
	const actionRun = await getActionRunByName(actionInstance.action);

	if (!actionRun || !action) {
		return {
			error: "Action not found",
		};
	}

	const parsedConfig =
		"_def" in action.config
			? action.config.safeParse(actionInstance.config ?? {})
			: action.config.schema.safeParse(actionInstance.config ?? {});

	if (!parsedConfig.success) {
		return {
			error: "Invalid config",
			cause: parsedConfig.error,
		};
	}

<<<<<<< HEAD
	const parsedrunParameters =
		"_def" in action.runParameters
			? action.runParameters.safeParse(runParameters ?? {})
			: action.runParameters.schema.safeParse(runParameters ?? {});
	if (!parsedrunParameters.success) {
=======
	const parsedArgs = action.params.safeParse(args ?? {});
	if (!parsedArgs.success) {
>>>>>>> ae0b2ced
		return {
			title: "Invalid pub config",
			cause: parsedArgs.error,
			error: "The action was run with invalid parameters",
		};
	}

	const pubValuesValidationResult = validatePubValues({
		fields: action.pubFields,
		values: pub.values,
	});

	if (pubValuesValidationResult?.error) {
		return {
			error: pubValuesValidationResult.error,
		};
	}

	try {
		const result = await actionRun({
			config: parsedConfig.data as any,
			pub: {
<<<<<<< HEAD
				id: props.pubId ?? props.pub.id,
				values: values as any,
=======
				id: pub.id,
				values: pub.values as any,
>>>>>>> ae0b2ced
			},
			args: args,
			stageId: actionInstance.stageId,
		});

		return result;
	} catch (error) {
		captureException(error);
		logger.error(error);
		return {
			title: "Failed to run action",
			error: error.message,
		};
	}
};

<<<<<<< HEAD
export const runActionInstance = defineServerAction(async function runActionInstance({
	pubId,
	actionInstanceId,
	runParameters = {},
}: ActionInstanceArgs & { pubId: PubsId }) {
	const pub = await getPub(pubId);

	const result = await _runActionInstance({ pub, actionInstanceId, runParameters });

	logger.info({ msg: `Revalidating community-stages_${pub.communityId}` });
	revalidateTag(`community-stages_${pub.communityId}`);
	return result;
});
=======
// export async function runActionInstancel(args: RunActionInstanceArgs) {

// 	const result = await _runActionInstance(actionInstanceResult.value, pubResult.value, args);

// 	return result;
// }

export async function runActionInstance(args: RunActionInstanceArgs) {
	const result = await _runActionInstance(args);

	const isActionUserInitiated = "userId" in args;

	await db
		.with(
			"existingScheduledActionRun",
			(db) =>
				db
					.selectFrom("action_runs")
					.selectAll()
					.where("action_instance_id", "=", args.actionInstanceId)
					.where("pub_id", "=", args.pubId)
					.where("status", "=", ActionRunStatus.scheduled)
			// this should be guaranteed to be unique, as only one actionInstance should be scheduled per pub
		)
		.insertInto("action_runs")
		.values((eb) => ({
			id:
				isActionUserInitiated || args.event !== Event.pubInStageForDuration
					? undefined
					: eb.selectFrom("existingScheduledActionRun").select("id"),
			action_instance_id: args.actionInstanceId,
			pub_id: args.pubId,
			user_id: isActionUserInitiated ? args.userId : null,
			status: "error" in result ? ActionRunStatus.failure : ActionRunStatus.success,
			result,
			// this is a bit hacky, would be better to pass this around methinks
			config: eb
				.selectFrom("action_instances")
				.select("config")
				.where("action_instances.id", "=", args.actionInstanceId),
			params: args,
			event: isActionUserInitiated ? undefined : args.event,
		}))
		// conflict should only happen if a scheduled action is excecuted
		// not on user initiated actions or on other events
		.onConflict((oc) =>
			oc.column("id").doUpdateSet({
				result,
				params: args,
				event: "userId" in args ? undefined : args.event,
				status: "error" in result ? ActionRunStatus.failure : ActionRunStatus.success,
			})
		)
		.execute();

	return result;
}
>>>>>>> ae0b2ced

export const runInstancesForEvent = async (pubId: PubsId, stageId: StagesId, event: Event) => {
	const instances = await db
		.selectFrom("action_instances")
		.where("action_instances.stage_id", "=", stageId)
		.innerJoin("rules", "rules.action_instance_id", "action_instances.id")
		.where("rules.event", "=", event)
		.selectAll()
		.execute();

	const results = await Promise.all(
		instances.map(async (instance) => {
			return {
				actionInstanceId: instance.action_instance_id,
				actionInstanceName: instance.name,
				result: await runActionInstance({
					pubId,
					actionInstanceId: instance.action_instance_id,
					event,
				}),
			};
		})
	);

	return results;
};<|MERGE_RESOLUTION|>--- conflicted
+++ resolved
@@ -23,29 +23,6 @@
 import { getActionRunByName } from "./getRuns";
 import { validatePubValues } from "./validateFields";
 
-<<<<<<< HEAD
-type ActionInstanceArgs = {
-	actionInstanceId: ActionInstancesId;
-	runParameters?: Record<string, unknown>;
-} & (
-	| {
-			pubId: PubsId;
-			pub?: undefined;
-	  }
-	| {
-			pub: GetPubResponseBody;
-			pubId?: undefined;
-	  }
-);
-
-const _runActionInstance = async (props: ActionInstanceArgs) => {
-	const { actionInstanceId, runParameters = {} } = props;
-
-	const pubPromise =
-		"pubId" in props && props.pubId
-			? getPub(props.pubId)
-			: Promise.resolve(props.pub as GetPubResponseBody);
-=======
 export type ActionInstanceRunResult = ClientException | ClientExceptionOptions | ActionSuccess;
 
 export type RunActionInstanceArgs = {
@@ -58,7 +35,6 @@
 	args: RunActionInstanceArgs
 ): Promise<ActionInstanceRunResult> => {
 	const pubPromise = getPub(args.pubId);
->>>>>>> ae0b2ced
 
 	const actionInstancePromise = db
 		.selectFrom("action_instances")
@@ -146,16 +122,12 @@
 		};
 	}
 
-<<<<<<< HEAD
-	const parsedrunParameters =
-		"_def" in action.runParameters
-			? action.runParameters.safeParse(runParameters ?? {})
-			: action.runParameters.schema.safeParse(runParameters ?? {});
-	if (!parsedrunParameters.success) {
-=======
-	const parsedArgs = action.params.safeParse(args ?? {});
+	const parsedArgs =
+		"_def" in action.params
+			? action.params.safeParse(args ?? {})
+			: action.params.schema.safeParse(args ?? {});
+
 	if (!parsedArgs.success) {
->>>>>>> ae0b2ced
 		return {
 			title: "Invalid pub config",
 			cause: parsedArgs.error,
@@ -178,13 +150,8 @@
 		const result = await actionRun({
 			config: parsedConfig.data as any,
 			pub: {
-<<<<<<< HEAD
-				id: props.pubId ?? props.pub.id,
-				values: values as any,
-=======
 				id: pub.id,
 				values: pub.values as any,
->>>>>>> ae0b2ced
 			},
 			args: args,
 			stageId: actionInstance.stageId,
@@ -201,21 +168,6 @@
 	}
 };
 
-<<<<<<< HEAD
-export const runActionInstance = defineServerAction(async function runActionInstance({
-	pubId,
-	actionInstanceId,
-	runParameters = {},
-}: ActionInstanceArgs & { pubId: PubsId }) {
-	const pub = await getPub(pubId);
-
-	const result = await _runActionInstance({ pub, actionInstanceId, runParameters });
-
-	logger.info({ msg: `Revalidating community-stages_${pub.communityId}` });
-	revalidateTag(`community-stages_${pub.communityId}`);
-	return result;
-});
-=======
 // export async function runActionInstancel(args: RunActionInstanceArgs) {
 
 // 	const result = await _runActionInstance(actionInstanceResult.value, pubResult.value, args);
@@ -273,7 +225,6 @@
 
 	return result;
 }
->>>>>>> ae0b2ced
 
 export const runInstancesForEvent = async (pubId: PubsId, stageId: StagesId, event: Event) => {
 	const instances = await db
