--- conflicted
+++ resolved
@@ -5,11 +5,10 @@
 import type * as Icons from "ui/icon";
 
 import type { CorePubField } from "./corePubFields";
-import type { StagePub } from "~/app/c/[communitySlug]/stages/manage/components/panel/queries";
+import type { CommunitiesId } from "~/kysely/types/public/Communities";
 import type Event from "~/kysely/types/public/Event";
-import type { Stages, StagesId } from "~/kysely/types/public/Stages";
+import type { StagesId } from "~/kysely/types/public/Stages";
 import type { ClientExceptionOptions } from "~/lib/serverActions";
-import { CommunitiesId } from "~/kysely/types/public/Communities";
 
 export type ActionPubType = CorePubField[];
 
@@ -30,33 +29,29 @@
 };
 
 export type RunProps<T extends Action> =
-<<<<<<< HEAD
 	T extends Action<
 		infer P extends ActionPubType,
 		infer C,
 		infer A extends ZodObjectOrWrappedOrOptional
 	>
-		? { config: C["_output"]; pub: ActionPub<P>; args: A["_output"]; stageId: StagesId }
-=======
-	T extends Action<infer P, infer C, infer A>
-		? { config: C; pub: ActionPub<P>; args: A; stageId: StagesId; communityId: CommunitiesId }
->>>>>>> 8aec9d48
+		? {
+				config: C["_output"];
+				pub: ActionPub<P>;
+				args: A["_output"];
+				stageId: StagesId;
+				communityId: CommunitiesId;
+			}
 		: never;
 
 export type ConfigProps<C> = {
 	config: C;
 };
 
-<<<<<<< HEAD
-export type ParamsFieldTypeOverride = (pub: StagePub) => FieldConfigItem["fieldType"];
-export type ConfigFieldTypeOverride = (stags: Stages) => FieldConfigItem["fieldType"];
-=======
 export type TokenDef = {
 	[key: string]: {
 		description: string;
 	};
 };
->>>>>>> 8aec9d48
 
 export type Action<
 	P extends ActionPubType = ActionPubType,
