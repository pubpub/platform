import * as z from "zod";

import { Mail } from "ui/icon";

import { markdown } from "../_lib/zodTypes";
import { defineAction } from "../types";
import { EmailToken } from "./tokens";

export const action = defineAction({
	name: "email",
<<<<<<< HEAD
	config: {
		schema: z.object({
			email: z.string().email().describe("Email address"),
			subject: z.string().describe("Email subject"),
			body: z.string().min(0).max(1_000).describe("Email body||textarea"),
		}),
	},
	description: "Send an email to one or more users",
	params: {
		schema: z
			.object({
				email: z
					.string()
					.email()
					.describe(
						"Email address|Overrides the email address specified in the action config."
					)
					.optional(),
				subject: z
					.string()
					.describe("Email subject|Overrides the subject specified in the action config.")
					.optional(),
				body: z
					.string()
					.min(0)
					.max(1_000)
					.describe(
						"Email body|Overrides the body specified in the action config.|textarea"
					)
					.optional(),
			})
			.optional(),
	},
	pubFields: [corePubFields.title],
=======
	config: z.object({
		recipient: z.string().uuid().describe("Recipient"),
		subject: z.string().describe("Email subject"),
		body: markdown().min(0).max(2_000).describe("Email body"),
	}),
	description: "Send an email to one or more users",
	params: z
		.object({
			recipient: z
				.string()
				.uuid()
				.describe("Recipient|Overrides the recipient user specified in the action config.")
				.optional(),
			subject: z
				.string()
				.describe("Email subject|Overrides the subject specified in the action config.")
				.optional(),
			body: markdown()
				.min(0)
				.max(1_000)
				.describe("Email body|Overrides the body specified in the action config.")
				.optional(),
		})
		.optional(),
	pubFields: [],
>>>>>>> 8aec9d48
	icon: Mail,
	tokens: {
		body: {
			[EmailToken.Value]: {
				description: "Insert a value from the pub.",
			},
			[EmailToken.SenderName]: {
				description: "The full name of the email sender.",
			},
			[EmailToken.SenderFirstName]: {
				description: "The first name of the email sender.",
			},
			[EmailToken.SenderLastName]: {
				description: "The last name of the email sender.",
			},
			[EmailToken.RecipientName]: {
				description: "The full name of the email recipient.",
			},
			[EmailToken.RecipientFirstName]: {
				description: "The first name of the email recipient.",
			},
			[EmailToken.RecipientLastName]: {
				description: "The last name of the email recipient.",
			},
			[EmailToken.Link]: {
				description: "Insert a link.",
			},
		},
	},
});<|MERGE_RESOLUTION|>--- conflicted
+++ resolved
@@ -8,68 +8,37 @@
 
 export const action = defineAction({
 	name: "email",
-<<<<<<< HEAD
 	config: {
 		schema: z.object({
-			email: z.string().email().describe("Email address"),
+			recipient: z.string().uuid().describe("Recipient"),
 			subject: z.string().describe("Email subject"),
-			body: z.string().min(0).max(1_000).describe("Email body||textarea"),
+			body: markdown().min(0).max(2_000).describe("Email body"),
 		}),
 	},
 	description: "Send an email to one or more users",
 	params: {
 		schema: z
 			.object({
-				email: z
+				recipient: z
 					.string()
-					.email()
+					.uuid()
 					.describe(
-						"Email address|Overrides the email address specified in the action config."
+						"Recipient|Overrides the recipient user specified in the action config."
 					)
 					.optional(),
 				subject: z
 					.string()
 					.describe("Email subject|Overrides the subject specified in the action config.")
 					.optional(),
-				body: z
-					.string()
+				body: markdown()
 					.min(0)
 					.max(1_000)
-					.describe(
-						"Email body|Overrides the body specified in the action config.|textarea"
-					)
+					.describe("Email body|Overrides the body specified in the action config.")
 					.optional(),
 			})
 			.optional(),
 	},
-	pubFields: [corePubFields.title],
-=======
-	config: z.object({
-		recipient: z.string().uuid().describe("Recipient"),
-		subject: z.string().describe("Email subject"),
-		body: markdown().min(0).max(2_000).describe("Email body"),
-	}),
-	description: "Send an email to one or more users",
-	params: z
-		.object({
-			recipient: z
-				.string()
-				.uuid()
-				.describe("Recipient|Overrides the recipient user specified in the action config.")
-				.optional(),
-			subject: z
-				.string()
-				.describe("Email subject|Overrides the subject specified in the action config.")
-				.optional(),
-			body: markdown()
-				.min(0)
-				.max(1_000)
-				.describe("Email body|Overrides the body specified in the action config.")
-				.optional(),
-		})
-		.optional(),
 	pubFields: [],
->>>>>>> 8aec9d48
 	icon: Mail,
 	tokens: {
 		body: {
