--- conflicted
+++ resolved
@@ -1,10 +1,6 @@
 export { run as pdf } from "./pdf/run";
 export { run as email } from "./email/run";
 export { run as log } from "./log/run";
-<<<<<<< HEAD
-export { run as pushToV6 } from "./pushToV6/run";
-export { run as http } from "./http/run";
-=======
 export { run as move } from "./move/run";
 export { run as pushToV6 } from "./pushToV6/run";
->>>>>>> ae0b2ced
+export { run as http } from "./http/run";