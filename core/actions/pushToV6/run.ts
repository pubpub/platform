--- conflicted
+++ resolved
@@ -159,7 +159,6 @@
 };
 
 const updateV6PubId = async (pubId: string, v6PubId: string) => {
-<<<<<<< HEAD
 	await autoRevalidate(
 		db
 			.with("field", (db) =>
@@ -170,24 +169,11 @@
 			)
 			.insertInto("pub_values")
 			.values((eb) => ({
-				field_id: eb.selectFrom("field").select("field.id"),
-				pub_id: pubId as PubsId,
+				fieldId: eb.selectFrom("field").select("field.id"),
+				pubId: pubId as PubsId,
 				value: `"${v6PubId}"`,
 			}))
 	).execute();
-=======
-	await db
-		.with("field", (db) =>
-			db.selectFrom("pub_fields").select("id").where("slug", "=", corePubFields.v6PubId.slug)
-		)
-		.insertInto("pub_values")
-		.values((eb) => ({
-			fieldId: eb.selectFrom("field").select("field.id"),
-			pubId: pubId as PubsId,
-			value: `"${v6PubId}"`,
-		}))
-		.execute();
->>>>>>> 8aec9d48
 };
 
 export const run = defineRun<typeof action>(async ({ pub, config, args }) => {
