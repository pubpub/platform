--- conflicted
+++ resolved
@@ -64,9 +64,7 @@
 
 .env.docker-compose
 
-<<<<<<< HEAD
 .cache
-=======
+
 *storybook.log
-storybook-static
->>>>>>> 62dad718
+storybook-static