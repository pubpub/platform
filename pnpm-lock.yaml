lockfileVersion: '6.0'

settings:
  autoInstallPeers: true
  excludeLinksFromLockfile: false

importers:

  .:
    devDependencies:
      '@babel/core':
        specifier: ^7.22.17
        version: 7.22.17
      '@babel/preset-env':
        specifier: ^7.22.15
        version: 7.22.15(@babel/core@7.22.17)
      '@babel/preset-react':
        specifier: ^7.22.15
        version: 7.22.15(@babel/core@7.22.17)
      '@babel/preset-typescript':
        specifier: ^7.22.15
        version: 7.22.15(@babel/core@7.22.17)
      '@changesets/cli':
        specifier: ^2.26.2
        version: 2.26.2
      '@preconstruct/cli':
        specifier: ^2.8.1
        version: 2.8.1
      husky:
        specifier: ^8.0.3
        version: 8.0.3
      lint-staged:
        specifier: ^13.2.2
        version: 13.2.2
      prettier:
        specifier: ^2.7.1
        version: 2.8.8
      prettier-plugin-tailwindcss:
        specifier: ^0.1.11
        version: 0.1.11(prettier@2.8.8)
      turbo:
        specifier: latest
        version: 1.10.16

  core:
    dependencies:
      '@aws-sdk/client-s3':
        specifier: ^3.445.0
        version: 3.445.0
      '@aws-sdk/s3-request-presigner':
        specifier: ^3.445.0
        version: 3.445.0
      '@faker-js/faker':
        specifier: ^8.0.2
        version: 8.0.2
      '@hookform/resolvers':
        specifier: ^3.3.1
        version: 3.3.1(react-hook-form@7.46.1)
      '@prisma/client':
        specifier: ^5.2.0
        version: 5.2.0(prisma@5.2.0)
      '@sentry/nextjs':
        specifier: ^7.72.0
        version: 7.72.0(next@13.5.2)(react@18.2.0)
      '@stoplight/elements':
        specifier: ^7.12.2
        version: 7.12.2(@babel/core@7.22.17)(react-dom@18.2.0)(react@18.2.0)
      '@supabase/supabase-js':
        specifier: ^2.33.2
        version: 2.33.2
      '@ts-rest/core':
        specifier: ^3.28.0
        version: 3.28.0(zod@3.21.4)
      '@ts-rest/next':
        specifier: ^3.28.0
        version: 3.28.0(@ts-rest/core@3.28.0)(next@13.5.2)(zod@3.21.4)
      '@ts-rest/open-api':
        specifier: ^3.28.0
        version: 3.28.0(@ts-rest/core@3.28.0)(zod@3.21.4)
      ajv:
        specifier: ^8.12.0
        version: 8.12.0
      clsx:
        specifier: ^2.0.0
        version: 2.0.0
      contracts:
        specifier: workspace:*
        version: link:../packages/contracts
      diacritics:
        specifier: ^1.3.0
        version: 1.3.0
      eta:
        specifier: ^3.1.1
        version: 3.1.1
      graphile-worker:
        specifier: ^0.15.0
        version: 0.15.0
      jsonwebtoken:
        specifier: ^9.0.0
        version: 9.0.0
      next:
        specifier: 13.5.2
        version: 13.5.2(@babel/core@7.22.17)(react-dom@18.2.0)(react@18.2.0)
      next-connect:
        specifier: ^1.0.0
        version: 1.0.0
      nodemailer:
        specifier: ^6.9.5
        version: 6.9.5
      openapi3-ts:
        specifier: ^4.1.2
        version: 4.1.2
      react:
        specifier: 18.2.0
        version: 18.2.0
      react-dom:
        specifier: 18.2.0
        version: 18.2.0(react@18.2.0)
      react-hook-form:
        specifier: ^7.46.1
        version: 7.46.1(react@18.2.0)
      server-only:
        specifier: ^0.0.1
        version: 0.0.1
      tailwind-merge:
        specifier: ^1.14.0
        version: 1.14.0
      ui:
        specifier: workspace:*
        version: link:../packages/ui
      utils:
        specifier: workspace:*
        version: link:../packages/utils
      uuid:
        specifier: ^9.0.0
        version: 9.0.0
      zod:
        specifier: ^3.21.4
        version: 3.21.4
    devDependencies:
      '@preconstruct/next':
        specifier: ^4.0.0
        version: 4.0.0
      '@tailwindcss/forms':
        specifier: ^0.5.6
        version: 0.5.6(tailwindcss@3.3.3)
      '@types/diacritics':
        specifier: ^1.3.1
        version: 1.3.1
      '@types/jsonwebtoken':
        specifier: ^9.0.2
        version: 9.0.2
      '@types/node':
        specifier: 20.3.1
        version: 20.3.1
      '@types/nodemailer':
        specifier: ^6.4.9
        version: 6.4.9
      '@types/react':
        specifier: 18.2.12
        version: 18.2.12
      '@types/react-dom':
        specifier: 18.2.5
        version: 18.2.5
      '@types/uuid':
        specifier: ^9.0.2
        version: 9.0.2
      autoprefixer:
        specifier: ^10.4.14
        version: 10.4.14(postcss@8.4.27)
      csv-parse:
        specifier: ^5.5.2
        version: 5.5.2
      dotenv-cli:
        specifier: ^7.2.1
        version: 7.2.1
      eslint:
        specifier: ^8.54.0
        version: 8.54.0
      eslint-config-next:
        specifier: ^14.0.3
        version: 14.0.3(eslint@8.54.0)(typescript@5.1.3)
      eslint-config-prettier:
        specifier: ^9.0.0
        version: 9.0.0(eslint@8.54.0)
      eslint-plugin-n:
        specifier: ^16.3.1
        version: 16.3.1(eslint@8.54.0)
      postcss:
        specifier: ^8.4.27
        version: 8.4.27
      prisma:
        specifier: ^5.2.0
        version: 5.2.0
      supabase:
        specifier: ^1.68.6
        version: 1.68.6
      tailwindcss:
        specifier: ^3.3.3
        version: 3.3.3(ts-node@10.9.1)
      ts-node:
        specifier: ^10.9.1
        version: 10.9.1(@types/node@20.3.1)(typescript@5.1.3)
      tsconfig:
        specifier: workspace:*
        version: link:../tsconfig
      typescript:
        specifier: 5.1.3
        version: 5.1.3
      yargs:
        specifier: ^17.7.2
        version: 17.7.2

  integrations/evaluations:
    dependencies:
      '@hookform/resolvers':
        specifier: ^3.3.1
        version: 3.3.1(react-hook-form@7.46.1)
      '@pubpub/sdk':
        specifier: workspace:*
        version: link:../../packages/sdk
      '@sentry/nextjs':
        specifier: ^7.72.0
        version: 7.72.0(next@13.5.2)(react@18.2.0)
      '@ts-react/form':
        specifier: ^1.8.3
        version: 1.8.3(@hookform/resolvers@3.3.1)(react-hook-form@7.46.1)(react@18.2.0)(zod@3.21.4)
      ajv:
        specifier: ^8.12.0
        version: 8.12.0
      ajv-errors:
        specifier: ^3.0.0
        version: 3.0.0(ajv@8.12.0)
      ajv-formats:
        specifier: ^2.1.1
        version: 2.1.1(ajv@8.12.0)
      clsx:
        specifier: ^2.0.0
        version: 2.0.0
      next:
        specifier: 13.5.2
        version: 13.5.2(react-dom@18.2.0)(react@18.2.0)
      parse5-sax-parser:
        specifier: ^7.0.0
        version: 7.0.0
      react:
        specifier: 18.2.0
        version: 18.2.0
      react-dom:
        specifier: 18.2.0
        version: 18.2.0(react@18.2.0)
      react-hook-form:
        specifier: ^7.46.1
        version: 7.46.1(react@18.2.0)
      tailwind-merge:
        specifier: ^1.14.0
        version: 1.14.0
      ui:
        specifier: workspace:*
        version: link:../../packages/ui
      utils:
        specifier: workspace:*
        version: link:../../packages/utils
      zod:
        specifier: ^3.21.4
        version: 3.21.4
    devDependencies:
      '@preconstruct/next':
        specifier: ^4.0.0
        version: 4.0.0
      '@tailwindcss/typography':
        specifier: ^0.5.10
        version: 0.5.10(tailwindcss@3.3.3)
      '@types/node':
        specifier: 20.3.1
        version: 20.3.1
      '@types/react':
        specifier: 18.2.12
        version: 18.2.12
      '@types/react-dom':
        specifier: 18.2.5
        version: 18.2.5
      autoprefixer:
        specifier: ^10.4.14
        version: 10.4.14(postcss@8.4.27)
      postcss:
        specifier: ^8.4.27
        version: 8.4.27
      tailwindcss:
        specifier: ^3.3.3
        version: 3.3.3
      tsconfig:
        specifier: workspace:*
        version: link:../../tsconfig
      typescript:
        specifier: 5.1.3
        version: 5.1.3

  integrations/submissions:
    dependencies:
      '@hookform/resolvers':
        specifier: ^3.3.1
        version: 3.3.1(react-hook-form@7.46.1)
      '@pubpub/sdk':
        specifier: workspace:*
        version: link:../../packages/sdk
      '@sentry/nextjs':
        specifier: ^7.72.0
        version: 7.72.0(next@13.5.2)(react@18.2.0)
      clsx:
        specifier: ^2.0.0
        version: 2.0.0
      contracts:
        specifier: workspace:*
        version: link:../../packages/contracts
      next:
        specifier: 13.5.2
        version: 13.5.2(@babel/core@7.22.17)(react-dom@18.2.0)(react@18.2.0)
      parse5-sax-parser:
        specifier: ^7.0.0
        version: 7.0.0
      react:
        specifier: 18.2.0
        version: 18.2.0
      react-dom:
        specifier: 18.2.0
        version: 18.2.0(react@18.2.0)
      react-hook-form:
        specifier: ^7.46.1
        version: 7.46.1(react@18.2.0)
      tailwind-merge:
        specifier: ^1.14.0
        version: 1.14.0
      ui:
        specifier: workspace:*
        version: link:../../packages/ui
      utils:
        specifier: workspace:*
        version: link:../../packages/utils
      zod:
        specifier: ^3.21.4
        version: 3.21.4
    devDependencies:
      '@preconstruct/next':
        specifier: ^4.0.0
        version: 4.0.0
      '@types/node':
        specifier: 20.3.1
        version: 20.3.1
      '@types/react':
        specifier: 18.2.12
        version: 18.2.12
      '@types/react-dom':
        specifier: 18.2.5
        version: 18.2.5
      autoprefixer:
        specifier: ^10.4.14
        version: 10.4.14(postcss@8.4.27)
      postcss:
        specifier: ^8.4.27
        version: 8.4.27
      tailwindcss:
        specifier: ^3.3.3
        version: 3.3.3(ts-node@10.9.1)
      tsconfig:
        specifier: workspace:*
        version: link:../../tsconfig
      typescript:
        specifier: 5.1.3
        version: 5.1.3

  jobs:
    dependencies:
      '@pubpub/sdk':
        specifier: workspace:*
        version: link:../packages/sdk
      graphile-worker:
        specifier: ^0.15.0
        version: 0.15.0
      tsx:
        specifier: ^3.13.0
        version: 3.13.0
    devDependencies:
      dotenv-cli:
        specifier: ^7.2.1
        version: 7.2.1

  packages/contracts:
    dependencies:
      utils:
        specifier: workspace:*
        version: link:../utils
    devDependencies:
      '@ts-rest/core':
        specifier: ^3.28.0
        version: 3.28.0(zod@3.21.4)
      tsconfig:
        specifier: workspace:*
        version: link:../../tsconfig
      zod:
        specifier: ^3.21.4
        version: 3.21.4

  packages/sdk:
    dependencies:
      '@hookform/resolvers':
        specifier: ^3.3.1
        version: 3.3.1(react-hook-form@7.46.1)
      '@ts-rest/core':
        specifier: ^3.28.0
        version: 3.28.0(zod@3.21.4)
      ajv:
        specifier: ^8.12.0
        version: 8.12.0
      react:
        specifier: ^18.2.0
        version: 18.2.0
      react-hook-form:
        specifier: ^7.46.1
        version: 7.46.1(react@18.2.0)
      utils:
        specifier: workspace:*
        version: link:../utils
    devDependencies:
      '@types/node':
        specifier: ^20.4.2
        version: 20.4.2
      '@types/react':
        specifier: ^18.2.5
        version: 18.2.12
      contracts:
        specifier: workspace:*
        version: link:../contracts
      tsconfig:
        specifier: workspace:*
        version: link:../../tsconfig
      ui:
        specifier: workspace:*
        version: link:../ui

  packages/ui:
    dependencies:
      '@hookform/resolvers':
        specifier: ^3.3.1
        version: 3.3.1(react-hook-form@7.46.1)
      '@radix-ui/react-avatar':
        specifier: ^1.0.3
        version: 1.0.3(@types/react@18.2.12)(react-dom@18.2.0)(react@18.2.0)
      '@radix-ui/react-checkbox':
        specifier: ^1.0.4
        version: 1.0.4(@types/react@18.2.12)(react-dom@18.2.0)(react@18.2.0)
      '@radix-ui/react-collapsible':
        specifier: ^1.0.3
        version: 1.0.3(@types/react@18.2.12)(react-dom@18.2.0)(react@18.2.0)
      '@radix-ui/react-dialog':
        specifier: ^1.0.4
        version: 1.0.4(@types/react@18.2.12)(react-dom@18.2.0)(react@18.2.0)
      '@radix-ui/react-dropdown-menu':
        specifier: ^2.0.5
        version: 2.0.5(@types/react@18.2.12)(react-dom@18.2.0)(react@18.2.0)
      '@radix-ui/react-hover-card':
        specifier: ^1.0.7
        version: 1.0.7(@types/react@18.2.12)(react-dom@18.2.0)(react@18.2.0)
      '@radix-ui/react-icons':
        specifier: ^1.3.0
        version: 1.3.0(react@18.2.0)
      '@radix-ui/react-label':
        specifier: ^2.0.2
        version: 2.0.2(@types/react@18.2.12)(react-dom@18.2.0)(react@18.2.0)
      '@radix-ui/react-popover':
        specifier: ^1.0.6
        version: 1.0.6(@types/react@18.2.12)(react-dom@18.2.0)(react@18.2.0)
      '@radix-ui/react-select':
        specifier: ^2.0.0
        version: 2.0.0(@types/react@18.2.12)(react-dom@18.2.0)(react@18.2.0)
      '@radix-ui/react-separator':
        specifier: ^1.0.3
        version: 1.0.3(@types/react@18.2.12)(react-dom@18.2.0)(react@18.2.0)
      '@radix-ui/react-slider':
        specifier: ^1.1.2
        version: 1.1.2(@types/react@18.2.12)(react-dom@18.2.0)(react@18.2.0)
      '@radix-ui/react-slot':
        specifier: ^1.0.2
        version: 1.0.2(@types/react@18.2.12)(react@18.2.0)
      '@radix-ui/react-tabs':
        specifier: ^1.0.4
        version: 1.0.4(@types/react@18.2.12)(react-dom@18.2.0)(react@18.2.0)
      '@radix-ui/react-toast':
        specifier: ^1.1.4
        version: 1.1.4(@types/react@18.2.12)(react-dom@18.2.0)(react@18.2.0)
      '@radix-ui/react-tooltip':
        specifier: ^1.0.6
        version: 1.0.6(@types/react@18.2.12)(react-dom@18.2.0)(react@18.2.0)
      '@uppy/aws-s3':
        specifier: ^3.4.0
        version: 3.4.0(@uppy/core@3.6.1)
      '@uppy/core':
        specifier: ^3.6.1
        version: 3.6.1
      '@uppy/dashboard':
        specifier: ^3.6.0
        version: 3.6.0(@uppy/core@3.6.1)
      '@uppy/drag-drop':
        specifier: ^3.0.3
        version: 3.0.3(@uppy/core@3.6.1)
      '@uppy/file-input':
        specifier: ^3.0.4
        version: 3.0.4(@uppy/core@3.6.1)
      '@uppy/progress-bar':
        specifier: ^3.0.4
        version: 3.0.4(@uppy/core@3.6.1)
      '@uppy/react':
        specifier: ^3.1.4
        version: 3.1.4(@uppy/core@3.6.1)(@uppy/dashboard@3.6.0)(@uppy/drag-drop@3.0.3)(@uppy/file-input@3.0.4)(@uppy/progress-bar@3.0.4)(react@18.2.0)
      class-variance-authority:
        specifier: ^0.7.0
        version: 0.7.0
      clsx:
        specifier: ^2.0.0
        version: 2.0.0
      lucide-react:
        specifier: ^0.274.0
        version: 0.274.0(react@18.2.0)
      react-day-picker:
        specifier: ^8.10.0
        version: 8.10.0(date-fns@3.3.1)(react@18.2.0)
      tailwind-merge:
        specifier: ^1.14.0
        version: 1.14.0
      tailwindcss:
        specifier: ^3.3.3
        version: 3.3.3(ts-node@10.9.1)
      tailwindcss-animate:
        specifier: ^1.0.6
        version: 1.0.6
      utils:
        specifier: workspace:*
        version: link:../utils
    devDependencies:
      '@types/react':
        specifier: ^18.2.5
        version: 18.2.12
      postcss:
        specifier: ^8.4.20
        version: 8.4.27
      react:
        specifier: ^18.2.0
        version: 18.2.0
      react-hook-form:
        specifier: ^7.46.1
        version: 7.46.1(react@18.2.0)
      tsconfig:
        specifier: workspace:*
        version: link:../../tsconfig
      typescript:
        specifier: ^4.9.4
        version: 4.9.4
      zod:
        specifier: ^3.21.4
        version: 3.21.4

  packages/utils:
    dependencies:
      clsx:
        specifier: ^2.0.0
        version: 2.0.0
      tailwind-merge:
        specifier: ^1.14.0
        version: 1.14.0
    devDependencies:
      tsconfig:
        specifier: workspace:*
        version: link:../../tsconfig
      typescript:
        specifier: ^4.9.4
        version: 4.9.4

  tsconfig: {}

packages:

  /@aashutoshrathi/word-wrap@1.2.6:
    resolution: {integrity: sha512-1Yjs2SvM8TflER/OD3cOjhWWOZb58A2t7wpE2S9XfBYTiIl+XFhQG2bjy4Pu1I+EAlCNUzRDYDdFwFYUKvXcIA==}
    engines: {node: '>=0.10.0'}
    dev: true

  /@alloc/quick-lru@5.2.0:
    resolution: {integrity: sha512-UrcABB+4bUrFABwbluTIBErXwvbsU/V7TZWfmbgJfbkwiBuziS9gxdODUyuiecfdGQ85jglMW6juS3+z5TsKLw==}
    engines: {node: '>=10'}

  /@ampproject/remapping@2.2.1:
    resolution: {integrity: sha512-lFMjJTrFL3j7L9yBxwYfCq2k6qqwHyzuUl/XBnif78PWTJYyL/dfowQHWE3sp6U6ZzqWiiIZnpTMO96zhkjwtg==}
    engines: {node: '>=6.0.0'}
    dependencies:
      '@jridgewell/gen-mapping': 0.3.3
      '@jridgewell/trace-mapping': 0.3.19

  /@anatine/zod-openapi@1.14.2(openapi3-ts@2.0.2)(zod@3.21.4):
    resolution: {integrity: sha512-q0qHfnuNYVKu0Swrnnvfj9971AEyW7c8v9jCOZGCl5ZbyGMNG4RPyJkRcMi/JC8CRfdOe0IDfNm1nNsi2avprg==}
    peerDependencies:
      openapi3-ts: ^2.0.0 || ^3.0.0
      zod: ^3.20.0
    dependencies:
      openapi3-ts: 2.0.2
      ts-deepmerge: 6.2.0
      zod: 3.21.4
    dev: false

  /@aws-crypto/crc32@3.0.0:
    resolution: {integrity: sha512-IzSgsrxUcsrejQbPVilIKy16kAT52EwB6zSaI+M3xxIhKh5+aldEyvI+z6erM7TCLB2BJsFrtHjp6/4/sr+3dA==}
    dependencies:
      '@aws-crypto/util': 3.0.0
      '@aws-sdk/types': 3.433.0
      tslib: 1.14.1
    dev: false

  /@aws-crypto/crc32c@3.0.0:
    resolution: {integrity: sha512-ENNPPManmnVJ4BTXlOjAgD7URidbAznURqD0KvfREyc4o20DPYdEldU1f5cQ7Jbj0CJJSPaMIk/9ZshdB3210w==}
    dependencies:
      '@aws-crypto/util': 3.0.0
      '@aws-sdk/types': 3.433.0
      tslib: 1.14.1
    dev: false

  /@aws-crypto/ie11-detection@3.0.0:
    resolution: {integrity: sha512-341lBBkiY1DfDNKai/wXM3aujNBkXR7tq1URPQDL9wi3AUbI80NR74uF1TXHMm7po1AcnFk8iu2S2IeU/+/A+Q==}
    dependencies:
      tslib: 1.14.1
    dev: false

  /@aws-crypto/sha1-browser@3.0.0:
    resolution: {integrity: sha512-NJth5c997GLHs6nOYTzFKTbYdMNA6/1XlKVgnZoaZcQ7z7UJlOgj2JdbHE8tiYLS3fzXNCguct77SPGat2raSw==}
    dependencies:
      '@aws-crypto/ie11-detection': 3.0.0
      '@aws-crypto/supports-web-crypto': 3.0.0
      '@aws-crypto/util': 3.0.0
      '@aws-sdk/types': 3.433.0
      '@aws-sdk/util-locate-window': 3.310.0
      '@aws-sdk/util-utf8-browser': 3.259.0
      tslib: 1.14.1
    dev: false

  /@aws-crypto/sha256-browser@3.0.0:
    resolution: {integrity: sha512-8VLmW2B+gjFbU5uMeqtQM6Nj0/F1bro80xQXCW6CQBWgosFWXTx77aeOF5CAIAmbOK64SdMBJdNr6J41yP5mvQ==}
    dependencies:
      '@aws-crypto/ie11-detection': 3.0.0
      '@aws-crypto/sha256-js': 3.0.0
      '@aws-crypto/supports-web-crypto': 3.0.0
      '@aws-crypto/util': 3.0.0
      '@aws-sdk/types': 3.433.0
      '@aws-sdk/util-locate-window': 3.310.0
      '@aws-sdk/util-utf8-browser': 3.259.0
      tslib: 1.14.1
    dev: false

  /@aws-crypto/sha256-js@3.0.0:
    resolution: {integrity: sha512-PnNN7os0+yd1XvXAy23CFOmTbMaDxgxXtTKHybrJ39Y8kGzBATgBFibWJKH6BhytLI/Zyszs87xCOBNyBig6vQ==}
    dependencies:
      '@aws-crypto/util': 3.0.0
      '@aws-sdk/types': 3.433.0
      tslib: 1.14.1
    dev: false

  /@aws-crypto/supports-web-crypto@3.0.0:
    resolution: {integrity: sha512-06hBdMwUAb2WFTuGG73LSC0wfPu93xWwo5vL2et9eymgmu3Id5vFAHBbajVWiGhPO37qcsdCap/FqXvJGJWPIg==}
    dependencies:
      tslib: 1.14.1
    dev: false

  /@aws-crypto/util@3.0.0:
    resolution: {integrity: sha512-2OJlpeJpCR48CC8r+uKVChzs9Iungj9wkZrl8Z041DWEWvyIHILYKCPNzJghKsivj+S3mLo6BVc7mBNzdxA46w==}
    dependencies:
      '@aws-sdk/types': 3.433.0
      '@aws-sdk/util-utf8-browser': 3.259.0
      tslib: 1.14.1
    dev: false

  /@aws-sdk/client-s3@3.445.0:
    resolution: {integrity: sha512-2G+3MnO78irZRjlfkdvtlKRQ3yuOfrRMg8mztKpMw0q/9WHtwCcmaUUpl1bXwJ+BcNTVHopLQXdbzCeaxxI92w==}
    engines: {node: '>=14.0.0'}
    dependencies:
      '@aws-crypto/sha1-browser': 3.0.0
      '@aws-crypto/sha256-browser': 3.0.0
      '@aws-crypto/sha256-js': 3.0.0
      '@aws-sdk/client-sts': 3.445.0
      '@aws-sdk/core': 3.445.0
      '@aws-sdk/credential-provider-node': 3.445.0
      '@aws-sdk/middleware-bucket-endpoint': 3.433.0
      '@aws-sdk/middleware-expect-continue': 3.433.0
      '@aws-sdk/middleware-flexible-checksums': 3.433.0
      '@aws-sdk/middleware-host-header': 3.433.0
      '@aws-sdk/middleware-location-constraint': 3.433.0
      '@aws-sdk/middleware-logger': 3.433.0
      '@aws-sdk/middleware-recursion-detection': 3.433.0
      '@aws-sdk/middleware-sdk-s3': 3.440.0
      '@aws-sdk/middleware-signing': 3.433.0
      '@aws-sdk/middleware-ssec': 3.433.0
      '@aws-sdk/middleware-user-agent': 3.438.0
      '@aws-sdk/region-config-resolver': 3.433.0
      '@aws-sdk/signature-v4-multi-region': 3.437.0
      '@aws-sdk/types': 3.433.0
      '@aws-sdk/util-endpoints': 3.438.0
      '@aws-sdk/util-user-agent-browser': 3.433.0
      '@aws-sdk/util-user-agent-node': 3.437.0
      '@aws-sdk/xml-builder': 3.310.0
      '@smithy/config-resolver': 2.0.19
      '@smithy/eventstream-serde-browser': 2.0.14
      '@smithy/eventstream-serde-config-resolver': 2.0.14
      '@smithy/eventstream-serde-node': 2.0.14
      '@smithy/fetch-http-handler': 2.2.7
      '@smithy/hash-blob-browser': 2.0.15
      '@smithy/hash-node': 2.0.16
      '@smithy/hash-stream-node': 2.0.16
      '@smithy/invalid-dependency': 2.0.14
      '@smithy/md5-js': 2.0.16
      '@smithy/middleware-content-length': 2.0.16
      '@smithy/middleware-endpoint': 2.2.1
      '@smithy/middleware-retry': 2.0.21
      '@smithy/middleware-serde': 2.0.14
      '@smithy/middleware-stack': 2.0.8
      '@smithy/node-config-provider': 2.1.6
      '@smithy/node-http-handler': 2.1.10
      '@smithy/protocol-http': 3.0.10
      '@smithy/smithy-client': 2.1.16
      '@smithy/types': 2.6.0
      '@smithy/url-parser': 2.0.14
      '@smithy/util-base64': 2.0.1
      '@smithy/util-body-length-browser': 2.0.0
      '@smithy/util-body-length-node': 2.1.0
      '@smithy/util-defaults-mode-browser': 2.0.20
      '@smithy/util-defaults-mode-node': 2.0.26
      '@smithy/util-endpoints': 1.0.5
      '@smithy/util-retry': 2.0.7
      '@smithy/util-stream': 2.0.21
      '@smithy/util-utf8': 2.0.2
      '@smithy/util-waiter': 2.0.14
      fast-xml-parser: 4.2.5
      tslib: 2.6.1
    transitivePeerDependencies:
      - aws-crt
    dev: false

  /@aws-sdk/client-sso@3.445.0:
    resolution: {integrity: sha512-me4LvqNnu6kxi+sW7t0AgMv1Yi64ikas0x2+5jv23o6Csg32w0S0xOjCTKQYahOA5CMFunWvlkFIfxbqs+Uo7w==}
    engines: {node: '>=14.0.0'}
    dependencies:
      '@aws-crypto/sha256-browser': 3.0.0
      '@aws-crypto/sha256-js': 3.0.0
      '@aws-sdk/core': 3.445.0
      '@aws-sdk/middleware-host-header': 3.433.0
      '@aws-sdk/middleware-logger': 3.433.0
      '@aws-sdk/middleware-recursion-detection': 3.433.0
      '@aws-sdk/middleware-user-agent': 3.438.0
      '@aws-sdk/region-config-resolver': 3.433.0
      '@aws-sdk/types': 3.433.0
      '@aws-sdk/util-endpoints': 3.438.0
      '@aws-sdk/util-user-agent-browser': 3.433.0
      '@aws-sdk/util-user-agent-node': 3.437.0
      '@smithy/config-resolver': 2.0.19
      '@smithy/fetch-http-handler': 2.2.7
      '@smithy/hash-node': 2.0.16
      '@smithy/invalid-dependency': 2.0.14
      '@smithy/middleware-content-length': 2.0.16
      '@smithy/middleware-endpoint': 2.2.1
      '@smithy/middleware-retry': 2.0.21
      '@smithy/middleware-serde': 2.0.14
      '@smithy/middleware-stack': 2.0.8
      '@smithy/node-config-provider': 2.1.6
      '@smithy/node-http-handler': 2.1.10
      '@smithy/protocol-http': 3.0.10
      '@smithy/smithy-client': 2.1.16
      '@smithy/types': 2.6.0
      '@smithy/url-parser': 2.0.14
      '@smithy/util-base64': 2.0.1
      '@smithy/util-body-length-browser': 2.0.0
      '@smithy/util-body-length-node': 2.1.0
      '@smithy/util-defaults-mode-browser': 2.0.20
      '@smithy/util-defaults-mode-node': 2.0.26
      '@smithy/util-endpoints': 1.0.5
      '@smithy/util-retry': 2.0.7
      '@smithy/util-utf8': 2.0.2
      tslib: 2.6.1
    transitivePeerDependencies:
      - aws-crt
    dev: false

  /@aws-sdk/client-sts@3.445.0:
    resolution: {integrity: sha512-ogbdqrS8x9O5BTot826iLnTQ6i4/F5BSi/74gycneCxYmAnYnyUBNOWVnynv6XZiEWyDJQCU2UtMd52aNGW1GA==}
    engines: {node: '>=14.0.0'}
    dependencies:
      '@aws-crypto/sha256-browser': 3.0.0
      '@aws-crypto/sha256-js': 3.0.0
      '@aws-sdk/core': 3.445.0
      '@aws-sdk/credential-provider-node': 3.445.0
      '@aws-sdk/middleware-host-header': 3.433.0
      '@aws-sdk/middleware-logger': 3.433.0
      '@aws-sdk/middleware-recursion-detection': 3.433.0
      '@aws-sdk/middleware-sdk-sts': 3.433.0
      '@aws-sdk/middleware-signing': 3.433.0
      '@aws-sdk/middleware-user-agent': 3.438.0
      '@aws-sdk/region-config-resolver': 3.433.0
      '@aws-sdk/types': 3.433.0
      '@aws-sdk/util-endpoints': 3.438.0
      '@aws-sdk/util-user-agent-browser': 3.433.0
      '@aws-sdk/util-user-agent-node': 3.437.0
      '@smithy/config-resolver': 2.0.19
      '@smithy/fetch-http-handler': 2.2.7
      '@smithy/hash-node': 2.0.16
      '@smithy/invalid-dependency': 2.0.14
      '@smithy/middleware-content-length': 2.0.16
      '@smithy/middleware-endpoint': 2.2.1
      '@smithy/middleware-retry': 2.0.21
      '@smithy/middleware-serde': 2.0.14
      '@smithy/middleware-stack': 2.0.8
      '@smithy/node-config-provider': 2.1.6
      '@smithy/node-http-handler': 2.1.10
      '@smithy/protocol-http': 3.0.10
      '@smithy/smithy-client': 2.1.16
      '@smithy/types': 2.6.0
      '@smithy/url-parser': 2.0.14
      '@smithy/util-base64': 2.0.1
      '@smithy/util-body-length-browser': 2.0.0
      '@smithy/util-body-length-node': 2.1.0
      '@smithy/util-defaults-mode-browser': 2.0.20
      '@smithy/util-defaults-mode-node': 2.0.26
      '@smithy/util-endpoints': 1.0.5
      '@smithy/util-retry': 2.0.7
      '@smithy/util-utf8': 2.0.2
      fast-xml-parser: 4.2.5
      tslib: 2.6.1
    transitivePeerDependencies:
      - aws-crt
    dev: false

  /@aws-sdk/core@3.445.0:
    resolution: {integrity: sha512-6GYLElUG1QTOdmXG8zXa+Ull9IUeSeItKDYHKzHYfIkbsagMfYlf7wm9XIYlatjtgodNfZ3gPHAJfRyPmwKrsg==}
    engines: {node: '>=14.0.0'}
    dependencies:
      '@smithy/smithy-client': 2.1.16
      tslib: 2.6.1
    dev: false

  /@aws-sdk/credential-provider-env@3.433.0:
    resolution: {integrity: sha512-Vl7Qz5qYyxBurMn6hfSiNJeUHSqfVUlMt0C1Bds3tCkl3IzecRWwyBOlxtxO3VCrgVeW3HqswLzCvhAFzPH6nQ==}
    engines: {node: '>=14.0.0'}
    dependencies:
      '@aws-sdk/types': 3.433.0
      '@smithy/property-provider': 2.0.15
      '@smithy/types': 2.6.0
      tslib: 2.6.1
    dev: false

  /@aws-sdk/credential-provider-ini@3.445.0:
    resolution: {integrity: sha512-R7IYSGjNZ5KKJwQJ2HNPemjpAMWvdce91i8w+/aHfqeGfTXrmYJu99PeGRyyBTKEumBaojyjTRvmO8HzS+/l7g==}
    engines: {node: '>=14.0.0'}
    dependencies:
      '@aws-sdk/credential-provider-env': 3.433.0
      '@aws-sdk/credential-provider-process': 3.433.0
      '@aws-sdk/credential-provider-sso': 3.445.0
      '@aws-sdk/credential-provider-web-identity': 3.433.0
      '@aws-sdk/types': 3.433.0
      '@smithy/credential-provider-imds': 2.1.2
      '@smithy/property-provider': 2.0.15
      '@smithy/shared-ini-file-loader': 2.2.5
      '@smithy/types': 2.6.0
      tslib: 2.6.1
    transitivePeerDependencies:
      - aws-crt
    dev: false

  /@aws-sdk/credential-provider-node@3.445.0:
    resolution: {integrity: sha512-zI4k4foSjQRKNEsouculRcz7IbLfuqdFxypDLYwn+qPNMqJwWJ7VxOOeBSPUpHFcd7CLSfbHN2JAhQ7M02gPTA==}
    engines: {node: '>=14.0.0'}
    dependencies:
      '@aws-sdk/credential-provider-env': 3.433.0
      '@aws-sdk/credential-provider-ini': 3.445.0
      '@aws-sdk/credential-provider-process': 3.433.0
      '@aws-sdk/credential-provider-sso': 3.445.0
      '@aws-sdk/credential-provider-web-identity': 3.433.0
      '@aws-sdk/types': 3.433.0
      '@smithy/credential-provider-imds': 2.1.2
      '@smithy/property-provider': 2.0.15
      '@smithy/shared-ini-file-loader': 2.2.5
      '@smithy/types': 2.6.0
      tslib: 2.6.1
    transitivePeerDependencies:
      - aws-crt
    dev: false

  /@aws-sdk/credential-provider-process@3.433.0:
    resolution: {integrity: sha512-W7FcGlQjio9Y/PepcZGRyl5Bpwb0uWU7qIUCh+u4+q2mW4D5ZngXg8V/opL9/I/p4tUH9VXZLyLGwyBSkdhL+A==}
    engines: {node: '>=14.0.0'}
    dependencies:
      '@aws-sdk/types': 3.433.0
      '@smithy/property-provider': 2.0.15
      '@smithy/shared-ini-file-loader': 2.2.5
      '@smithy/types': 2.6.0
      tslib: 2.6.1
    dev: false

  /@aws-sdk/credential-provider-sso@3.445.0:
    resolution: {integrity: sha512-gJz7kAiDecdhtApgXnxfZsXKsww8BnifDF9MAx9Dr4X6no47qYsCCS3XPuEyRiF9VebXvHOH0H260Zp3bVyniQ==}
    engines: {node: '>=14.0.0'}
    dependencies:
      '@aws-sdk/client-sso': 3.445.0
      '@aws-sdk/token-providers': 3.438.0
      '@aws-sdk/types': 3.433.0
      '@smithy/property-provider': 2.0.15
      '@smithy/shared-ini-file-loader': 2.2.5
      '@smithy/types': 2.6.0
      tslib: 2.6.1
    transitivePeerDependencies:
      - aws-crt
    dev: false

  /@aws-sdk/credential-provider-web-identity@3.433.0:
    resolution: {integrity: sha512-RlwjP1I5wO+aPpwyCp23Mk8nmRbRL33hqRASy73c4JA2z2YiRua+ryt6MalIxehhwQU6xvXUKulJnPG9VaMFZg==}
    engines: {node: '>=14.0.0'}
    dependencies:
      '@aws-sdk/types': 3.433.0
      '@smithy/property-provider': 2.0.15
      '@smithy/types': 2.6.0
      tslib: 2.6.1
    dev: false

  /@aws-sdk/middleware-bucket-endpoint@3.433.0:
    resolution: {integrity: sha512-Lk1xIu2tWTRa1zDw5hCF1RrpWQYSodUhrS/q3oKz8IAoFqEy+lNaD5jx+fycuZb5EkE4IzWysT+8wVkd0mAnOg==}
    engines: {node: '>=14.0.0'}
    dependencies:
      '@aws-sdk/types': 3.433.0
      '@aws-sdk/util-arn-parser': 3.310.0
      '@smithy/node-config-provider': 2.1.6
      '@smithy/protocol-http': 3.0.10
      '@smithy/types': 2.6.0
      '@smithy/util-config-provider': 2.0.0
      tslib: 2.6.1
    dev: false

  /@aws-sdk/middleware-expect-continue@3.433.0:
    resolution: {integrity: sha512-Uq2rPIsjz0CR2sulM/HyYr5WiqiefrSRLdwUZuA7opxFSfE808w5DBWSprHxbH3rbDSQR4nFiOiVYIH8Eth7nA==}
    engines: {node: '>=14.0.0'}
    dependencies:
      '@aws-sdk/types': 3.433.0
      '@smithy/protocol-http': 3.0.10
      '@smithy/types': 2.6.0
      tslib: 2.6.1
    dev: false

  /@aws-sdk/middleware-flexible-checksums@3.433.0:
    resolution: {integrity: sha512-Ptssx373+I7EzFUWjp/i/YiNFt6I6sDuRHz6DOUR9nmmRTlHHqmdcBXlJL2d9wwFxoBRCN8/PXGsTc/DJ4c95Q==}
    engines: {node: '>=14.0.0'}
    dependencies:
      '@aws-crypto/crc32': 3.0.0
      '@aws-crypto/crc32c': 3.0.0
      '@aws-sdk/types': 3.433.0
      '@smithy/is-array-buffer': 2.0.0
      '@smithy/protocol-http': 3.0.10
      '@smithy/types': 2.6.0
      '@smithy/util-utf8': 2.0.2
      tslib: 2.6.1
    dev: false

  /@aws-sdk/middleware-host-header@3.433.0:
    resolution: {integrity: sha512-mBTq3UWv1UzeHG+OfUQ2MB/5GEkt5LTKFaUqzL7ESwzW8XtpBgXnjZvIwu3Vcd3sEetMwijwaGiJhY0ae/YyaA==}
    engines: {node: '>=14.0.0'}
    dependencies:
      '@aws-sdk/types': 3.433.0
      '@smithy/protocol-http': 3.0.10
      '@smithy/types': 2.6.0
      tslib: 2.6.1
    dev: false

  /@aws-sdk/middleware-location-constraint@3.433.0:
    resolution: {integrity: sha512-2YD860TGntwZifIUbxm+lFnNJJhByR/RB/+fV1I8oGKg+XX2rZU+94pRfHXRywoZKlCA0L+LGDA1I56jxrB9sw==}
    engines: {node: '>=14.0.0'}
    dependencies:
      '@aws-sdk/types': 3.433.0
      '@smithy/types': 2.6.0
      tslib: 2.6.1
    dev: false

  /@aws-sdk/middleware-logger@3.433.0:
    resolution: {integrity: sha512-We346Fb5xGonTGVZC9Nvqtnqy74VJzYuTLLiuuftA5sbNzftBDy/22QCfvYSTOAl3bvif+dkDUzQY2ihc5PwOQ==}
    engines: {node: '>=14.0.0'}
    dependencies:
      '@aws-sdk/types': 3.433.0
      '@smithy/types': 2.6.0
      tslib: 2.6.1
    dev: false

  /@aws-sdk/middleware-recursion-detection@3.433.0:
    resolution: {integrity: sha512-HEvYC9PQlWY/ccUYtLvAlwwf1iCif2TSAmLNr3YTBRVa98x6jKL0hlCrHWYklFeqOGSKy6XhE+NGJMUII0/HaQ==}
    engines: {node: '>=14.0.0'}
    dependencies:
      '@aws-sdk/types': 3.433.0
      '@smithy/protocol-http': 3.0.10
      '@smithy/types': 2.6.0
      tslib: 2.6.1
    dev: false

  /@aws-sdk/middleware-sdk-s3@3.440.0:
    resolution: {integrity: sha512-DVTSr+82Z8jR9xTwDN3YHzxX7qvi0n96V92OfxvSRDq2BldCEx/KEL1orUZjw97SAXhINOlUWjRR7j4HpwWQtQ==}
    engines: {node: '>=14.0.0'}
    dependencies:
      '@aws-sdk/types': 3.433.0
      '@aws-sdk/util-arn-parser': 3.310.0
      '@smithy/protocol-http': 3.0.10
      '@smithy/smithy-client': 2.1.16
      '@smithy/types': 2.6.0
      tslib: 2.6.1
    dev: false

  /@aws-sdk/middleware-sdk-sts@3.433.0:
    resolution: {integrity: sha512-ORYbJnBejUyonFl5FwIqhvI3Cq6sAp9j+JpkKZtFNma9tFPdrhmYgfCeNH32H/wGTQV/tUoQ3luh0gA4cuk6DA==}
    engines: {node: '>=14.0.0'}
    dependencies:
      '@aws-sdk/middleware-signing': 3.433.0
      '@aws-sdk/types': 3.433.0
      '@smithy/types': 2.6.0
      tslib: 2.6.1
    dev: false

  /@aws-sdk/middleware-signing@3.433.0:
    resolution: {integrity: sha512-jxPvt59NZo/epMNLNTu47ikmP8v0q217I6bQFGJG7JVFnfl36zDktMwGw+0xZR80qiK47/2BWrNpta61Zd2FxQ==}
    engines: {node: '>=14.0.0'}
    dependencies:
      '@aws-sdk/types': 3.433.0
      '@smithy/property-provider': 2.0.15
      '@smithy/protocol-http': 3.0.10
      '@smithy/signature-v4': 2.0.16
      '@smithy/types': 2.6.0
      '@smithy/util-middleware': 2.0.7
      tslib: 2.6.1
    dev: false

  /@aws-sdk/middleware-ssec@3.433.0:
    resolution: {integrity: sha512-2AMaPx0kYfCiekxoL7aqFqSSoA9du+yI4zefpQNLr+1cZOerYiDxdsZ4mbqStR1CVFaX6U6hrYokXzjInsvETw==}
    engines: {node: '>=14.0.0'}
    dependencies:
      '@aws-sdk/types': 3.433.0
      '@smithy/types': 2.6.0
      tslib: 2.6.1
    dev: false

  /@aws-sdk/middleware-user-agent@3.438.0:
    resolution: {integrity: sha512-a+xHT1wOxT6EA6YyLmrfaroKWOkwwyiktUfXKM0FsUutGzNi4fKhb5NZ2al58NsXzHgHFrasSDp+Lqbd/X2cEw==}
    engines: {node: '>=14.0.0'}
    dependencies:
      '@aws-sdk/types': 3.433.0
      '@aws-sdk/util-endpoints': 3.438.0
      '@smithy/protocol-http': 3.0.10
      '@smithy/types': 2.6.0
      tslib: 2.6.1
    dev: false

  /@aws-sdk/region-config-resolver@3.433.0:
    resolution: {integrity: sha512-xpjRjCZW+CDFdcMmmhIYg81ST5UAnJh61IHziQEk0FXONrg4kjyYPZAOjEdzXQ+HxJQuGQLKPhRdzxmQnbX7pg==}
    engines: {node: '>=14.0.0'}
    dependencies:
      '@smithy/node-config-provider': 2.1.6
      '@smithy/types': 2.6.0
      '@smithy/util-config-provider': 2.0.0
      '@smithy/util-middleware': 2.0.7
      tslib: 2.6.1
    dev: false

  /@aws-sdk/s3-request-presigner@3.445.0:
    resolution: {integrity: sha512-UZrtfYdwkNfPkdCYdLYSshTBHkK1W1f3qf011f5P99sxC5nahBnBiLRMeTeKAxveIkAHKqYKlMVa/+gD65d5yA==}
    engines: {node: '>=14.0.0'}
    dependencies:
      '@aws-sdk/signature-v4-multi-region': 3.437.0
      '@aws-sdk/types': 3.433.0
      '@aws-sdk/util-format-url': 3.433.0
      '@smithy/middleware-endpoint': 2.2.1
      '@smithy/protocol-http': 3.0.10
      '@smithy/smithy-client': 2.1.16
      '@smithy/types': 2.6.0
      tslib: 2.6.1
    dev: false

  /@aws-sdk/signature-v4-multi-region@3.437.0:
    resolution: {integrity: sha512-MmrqudssOs87JgVg7HGVdvJws/t4kcOrJJd+975ki+DPeSoyK2U4zBDfDkJ+n0tFuZBs3sLwLh0QXE7BV28rRA==}
    engines: {node: '>=14.0.0'}
    dependencies:
      '@aws-sdk/types': 3.433.0
      '@smithy/protocol-http': 3.0.10
      '@smithy/signature-v4': 2.0.16
      '@smithy/types': 2.6.0
      tslib: 2.6.1
    dev: false

  /@aws-sdk/token-providers@3.438.0:
    resolution: {integrity: sha512-G2fUfTtU6/1ayYRMu0Pd9Ln4qYSvwJOWCqJMdkDgvXSwdgcOSOLsnAIk1AHGJDAvgLikdCzuyOsdJiexr9Vnww==}
    engines: {node: '>=14.0.0'}
    dependencies:
      '@aws-crypto/sha256-browser': 3.0.0
      '@aws-crypto/sha256-js': 3.0.0
      '@aws-sdk/middleware-host-header': 3.433.0
      '@aws-sdk/middleware-logger': 3.433.0
      '@aws-sdk/middleware-recursion-detection': 3.433.0
      '@aws-sdk/middleware-user-agent': 3.438.0
      '@aws-sdk/region-config-resolver': 3.433.0
      '@aws-sdk/types': 3.433.0
      '@aws-sdk/util-endpoints': 3.438.0
      '@aws-sdk/util-user-agent-browser': 3.433.0
      '@aws-sdk/util-user-agent-node': 3.437.0
      '@smithy/config-resolver': 2.0.19
      '@smithy/fetch-http-handler': 2.2.7
      '@smithy/hash-node': 2.0.16
      '@smithy/invalid-dependency': 2.0.14
      '@smithy/middleware-content-length': 2.0.16
      '@smithy/middleware-endpoint': 2.2.1
      '@smithy/middleware-retry': 2.0.21
      '@smithy/middleware-serde': 2.0.14
      '@smithy/middleware-stack': 2.0.8
      '@smithy/node-config-provider': 2.1.6
      '@smithy/node-http-handler': 2.1.10
      '@smithy/property-provider': 2.0.15
      '@smithy/protocol-http': 3.0.10
      '@smithy/shared-ini-file-loader': 2.2.5
      '@smithy/smithy-client': 2.1.16
      '@smithy/types': 2.6.0
      '@smithy/url-parser': 2.0.14
      '@smithy/util-base64': 2.0.1
      '@smithy/util-body-length-browser': 2.0.0
      '@smithy/util-body-length-node': 2.1.0
      '@smithy/util-defaults-mode-browser': 2.0.20
      '@smithy/util-defaults-mode-node': 2.0.26
      '@smithy/util-endpoints': 1.0.5
      '@smithy/util-retry': 2.0.7
      '@smithy/util-utf8': 2.0.2
      tslib: 2.6.1
    transitivePeerDependencies:
      - aws-crt
    dev: false

  /@aws-sdk/types@3.433.0:
    resolution: {integrity: sha512-0jEE2mSrNDd8VGFjTc1otYrwYPIkzZJEIK90ZxisKvQ/EURGBhNzWn7ejWB9XCMFT6XumYLBR0V9qq5UPisWtA==}
    engines: {node: '>=14.0.0'}
    dependencies:
      '@smithy/types': 2.6.0
      tslib: 2.6.1
    dev: false

  /@aws-sdk/util-arn-parser@3.310.0:
    resolution: {integrity: sha512-jL8509owp/xB9+Or0pvn3Fe+b94qfklc2yPowZZIFAkFcCSIdkIglz18cPDWnYAcy9JGewpMS1COXKIUhZkJsA==}
    engines: {node: '>=14.0.0'}
    dependencies:
      tslib: 2.6.1
    dev: false

  /@aws-sdk/util-endpoints@3.438.0:
    resolution: {integrity: sha512-6VyPTq1kN3GWxwFt5DdZfOsr6cJZPLjWh0troY/0uUv3hK74C9o3Y0Xf/z8UAUvQFkVqZse12O0/BgPVMImvfA==}
    engines: {node: '>=14.0.0'}
    dependencies:
      '@aws-sdk/types': 3.433.0
      '@smithy/util-endpoints': 1.0.5
      tslib: 2.6.1
    dev: false

  /@aws-sdk/util-format-url@3.433.0:
    resolution: {integrity: sha512-Z6T7I4hELoQ4eeIuKIKx+52B9bc3SCPhjgMcFAFQeesjmHAr0drHyoGNJIat6ckvgI6zzFaeaBZTvWDA2hyDkA==}
    engines: {node: '>=14.0.0'}
    dependencies:
      '@aws-sdk/types': 3.433.0
      '@smithy/querystring-builder': 2.0.14
      '@smithy/types': 2.6.0
      tslib: 2.6.1
    dev: false

  /@aws-sdk/util-locate-window@3.310.0:
    resolution: {integrity: sha512-qo2t/vBTnoXpjKxlsC2e1gBrRm80M3bId27r0BRB2VniSSe7bL1mmzM+/HFtujm0iAxtPM+aLEflLJlJeDPg0w==}
    engines: {node: '>=14.0.0'}
    dependencies:
      tslib: 2.6.1
    dev: false

  /@aws-sdk/util-user-agent-browser@3.433.0:
    resolution: {integrity: sha512-2Cf/Lwvxbt5RXvWFXrFr49vXv0IddiUwrZoAiwhDYxvsh+BMnh+NUFot+ZQaTrk/8IPZVDeLPWZRdVy00iaVXQ==}
    dependencies:
      '@aws-sdk/types': 3.433.0
      '@smithy/types': 2.6.0
      bowser: 2.11.0
      tslib: 2.6.1
    dev: false

  /@aws-sdk/util-user-agent-node@3.437.0:
    resolution: {integrity: sha512-JVEcvWaniamtYVPem4UthtCNoTBCfFTwYj7Y3CrWZ2Qic4TqrwLkAfaBGtI2TGrhIClVr77uzLI6exqMTN7orA==}
    engines: {node: '>=14.0.0'}
    peerDependencies:
      aws-crt: '>=1.0.0'
    peerDependenciesMeta:
      aws-crt:
        optional: true
    dependencies:
      '@aws-sdk/types': 3.433.0
      '@smithy/node-config-provider': 2.1.6
      '@smithy/types': 2.6.0
      tslib: 2.6.1
    dev: false

  /@aws-sdk/util-utf8-browser@3.259.0:
    resolution: {integrity: sha512-UvFa/vR+e19XookZF8RzFZBrw2EUkQWxiBW0yYQAhvk3C+QVGl0H3ouca8LDBlBfQKXwmW3huo/59H8rwb1wJw==}
    dependencies:
      tslib: 2.6.1
    dev: false

  /@aws-sdk/xml-builder@3.310.0:
    resolution: {integrity: sha512-TqELu4mOuSIKQCqj63fGVs86Yh+vBx5nHRpWKNUNhB2nPTpfbziTs5c1X358be3peVWA4wPxW7Nt53KIg1tnNw==}
    engines: {node: '>=14.0.0'}
    dependencies:
      tslib: 2.6.1
    dev: false

  /@babel/code-frame@7.22.10:
    resolution: {integrity: sha512-/KKIMG4UEL35WmI9OlvMhurwtytjvXoFcGNrOvyG9zIzA8YmPjVtIZUf7b05+TPO7G7/GEmLHDaoCgACHl9hhA==}
    engines: {node: '>=6.9.0'}
    dependencies:
      '@babel/highlight': 7.22.13
      chalk: 2.4.2
    dev: true

  /@babel/code-frame@7.22.13:
    resolution: {integrity: sha512-XktuhWlJ5g+3TJXc5upd9Ks1HutSArik6jf2eAjYFyIOf4ej3RN+184cZbzDvbPnuTJIUhPKKJE3cIsYTiAT3w==}
    engines: {node: '>=6.9.0'}
    dependencies:
      '@babel/highlight': 7.22.13
      chalk: 2.4.2

  /@babel/compat-data@7.22.9:
    resolution: {integrity: sha512-5UamI7xkUcJ3i9qVDS+KFDEK8/7oJ55/sJMB1Ge7IEapr7KfdfV/HErR+koZwOfd+SgtFKOKRhRakdg++DcJpQ==}
    engines: {node: '>=6.9.0'}

  /@babel/core@7.22.17:
    resolution: {integrity: sha512-2EENLmhpwplDux5PSsZnSbnSkB3tZ6QTksgO25xwEL7pIDcNOMhF5v/s6RzwjMZzZzw9Ofc30gHv5ChCC8pifQ==}
    engines: {node: '>=6.9.0'}
    dependencies:
      '@ampproject/remapping': 2.2.1
      '@babel/code-frame': 7.22.13
      '@babel/generator': 7.22.15
      '@babel/helper-compilation-targets': 7.22.15
      '@babel/helper-module-transforms': 7.22.17(@babel/core@7.22.17)
      '@babel/helpers': 7.22.15
      '@babel/parser': 7.22.16
      '@babel/template': 7.22.15
      '@babel/traverse': 7.22.17
      '@babel/types': 7.22.17
      convert-source-map: 1.9.0
      debug: 4.3.4
      gensync: 1.0.0-beta.2
      json5: 2.2.3
      semver: 6.3.1
    transitivePeerDependencies:
      - supports-color

  /@babel/generator@7.22.15:
    resolution: {integrity: sha512-Zu9oWARBqeVOW0dZOjXc3JObrzuqothQ3y/n1kUtrjCoCPLkXUwMvOo/F/TCfoHMbWIFlWwpZtkZVb9ga4U2pA==}
    engines: {node: '>=6.9.0'}
    dependencies:
      '@babel/types': 7.22.17
      '@jridgewell/gen-mapping': 0.3.3
      '@jridgewell/trace-mapping': 0.3.19
      jsesc: 2.5.2

  /@babel/helper-annotate-as-pure@7.22.5:
    resolution: {integrity: sha512-LvBTxu8bQSQkcyKOU+a1btnNFQ1dMAd0R6PyW3arXes06F6QLWLIrd681bxRPIXlrMGR3XYnW9JyML7dP3qgxg==}
    engines: {node: '>=6.9.0'}
    dependencies:
      '@babel/types': 7.22.17
    dev: true

  /@babel/helper-builder-binary-assignment-operator-visitor@7.22.15:
    resolution: {integrity: sha512-QkBXwGgaoC2GtGZRoma6kv7Szfv06khvhFav67ZExau2RaXzy8MpHSMO2PNoP2XtmQphJQRHFfg77Bq731Yizw==}
    engines: {node: '>=6.9.0'}
    dependencies:
      '@babel/types': 7.22.17
    dev: true

  /@babel/helper-compilation-targets@7.22.15:
    resolution: {integrity: sha512-y6EEzULok0Qvz8yyLkCvVX+02ic+By2UdOhylwUOvOn9dvYc9mKICJuuU1n1XBI02YWsNsnrY1kc6DVbjcXbtw==}
    engines: {node: '>=6.9.0'}
    dependencies:
      '@babel/compat-data': 7.22.9
      '@babel/helper-validator-option': 7.22.15
      browserslist: 4.21.10
      lru-cache: 5.1.1
      semver: 6.3.1

  /@babel/helper-create-class-features-plugin@7.22.15(@babel/core@7.22.17):
    resolution: {integrity: sha512-jKkwA59IXcvSaiK2UN45kKwSC9o+KuoXsBDvHvU/7BecYIp8GQ2UwrVvFgJASUT+hBnwJx6MhvMCuMzwZZ7jlg==}
    engines: {node: '>=6.9.0'}
    peerDependencies:
      '@babel/core': ^7.0.0
    dependencies:
      '@babel/core': 7.22.17
      '@babel/helper-annotate-as-pure': 7.22.5
      '@babel/helper-environment-visitor': 7.22.5
      '@babel/helper-function-name': 7.22.5
      '@babel/helper-member-expression-to-functions': 7.22.15
      '@babel/helper-optimise-call-expression': 7.22.5
      '@babel/helper-replace-supers': 7.22.9(@babel/core@7.22.17)
      '@babel/helper-skip-transparent-expression-wrappers': 7.22.5
      '@babel/helper-split-export-declaration': 7.22.6
      semver: 6.3.1
    dev: true

  /@babel/helper-create-regexp-features-plugin@7.22.15(@babel/core@7.22.17):
    resolution: {integrity: sha512-29FkPLFjn4TPEa3RE7GpW+qbE8tlsu3jntNYNfcGsc49LphF1PQIiD+vMZ1z1xVOKt+93khA9tc2JBs3kBjA7w==}
    engines: {node: '>=6.9.0'}
    peerDependencies:
      '@babel/core': ^7.0.0
    dependencies:
      '@babel/core': 7.22.17
      '@babel/helper-annotate-as-pure': 7.22.5
      regexpu-core: 5.3.2
      semver: 6.3.1
    dev: true

  /@babel/helper-define-polyfill-provider@0.4.2(@babel/core@7.22.17):
    resolution: {integrity: sha512-k0qnnOqHn5dK9pZpfD5XXZ9SojAITdCKRn2Lp6rnDGzIbaP0rHyMPk/4wsSxVBVz4RfN0q6VpXWP2pDGIoQ7hw==}
    peerDependencies:
      '@babel/core': ^7.4.0 || ^8.0.0-0 <8.0.0
    dependencies:
      '@babel/core': 7.22.17
      '@babel/helper-compilation-targets': 7.22.15
      '@babel/helper-plugin-utils': 7.22.5
      debug: 4.3.4
      lodash.debounce: 4.0.8
      resolve: 1.22.4
    transitivePeerDependencies:
      - supports-color
    dev: true

  /@babel/helper-environment-visitor@7.22.5:
    resolution: {integrity: sha512-XGmhECfVA/5sAt+H+xpSg0mfrHq6FzNr9Oxh7PSEBBRUb/mL7Kz3NICXb194rCqAEdxkhPT1a88teizAFyvk8Q==}
    engines: {node: '>=6.9.0'}

  /@babel/helper-function-name@7.22.5:
    resolution: {integrity: sha512-wtHSq6jMRE3uF2otvfuD3DIvVhOsSNshQl0Qrd7qC9oQJzHvOL4qQXlQn2916+CXGywIjpGuIkoyZRRxHPiNQQ==}
    engines: {node: '>=6.9.0'}
    dependencies:
      '@babel/template': 7.22.15
      '@babel/types': 7.22.17

  /@babel/helper-hoist-variables@7.22.5:
    resolution: {integrity: sha512-wGjk9QZVzvknA6yKIUURb8zY3grXCcOZt+/7Wcy8O2uctxhplmUPkOdlgoNhmdVee2c92JXbf1xpMtVNbfoxRw==}
    engines: {node: '>=6.9.0'}
    dependencies:
      '@babel/types': 7.22.17

  /@babel/helper-member-expression-to-functions@7.22.15:
    resolution: {integrity: sha512-qLNsZbgrNh0fDQBCPocSL8guki1hcPvltGDv/NxvUoABwFq7GkKSu1nRXeJkVZc+wJvne2E0RKQz+2SQrz6eAA==}
    engines: {node: '>=6.9.0'}
    dependencies:
      '@babel/types': 7.22.17
    dev: true

  /@babel/helper-module-imports@7.22.15:
    resolution: {integrity: sha512-0pYVBnDKZO2fnSPCrgM/6WMc7eS20Fbok+0r88fp+YtWVLZrp4CkafFGIp+W0VKw4a22sgebPT99y+FDNMdP4w==}
    engines: {node: '>=6.9.0'}
    dependencies:
      '@babel/types': 7.22.17

  /@babel/helper-module-transforms@7.22.17(@babel/core@7.22.17):
    resolution: {integrity: sha512-XouDDhQESrLHTpnBtCKExJdyY4gJCdrvH2Pyv8r8kovX2U8G0dRUOT45T9XlbLtuu9CLXP15eusnkprhoPV5iQ==}
    engines: {node: '>=6.9.0'}
    peerDependencies:
      '@babel/core': ^7.0.0
    dependencies:
      '@babel/core': 7.22.17
      '@babel/helper-environment-visitor': 7.22.5
      '@babel/helper-module-imports': 7.22.15
      '@babel/helper-simple-access': 7.22.5
      '@babel/helper-split-export-declaration': 7.22.6
      '@babel/helper-validator-identifier': 7.22.15

  /@babel/helper-optimise-call-expression@7.22.5:
    resolution: {integrity: sha512-HBwaojN0xFRx4yIvpwGqxiV2tUfl7401jlok564NgB9EHS1y6QT17FmKWm4ztqjeVdXLuC4fSvHc5ePpQjoTbw==}
    engines: {node: '>=6.9.0'}
    dependencies:
      '@babel/types': 7.22.17
    dev: true

  /@babel/helper-plugin-utils@7.22.5:
    resolution: {integrity: sha512-uLls06UVKgFG9QD4OeFYLEGteMIAa5kpTPcFL28yuCIIzsf6ZyKZMllKVOCZFhiZ5ptnwX4mtKdWCBE/uT4amg==}
    engines: {node: '>=6.9.0'}
    dev: true

  /@babel/helper-remap-async-to-generator@7.22.17(@babel/core@7.22.17):
    resolution: {integrity: sha512-bxH77R5gjH3Nkde6/LuncQoLaP16THYPscurp1S8z7S9ZgezCyV3G8Hc+TZiCmY8pz4fp8CvKSgtJMW0FkLAxA==}
    engines: {node: '>=6.9.0'}
    peerDependencies:
      '@babel/core': ^7.0.0
    dependencies:
      '@babel/core': 7.22.17
      '@babel/helper-annotate-as-pure': 7.22.5
      '@babel/helper-environment-visitor': 7.22.5
      '@babel/helper-wrap-function': 7.22.17
    dev: true

  /@babel/helper-replace-supers@7.22.9(@babel/core@7.22.17):
    resolution: {integrity: sha512-LJIKvvpgPOPUThdYqcX6IXRuIcTkcAub0IaDRGCZH0p5GPUp7PhRU9QVgFcDDd51BaPkk77ZjqFwh6DZTAEmGg==}
    engines: {node: '>=6.9.0'}
    peerDependencies:
      '@babel/core': ^7.0.0
    dependencies:
      '@babel/core': 7.22.17
      '@babel/helper-environment-visitor': 7.22.5
      '@babel/helper-member-expression-to-functions': 7.22.15
      '@babel/helper-optimise-call-expression': 7.22.5
    dev: true

  /@babel/helper-simple-access@7.22.5:
    resolution: {integrity: sha512-n0H99E/K+Bika3++WNL17POvo4rKWZ7lZEp1Q+fStVbUi8nxPQEBOlTmCOxW/0JsS56SKKQ+ojAe2pHKJHN35w==}
    engines: {node: '>=6.9.0'}
    dependencies:
      '@babel/types': 7.22.17

  /@babel/helper-skip-transparent-expression-wrappers@7.22.5:
    resolution: {integrity: sha512-tK14r66JZKiC43p8Ki33yLBVJKlQDFoA8GYN67lWCDCqoL6EMMSuM9b+Iff2jHaM/RRFYl7K+iiru7hbRqNx8Q==}
    engines: {node: '>=6.9.0'}
    dependencies:
      '@babel/types': 7.22.17
    dev: true

  /@babel/helper-split-export-declaration@7.22.6:
    resolution: {integrity: sha512-AsUnxuLhRYsisFiaJwvp1QF+I3KjD5FOxut14q/GzovUe6orHLesW2C7d754kRm53h5gqrz6sFl6sxc4BVtE/g==}
    engines: {node: '>=6.9.0'}
    dependencies:
      '@babel/types': 7.22.17

  /@babel/helper-string-parser@7.22.5:
    resolution: {integrity: sha512-mM4COjgZox8U+JcXQwPijIZLElkgEpO5rsERVDJTc2qfCDfERyob6k5WegS14SX18IIjv+XD+GrqNumY5JRCDw==}
    engines: {node: '>=6.9.0'}

  /@babel/helper-validator-identifier@7.22.15:
    resolution: {integrity: sha512-4E/F9IIEi8WR94324mbDUMo074YTheJmd7eZF5vITTeYchqAi6sYXRLHUVsmkdmY4QjfKTcB2jB7dVP3NaBElQ==}
    engines: {node: '>=6.9.0'}

  /@babel/helper-validator-option@7.22.15:
    resolution: {integrity: sha512-bMn7RmyFjY/mdECUbgn9eoSY4vqvacUnS9i9vGAGttgFWesO6B4CYWA7XlpbWgBt71iv/hfbPlynohStqnu5hA==}
    engines: {node: '>=6.9.0'}

  /@babel/helper-wrap-function@7.22.17:
    resolution: {integrity: sha512-nAhoheCMlrqU41tAojw9GpVEKDlTS8r3lzFmF0lP52LwblCPbuFSO7nGIZoIcoU5NIm1ABrna0cJExE4Ay6l2Q==}
    engines: {node: '>=6.9.0'}
    dependencies:
      '@babel/helper-function-name': 7.22.5
      '@babel/template': 7.22.15
      '@babel/types': 7.22.17
    dev: true

  /@babel/helpers@7.22.15:
    resolution: {integrity: sha512-7pAjK0aSdxOwR+CcYAqgWOGy5dcfvzsTIfFTb2odQqW47MDfv14UaJDY6eng8ylM2EaeKXdxaSWESbkmaQHTmw==}
    engines: {node: '>=6.9.0'}
    dependencies:
      '@babel/template': 7.22.15
      '@babel/traverse': 7.22.17
      '@babel/types': 7.22.17
    transitivePeerDependencies:
      - supports-color

  /@babel/highlight@7.22.13:
    resolution: {integrity: sha512-C/BaXcnnvBCmHTpz/VGZ8jgtE2aYlW4hxDhseJAWZb7gqGM/qtCK6iZUb0TyKFf7BOUsBH7Q7fkRsDRhg1XklQ==}
    engines: {node: '>=6.9.0'}
    dependencies:
      '@babel/helper-validator-identifier': 7.22.15
      chalk: 2.4.2
      js-tokens: 4.0.0

  /@babel/parser@7.22.16:
    resolution: {integrity: sha512-+gPfKv8UWeKKeJTUxe59+OobVcrYHETCsORl61EmSkmgymguYk/X5bp7GuUIXaFsc6y++v8ZxPsLSSuujqDphA==}
    engines: {node: '>=6.0.0'}
    hasBin: true
    dependencies:
      '@babel/types': 7.22.17

  /@babel/plugin-bugfix-safari-id-destructuring-collision-in-function-expression@7.22.15(@babel/core@7.22.17):
    resolution: {integrity: sha512-FB9iYlz7rURmRJyXRKEnalYPPdn87H5no108cyuQQyMwlpJ2SJtpIUBI27kdTin956pz+LPypkPVPUTlxOmrsg==}
    engines: {node: '>=6.9.0'}
    peerDependencies:
      '@babel/core': ^7.0.0
    dependencies:
      '@babel/core': 7.22.17
      '@babel/helper-plugin-utils': 7.22.5
    dev: true

  /@babel/plugin-bugfix-v8-spread-parameters-in-optional-chaining@7.22.15(@babel/core@7.22.17):
    resolution: {integrity: sha512-Hyph9LseGvAeeXzikV88bczhsrLrIZqDPxO+sSmAunMPaGrBGhfMWzCPYTtiW9t+HzSE2wtV8e5cc5P6r1xMDQ==}
    engines: {node: '>=6.9.0'}
    peerDependencies:
      '@babel/core': ^7.13.0
    dependencies:
      '@babel/core': 7.22.17
      '@babel/helper-plugin-utils': 7.22.5
      '@babel/helper-skip-transparent-expression-wrappers': 7.22.5
      '@babel/plugin-transform-optional-chaining': 7.22.15(@babel/core@7.22.17)
    dev: true

  /@babel/plugin-proposal-private-property-in-object@7.21.0-placeholder-for-preset-env.2(@babel/core@7.22.17):
    resolution: {integrity: sha512-SOSkfJDddaM7mak6cPEpswyTRnuRltl429hMraQEglW+OkovnCzsiszTmsrlY//qLFjCpQDFRvjdm2wA5pPm9w==}
    engines: {node: '>=6.9.0'}
    peerDependencies:
      '@babel/core': ^7.0.0-0
    dependencies:
      '@babel/core': 7.22.17
    dev: true

  /@babel/plugin-syntax-async-generators@7.8.4(@babel/core@7.22.17):
    resolution: {integrity: sha512-tycmZxkGfZaxhMRbXlPXuVFpdWlXpir2W4AMhSJgRKzk/eDlIXOhb2LHWoLpDF7TEHylV5zNhykX6KAgHJmTNw==}
    peerDependencies:
      '@babel/core': ^7.0.0-0
    dependencies:
      '@babel/core': 7.22.17
      '@babel/helper-plugin-utils': 7.22.5
    dev: true

  /@babel/plugin-syntax-class-properties@7.12.13(@babel/core@7.22.17):
    resolution: {integrity: sha512-fm4idjKla0YahUNgFNLCB0qySdsoPiZP3iQE3rky0mBUtMZ23yDJ9SJdg6dXTSDnulOVqiF3Hgr9nbXvXTQZYA==}
    peerDependencies:
      '@babel/core': ^7.0.0-0
    dependencies:
      '@babel/core': 7.22.17
      '@babel/helper-plugin-utils': 7.22.5
    dev: true

  /@babel/plugin-syntax-class-static-block@7.14.5(@babel/core@7.22.17):
    resolution: {integrity: sha512-b+YyPmr6ldyNnM6sqYeMWE+bgJcJpO6yS4QD7ymxgH34GBPNDM/THBh8iunyvKIZztiwLH4CJZ0RxTk9emgpjw==}
    engines: {node: '>=6.9.0'}
    peerDependencies:
      '@babel/core': ^7.0.0-0
    dependencies:
      '@babel/core': 7.22.17
      '@babel/helper-plugin-utils': 7.22.5
    dev: true

  /@babel/plugin-syntax-dynamic-import@7.8.3(@babel/core@7.22.17):
    resolution: {integrity: sha512-5gdGbFon+PszYzqs83S3E5mpi7/y/8M9eC90MRTZfduQOYW76ig6SOSPNe41IG5LoP3FGBn2N0RjVDSQiS94kQ==}
    peerDependencies:
      '@babel/core': ^7.0.0-0
    dependencies:
      '@babel/core': 7.22.17
      '@babel/helper-plugin-utils': 7.22.5
    dev: true

  /@babel/plugin-syntax-export-namespace-from@7.8.3(@babel/core@7.22.17):
    resolution: {integrity: sha512-MXf5laXo6c1IbEbegDmzGPwGNTsHZmEy6QGznu5Sh2UCWvueywb2ee+CCE4zQiZstxU9BMoQO9i6zUFSY0Kj0Q==}
    peerDependencies:
      '@babel/core': ^7.0.0-0
    dependencies:
      '@babel/core': 7.22.17
      '@babel/helper-plugin-utils': 7.22.5
    dev: true

  /@babel/plugin-syntax-import-assertions@7.22.5(@babel/core@7.22.17):
    resolution: {integrity: sha512-rdV97N7KqsRzeNGoWUOK6yUsWarLjE5Su/Snk9IYPU9CwkWHs4t+rTGOvffTR8XGkJMTAdLfO0xVnXm8wugIJg==}
    engines: {node: '>=6.9.0'}
    peerDependencies:
      '@babel/core': ^7.0.0-0
    dependencies:
      '@babel/core': 7.22.17
      '@babel/helper-plugin-utils': 7.22.5
    dev: true

  /@babel/plugin-syntax-import-attributes@7.22.5(@babel/core@7.22.17):
    resolution: {integrity: sha512-KwvoWDeNKPETmozyFE0P2rOLqh39EoQHNjqizrI5B8Vt0ZNS7M56s7dAiAqbYfiAYOuIzIh96z3iR2ktgu3tEg==}
    engines: {node: '>=6.9.0'}
    peerDependencies:
      '@babel/core': ^7.0.0-0
    dependencies:
      '@babel/core': 7.22.17
      '@babel/helper-plugin-utils': 7.22.5
    dev: true

  /@babel/plugin-syntax-import-meta@7.10.4(@babel/core@7.22.17):
    resolution: {integrity: sha512-Yqfm+XDx0+Prh3VSeEQCPU81yC+JWZ2pDPFSS4ZdpfZhp4MkFMaDC1UqseovEKwSUpnIL7+vK+Clp7bfh0iD7g==}
    peerDependencies:
      '@babel/core': ^7.0.0-0
    dependencies:
      '@babel/core': 7.22.17
      '@babel/helper-plugin-utils': 7.22.5
    dev: true

  /@babel/plugin-syntax-json-strings@7.8.3(@babel/core@7.22.17):
    resolution: {integrity: sha512-lY6kdGpWHvjoe2vk4WrAapEuBR69EMxZl+RoGRhrFGNYVK8mOPAW8VfbT/ZgrFbXlDNiiaxQnAtgVCZ6jv30EA==}
    peerDependencies:
      '@babel/core': ^7.0.0-0
    dependencies:
      '@babel/core': 7.22.17
      '@babel/helper-plugin-utils': 7.22.5
    dev: true

  /@babel/plugin-syntax-jsx@7.22.5(@babel/core@7.22.17):
    resolution: {integrity: sha512-gvyP4hZrgrs/wWMaocvxZ44Hw0b3W8Pe+cMxc8V1ULQ07oh8VNbIRaoD1LRZVTvD+0nieDKjfgKg89sD7rrKrg==}
    engines: {node: '>=6.9.0'}
    peerDependencies:
      '@babel/core': ^7.0.0-0
    dependencies:
      '@babel/core': 7.22.17
      '@babel/helper-plugin-utils': 7.22.5
    dev: true

  /@babel/plugin-syntax-logical-assignment-operators@7.10.4(@babel/core@7.22.17):
    resolution: {integrity: sha512-d8waShlpFDinQ5MtvGU9xDAOzKH47+FFoney2baFIoMr952hKOLp1HR7VszoZvOsV/4+RRszNY7D17ba0te0ig==}
    peerDependencies:
      '@babel/core': ^7.0.0-0
    dependencies:
      '@babel/core': 7.22.17
      '@babel/helper-plugin-utils': 7.22.5
    dev: true

  /@babel/plugin-syntax-nullish-coalescing-operator@7.8.3(@babel/core@7.22.17):
    resolution: {integrity: sha512-aSff4zPII1u2QD7y+F8oDsz19ew4IGEJg9SVW+bqwpwtfFleiQDMdzA/R+UlWDzfnHFCxxleFT0PMIrR36XLNQ==}
    peerDependencies:
      '@babel/core': ^7.0.0-0
    dependencies:
      '@babel/core': 7.22.17
      '@babel/helper-plugin-utils': 7.22.5
    dev: true

  /@babel/plugin-syntax-numeric-separator@7.10.4(@babel/core@7.22.17):
    resolution: {integrity: sha512-9H6YdfkcK/uOnY/K7/aA2xpzaAgkQn37yzWUMRK7OaPOqOpGS1+n0H5hxT9AUw9EsSjPW8SVyMJwYRtWs3X3ug==}
    peerDependencies:
      '@babel/core': ^7.0.0-0
    dependencies:
      '@babel/core': 7.22.17
      '@babel/helper-plugin-utils': 7.22.5
    dev: true

  /@babel/plugin-syntax-object-rest-spread@7.8.3(@babel/core@7.22.17):
    resolution: {integrity: sha512-XoqMijGZb9y3y2XskN+P1wUGiVwWZ5JmoDRwx5+3GmEplNyVM2s2Dg8ILFQm8rWM48orGy5YpI5Bl8U1y7ydlA==}
    peerDependencies:
      '@babel/core': ^7.0.0-0
    dependencies:
      '@babel/core': 7.22.17
      '@babel/helper-plugin-utils': 7.22.5
    dev: true

  /@babel/plugin-syntax-optional-catch-binding@7.8.3(@babel/core@7.22.17):
    resolution: {integrity: sha512-6VPD0Pc1lpTqw0aKoeRTMiB+kWhAoT24PA+ksWSBrFtl5SIRVpZlwN3NNPQjehA2E/91FV3RjLWoVTglWcSV3Q==}
    peerDependencies:
      '@babel/core': ^7.0.0-0
    dependencies:
      '@babel/core': 7.22.17
      '@babel/helper-plugin-utils': 7.22.5
    dev: true

  /@babel/plugin-syntax-optional-chaining@7.8.3(@babel/core@7.22.17):
    resolution: {integrity: sha512-KoK9ErH1MBlCPxV0VANkXW2/dw4vlbGDrFgz8bmUsBGYkFRcbRwMh6cIJubdPrkxRwuGdtCk0v/wPTKbQgBjkg==}
    peerDependencies:
      '@babel/core': ^7.0.0-0
    dependencies:
      '@babel/core': 7.22.17
      '@babel/helper-plugin-utils': 7.22.5
    dev: true

  /@babel/plugin-syntax-private-property-in-object@7.14.5(@babel/core@7.22.17):
    resolution: {integrity: sha512-0wVnp9dxJ72ZUJDV27ZfbSj6iHLoytYZmh3rFcxNnvsJF3ktkzLDZPy/mA17HGsaQT3/DQsWYX1f1QGWkCoVUg==}
    engines: {node: '>=6.9.0'}
    peerDependencies:
      '@babel/core': ^7.0.0-0
    dependencies:
      '@babel/core': 7.22.17
      '@babel/helper-plugin-utils': 7.22.5
    dev: true

  /@babel/plugin-syntax-top-level-await@7.14.5(@babel/core@7.22.17):
    resolution: {integrity: sha512-hx++upLv5U1rgYfwe1xBQUhRmU41NEvpUvrp8jkrSCdvGSnM5/qdRMtylJ6PG5OFkBaHkbTAKTnd3/YyESRHFw==}
    engines: {node: '>=6.9.0'}
    peerDependencies:
      '@babel/core': ^7.0.0-0
    dependencies:
      '@babel/core': 7.22.17
      '@babel/helper-plugin-utils': 7.22.5
    dev: true

  /@babel/plugin-syntax-typescript@7.22.5(@babel/core@7.22.17):
    resolution: {integrity: sha512-1mS2o03i7t1c6VzH6fdQ3OA8tcEIxwG18zIPRp+UY1Ihv6W+XZzBCVxExF9upussPXJ0xE9XRHwMoNs1ep/nRQ==}
    engines: {node: '>=6.9.0'}
    peerDependencies:
      '@babel/core': ^7.0.0-0
    dependencies:
      '@babel/core': 7.22.17
      '@babel/helper-plugin-utils': 7.22.5
    dev: true

  /@babel/plugin-syntax-unicode-sets-regex@7.18.6(@babel/core@7.22.17):
    resolution: {integrity: sha512-727YkEAPwSIQTv5im8QHz3upqp92JTWhidIC81Tdx4VJYIte/VndKf1qKrfnnhPLiPghStWfvC/iFaMCQu7Nqg==}
    engines: {node: '>=6.9.0'}
    peerDependencies:
      '@babel/core': ^7.0.0
    dependencies:
      '@babel/core': 7.22.17
      '@babel/helper-create-regexp-features-plugin': 7.22.15(@babel/core@7.22.17)
      '@babel/helper-plugin-utils': 7.22.5
    dev: true

  /@babel/plugin-transform-arrow-functions@7.22.5(@babel/core@7.22.17):
    resolution: {integrity: sha512-26lTNXoVRdAnsaDXPpvCNUq+OVWEVC6bx7Vvz9rC53F2bagUWW4u4ii2+h8Fejfh7RYqPxn+libeFBBck9muEw==}
    engines: {node: '>=6.9.0'}
    peerDependencies:
      '@babel/core': ^7.0.0-0
    dependencies:
      '@babel/core': 7.22.17
      '@babel/helper-plugin-utils': 7.22.5
    dev: true

  /@babel/plugin-transform-async-generator-functions@7.22.15(@babel/core@7.22.17):
    resolution: {integrity: sha512-jBm1Es25Y+tVoTi5rfd5t1KLmL8ogLKpXszboWOTTtGFGz2RKnQe2yn7HbZ+kb/B8N0FVSGQo874NSlOU1T4+w==}
    engines: {node: '>=6.9.0'}
    peerDependencies:
      '@babel/core': ^7.0.0-0
    dependencies:
      '@babel/core': 7.22.17
      '@babel/helper-environment-visitor': 7.22.5
      '@babel/helper-plugin-utils': 7.22.5
      '@babel/helper-remap-async-to-generator': 7.22.17(@babel/core@7.22.17)
      '@babel/plugin-syntax-async-generators': 7.8.4(@babel/core@7.22.17)
    dev: true

  /@babel/plugin-transform-async-to-generator@7.22.5(@babel/core@7.22.17):
    resolution: {integrity: sha512-b1A8D8ZzE/VhNDoV1MSJTnpKkCG5bJo+19R4o4oy03zM7ws8yEMK755j61Dc3EyvdysbqH5BOOTquJ7ZX9C6vQ==}
    engines: {node: '>=6.9.0'}
    peerDependencies:
      '@babel/core': ^7.0.0-0
    dependencies:
      '@babel/core': 7.22.17
      '@babel/helper-module-imports': 7.22.15
      '@babel/helper-plugin-utils': 7.22.5
      '@babel/helper-remap-async-to-generator': 7.22.17(@babel/core@7.22.17)
    dev: true

  /@babel/plugin-transform-block-scoped-functions@7.22.5(@babel/core@7.22.17):
    resolution: {integrity: sha512-tdXZ2UdknEKQWKJP1KMNmuF5Lx3MymtMN/pvA+p/VEkhK8jVcQ1fzSy8KM9qRYhAf2/lV33hoMPKI/xaI9sADA==}
    engines: {node: '>=6.9.0'}
    peerDependencies:
      '@babel/core': ^7.0.0-0
    dependencies:
      '@babel/core': 7.22.17
      '@babel/helper-plugin-utils': 7.22.5
    dev: true

  /@babel/plugin-transform-block-scoping@7.22.15(@babel/core@7.22.17):
    resolution: {integrity: sha512-G1czpdJBZCtngoK1sJgloLiOHUnkb/bLZwqVZD8kXmq0ZnVfTTWUcs9OWtp0mBtYJ+4LQY1fllqBkOIPhXmFmw==}
    engines: {node: '>=6.9.0'}
    peerDependencies:
      '@babel/core': ^7.0.0-0
    dependencies:
      '@babel/core': 7.22.17
      '@babel/helper-plugin-utils': 7.22.5
    dev: true

  /@babel/plugin-transform-class-properties@7.22.5(@babel/core@7.22.17):
    resolution: {integrity: sha512-nDkQ0NfkOhPTq8YCLiWNxp1+f9fCobEjCb0n8WdbNUBc4IB5V7P1QnX9IjpSoquKrXF5SKojHleVNs2vGeHCHQ==}
    engines: {node: '>=6.9.0'}
    peerDependencies:
      '@babel/core': ^7.0.0-0
    dependencies:
      '@babel/core': 7.22.17
      '@babel/helper-create-class-features-plugin': 7.22.15(@babel/core@7.22.17)
      '@babel/helper-plugin-utils': 7.22.5
    dev: true

  /@babel/plugin-transform-class-static-block@7.22.11(@babel/core@7.22.17):
    resolution: {integrity: sha512-GMM8gGmqI7guS/llMFk1bJDkKfn3v3C4KHK9Yg1ey5qcHcOlKb0QvcMrgzvxo+T03/4szNh5lghY+fEC98Kq9g==}
    engines: {node: '>=6.9.0'}
    peerDependencies:
      '@babel/core': ^7.12.0
    dependencies:
      '@babel/core': 7.22.17
      '@babel/helper-create-class-features-plugin': 7.22.15(@babel/core@7.22.17)
      '@babel/helper-plugin-utils': 7.22.5
      '@babel/plugin-syntax-class-static-block': 7.14.5(@babel/core@7.22.17)
    dev: true

  /@babel/plugin-transform-classes@7.22.15(@babel/core@7.22.17):
    resolution: {integrity: sha512-VbbC3PGjBdE0wAWDdHM9G8Gm977pnYI0XpqMd6LrKISj8/DJXEsWqgRuTYaNE9Bv0JGhTZUzHDlMk18IpOuoqw==}
    engines: {node: '>=6.9.0'}
    peerDependencies:
      '@babel/core': ^7.0.0-0
    dependencies:
      '@babel/core': 7.22.17
      '@babel/helper-annotate-as-pure': 7.22.5
      '@babel/helper-compilation-targets': 7.22.15
      '@babel/helper-environment-visitor': 7.22.5
      '@babel/helper-function-name': 7.22.5
      '@babel/helper-optimise-call-expression': 7.22.5
      '@babel/helper-plugin-utils': 7.22.5
      '@babel/helper-replace-supers': 7.22.9(@babel/core@7.22.17)
      '@babel/helper-split-export-declaration': 7.22.6
      globals: 11.12.0
    dev: true

  /@babel/plugin-transform-computed-properties@7.22.5(@babel/core@7.22.17):
    resolution: {integrity: sha512-4GHWBgRf0krxPX+AaPtgBAlTgTeZmqDynokHOX7aqqAB4tHs3U2Y02zH6ETFdLZGcg9UQSD1WCmkVrE9ErHeOg==}
    engines: {node: '>=6.9.0'}
    peerDependencies:
      '@babel/core': ^7.0.0-0
    dependencies:
      '@babel/core': 7.22.17
      '@babel/helper-plugin-utils': 7.22.5
      '@babel/template': 7.22.15
    dev: true

  /@babel/plugin-transform-destructuring@7.22.15(@babel/core@7.22.17):
    resolution: {integrity: sha512-HzG8sFl1ZVGTme74Nw+X01XsUTqERVQ6/RLHo3XjGRzm7XD6QTtfS3NJotVgCGy8BzkDqRjRBD8dAyJn5TuvSQ==}
    engines: {node: '>=6.9.0'}
    peerDependencies:
      '@babel/core': ^7.0.0-0
    dependencies:
      '@babel/core': 7.22.17
      '@babel/helper-plugin-utils': 7.22.5
    dev: true

  /@babel/plugin-transform-dotall-regex@7.22.5(@babel/core@7.22.17):
    resolution: {integrity: sha512-5/Yk9QxCQCl+sOIB1WelKnVRxTJDSAIxtJLL2/pqL14ZVlbH0fUQUZa/T5/UnQtBNgghR7mfB8ERBKyKPCi7Vw==}
    engines: {node: '>=6.9.0'}
    peerDependencies:
      '@babel/core': ^7.0.0-0
    dependencies:
      '@babel/core': 7.22.17
      '@babel/helper-create-regexp-features-plugin': 7.22.15(@babel/core@7.22.17)
      '@babel/helper-plugin-utils': 7.22.5
    dev: true

  /@babel/plugin-transform-duplicate-keys@7.22.5(@babel/core@7.22.17):
    resolution: {integrity: sha512-dEnYD+9BBgld5VBXHnF/DbYGp3fqGMsyxKbtD1mDyIA7AkTSpKXFhCVuj/oQVOoALfBs77DudA0BE4d5mcpmqw==}
    engines: {node: '>=6.9.0'}
    peerDependencies:
      '@babel/core': ^7.0.0-0
    dependencies:
      '@babel/core': 7.22.17
      '@babel/helper-plugin-utils': 7.22.5
    dev: true

  /@babel/plugin-transform-dynamic-import@7.22.11(@babel/core@7.22.17):
    resolution: {integrity: sha512-g/21plo58sfteWjaO0ZNVb+uEOkJNjAaHhbejrnBmu011l/eNDScmkbjCC3l4FKb10ViaGU4aOkFznSu2zRHgA==}
    engines: {node: '>=6.9.0'}
    peerDependencies:
      '@babel/core': ^7.0.0-0
    dependencies:
      '@babel/core': 7.22.17
      '@babel/helper-plugin-utils': 7.22.5
      '@babel/plugin-syntax-dynamic-import': 7.8.3(@babel/core@7.22.17)
    dev: true

  /@babel/plugin-transform-exponentiation-operator@7.22.5(@babel/core@7.22.17):
    resolution: {integrity: sha512-vIpJFNM/FjZ4rh1myqIya9jXwrwwgFRHPjT3DkUA9ZLHuzox8jiXkOLvwm1H+PQIP3CqfC++WPKeuDi0Sjdj1g==}
    engines: {node: '>=6.9.0'}
    peerDependencies:
      '@babel/core': ^7.0.0-0
    dependencies:
      '@babel/core': 7.22.17
      '@babel/helper-builder-binary-assignment-operator-visitor': 7.22.15
      '@babel/helper-plugin-utils': 7.22.5
    dev: true

  /@babel/plugin-transform-export-namespace-from@7.22.11(@babel/core@7.22.17):
    resolution: {integrity: sha512-xa7aad7q7OiT8oNZ1mU7NrISjlSkVdMbNxn9IuLZyL9AJEhs1Apba3I+u5riX1dIkdptP5EKDG5XDPByWxtehw==}
    engines: {node: '>=6.9.0'}
    peerDependencies:
      '@babel/core': ^7.0.0-0
    dependencies:
      '@babel/core': 7.22.17
      '@babel/helper-plugin-utils': 7.22.5
      '@babel/plugin-syntax-export-namespace-from': 7.8.3(@babel/core@7.22.17)
    dev: true

  /@babel/plugin-transform-for-of@7.22.15(@babel/core@7.22.17):
    resolution: {integrity: sha512-me6VGeHsx30+xh9fbDLLPi0J1HzmeIIyenoOQHuw2D4m2SAU3NrspX5XxJLBpqn5yrLzrlw2Iy3RA//Bx27iOA==}
    engines: {node: '>=6.9.0'}
    peerDependencies:
      '@babel/core': ^7.0.0-0
    dependencies:
      '@babel/core': 7.22.17
      '@babel/helper-plugin-utils': 7.22.5
    dev: true

  /@babel/plugin-transform-function-name@7.22.5(@babel/core@7.22.17):
    resolution: {integrity: sha512-UIzQNMS0p0HHiQm3oelztj+ECwFnj+ZRV4KnguvlsD2of1whUeM6o7wGNj6oLwcDoAXQ8gEqfgC24D+VdIcevg==}
    engines: {node: '>=6.9.0'}
    peerDependencies:
      '@babel/core': ^7.0.0-0
    dependencies:
      '@babel/core': 7.22.17
      '@babel/helper-compilation-targets': 7.22.15
      '@babel/helper-function-name': 7.22.5
      '@babel/helper-plugin-utils': 7.22.5
    dev: true

  /@babel/plugin-transform-json-strings@7.22.11(@babel/core@7.22.17):
    resolution: {integrity: sha512-CxT5tCqpA9/jXFlme9xIBCc5RPtdDq3JpkkhgHQqtDdiTnTI0jtZ0QzXhr5DILeYifDPp2wvY2ad+7+hLMW5Pw==}
    engines: {node: '>=6.9.0'}
    peerDependencies:
      '@babel/core': ^7.0.0-0
    dependencies:
      '@babel/core': 7.22.17
      '@babel/helper-plugin-utils': 7.22.5
      '@babel/plugin-syntax-json-strings': 7.8.3(@babel/core@7.22.17)
    dev: true

  /@babel/plugin-transform-literals@7.22.5(@babel/core@7.22.17):
    resolution: {integrity: sha512-fTLj4D79M+mepcw3dgFBTIDYpbcB9Sm0bpm4ppXPaO+U+PKFFyV9MGRvS0gvGw62sd10kT5lRMKXAADb9pWy8g==}
    engines: {node: '>=6.9.0'}
    peerDependencies:
      '@babel/core': ^7.0.0-0
    dependencies:
      '@babel/core': 7.22.17
      '@babel/helper-plugin-utils': 7.22.5
    dev: true

  /@babel/plugin-transform-logical-assignment-operators@7.22.11(@babel/core@7.22.17):
    resolution: {integrity: sha512-qQwRTP4+6xFCDV5k7gZBF3C31K34ut0tbEcTKxlX/0KXxm9GLcO14p570aWxFvVzx6QAfPgq7gaeIHXJC8LswQ==}
    engines: {node: '>=6.9.0'}
    peerDependencies:
      '@babel/core': ^7.0.0-0
    dependencies:
      '@babel/core': 7.22.17
      '@babel/helper-plugin-utils': 7.22.5
      '@babel/plugin-syntax-logical-assignment-operators': 7.10.4(@babel/core@7.22.17)
    dev: true

  /@babel/plugin-transform-member-expression-literals@7.22.5(@babel/core@7.22.17):
    resolution: {integrity: sha512-RZEdkNtzzYCFl9SE9ATaUMTj2hqMb4StarOJLrZRbqqU4HSBE7UlBw9WBWQiDzrJZJdUWiMTVDI6Gv/8DPvfew==}
    engines: {node: '>=6.9.0'}
    peerDependencies:
      '@babel/core': ^7.0.0-0
    dependencies:
      '@babel/core': 7.22.17
      '@babel/helper-plugin-utils': 7.22.5
    dev: true

  /@babel/plugin-transform-modules-amd@7.22.5(@babel/core@7.22.17):
    resolution: {integrity: sha512-R+PTfLTcYEmb1+kK7FNkhQ1gP4KgjpSO6HfH9+f8/yfp2Nt3ggBjiVpRwmwTlfqZLafYKJACy36yDXlEmI9HjQ==}
    engines: {node: '>=6.9.0'}
    peerDependencies:
      '@babel/core': ^7.0.0-0
    dependencies:
      '@babel/core': 7.22.17
      '@babel/helper-module-transforms': 7.22.17(@babel/core@7.22.17)
      '@babel/helper-plugin-utils': 7.22.5
    dev: true

  /@babel/plugin-transform-modules-commonjs@7.22.15(@babel/core@7.22.17):
    resolution: {integrity: sha512-jWL4eh90w0HQOTKP2MoXXUpVxilxsB2Vl4ji69rSjS3EcZ/v4sBmn+A3NpepuJzBhOaEBbR7udonlHHn5DWidg==}
    engines: {node: '>=6.9.0'}
    peerDependencies:
      '@babel/core': ^7.0.0-0
    dependencies:
      '@babel/core': 7.22.17
      '@babel/helper-module-transforms': 7.22.17(@babel/core@7.22.17)
      '@babel/helper-plugin-utils': 7.22.5
      '@babel/helper-simple-access': 7.22.5
    dev: true

  /@babel/plugin-transform-modules-systemjs@7.22.11(@babel/core@7.22.17):
    resolution: {integrity: sha512-rIqHmHoMEOhI3VkVf5jQ15l539KrwhzqcBO6wdCNWPWc/JWt9ILNYNUssbRpeq0qWns8svuw8LnMNCvWBIJ8wA==}
    engines: {node: '>=6.9.0'}
    peerDependencies:
      '@babel/core': ^7.0.0-0
    dependencies:
      '@babel/core': 7.22.17
      '@babel/helper-hoist-variables': 7.22.5
      '@babel/helper-module-transforms': 7.22.17(@babel/core@7.22.17)
      '@babel/helper-plugin-utils': 7.22.5
      '@babel/helper-validator-identifier': 7.22.15
    dev: true

  /@babel/plugin-transform-modules-umd@7.22.5(@babel/core@7.22.17):
    resolution: {integrity: sha512-+S6kzefN/E1vkSsKx8kmQuqeQsvCKCd1fraCM7zXm4SFoggI099Tr4G8U81+5gtMdUeMQ4ipdQffbKLX0/7dBQ==}
    engines: {node: '>=6.9.0'}
    peerDependencies:
      '@babel/core': ^7.0.0-0
    dependencies:
      '@babel/core': 7.22.17
      '@babel/helper-module-transforms': 7.22.17(@babel/core@7.22.17)
      '@babel/helper-plugin-utils': 7.22.5
    dev: true

  /@babel/plugin-transform-named-capturing-groups-regex@7.22.5(@babel/core@7.22.17):
    resolution: {integrity: sha512-YgLLKmS3aUBhHaxp5hi1WJTgOUb/NCuDHzGT9z9WTt3YG+CPRhJs6nprbStx6DnWM4dh6gt7SU3sZodbZ08adQ==}
    engines: {node: '>=6.9.0'}
    peerDependencies:
      '@babel/core': ^7.0.0
    dependencies:
      '@babel/core': 7.22.17
      '@babel/helper-create-regexp-features-plugin': 7.22.15(@babel/core@7.22.17)
      '@babel/helper-plugin-utils': 7.22.5
    dev: true

  /@babel/plugin-transform-new-target@7.22.5(@babel/core@7.22.17):
    resolution: {integrity: sha512-AsF7K0Fx/cNKVyk3a+DW0JLo+Ua598/NxMRvxDnkpCIGFh43+h/v2xyhRUYf6oD8gE4QtL83C7zZVghMjHd+iw==}
    engines: {node: '>=6.9.0'}
    peerDependencies:
      '@babel/core': ^7.0.0-0
    dependencies:
      '@babel/core': 7.22.17
      '@babel/helper-plugin-utils': 7.22.5
    dev: true

  /@babel/plugin-transform-nullish-coalescing-operator@7.22.11(@babel/core@7.22.17):
    resolution: {integrity: sha512-YZWOw4HxXrotb5xsjMJUDlLgcDXSfO9eCmdl1bgW4+/lAGdkjaEvOnQ4p5WKKdUgSzO39dgPl0pTnfxm0OAXcg==}
    engines: {node: '>=6.9.0'}
    peerDependencies:
      '@babel/core': ^7.0.0-0
    dependencies:
      '@babel/core': 7.22.17
      '@babel/helper-plugin-utils': 7.22.5
      '@babel/plugin-syntax-nullish-coalescing-operator': 7.8.3(@babel/core@7.22.17)
    dev: true

  /@babel/plugin-transform-numeric-separator@7.22.11(@babel/core@7.22.17):
    resolution: {integrity: sha512-3dzU4QGPsILdJbASKhF/V2TVP+gJya1PsueQCxIPCEcerqF21oEcrob4mzjsp2Py/1nLfF5m+xYNMDpmA8vffg==}
    engines: {node: '>=6.9.0'}
    peerDependencies:
      '@babel/core': ^7.0.0-0
    dependencies:
      '@babel/core': 7.22.17
      '@babel/helper-plugin-utils': 7.22.5
      '@babel/plugin-syntax-numeric-separator': 7.10.4(@babel/core@7.22.17)
    dev: true

  /@babel/plugin-transform-object-rest-spread@7.22.15(@babel/core@7.22.17):
    resolution: {integrity: sha512-fEB+I1+gAmfAyxZcX1+ZUwLeAuuf8VIg67CTznZE0MqVFumWkh8xWtn58I4dxdVf080wn7gzWoF8vndOViJe9Q==}
    engines: {node: '>=6.9.0'}
    peerDependencies:
      '@babel/core': ^7.0.0-0
    dependencies:
      '@babel/compat-data': 7.22.9
      '@babel/core': 7.22.17
      '@babel/helper-compilation-targets': 7.22.15
      '@babel/helper-plugin-utils': 7.22.5
      '@babel/plugin-syntax-object-rest-spread': 7.8.3(@babel/core@7.22.17)
      '@babel/plugin-transform-parameters': 7.22.15(@babel/core@7.22.17)
    dev: true

  /@babel/plugin-transform-object-super@7.22.5(@babel/core@7.22.17):
    resolution: {integrity: sha512-klXqyaT9trSjIUrcsYIfETAzmOEZL3cBYqOYLJxBHfMFFggmXOv+NYSX/Jbs9mzMVESw/WycLFPRx8ba/b2Ipw==}
    engines: {node: '>=6.9.0'}
    peerDependencies:
      '@babel/core': ^7.0.0-0
    dependencies:
      '@babel/core': 7.22.17
      '@babel/helper-plugin-utils': 7.22.5
      '@babel/helper-replace-supers': 7.22.9(@babel/core@7.22.17)
    dev: true

  /@babel/plugin-transform-optional-catch-binding@7.22.11(@babel/core@7.22.17):
    resolution: {integrity: sha512-rli0WxesXUeCJnMYhzAglEjLWVDF6ahb45HuprcmQuLidBJFWjNnOzssk2kuc6e33FlLaiZhG/kUIzUMWdBKaQ==}
    engines: {node: '>=6.9.0'}
    peerDependencies:
      '@babel/core': ^7.0.0-0
    dependencies:
      '@babel/core': 7.22.17
      '@babel/helper-plugin-utils': 7.22.5
      '@babel/plugin-syntax-optional-catch-binding': 7.8.3(@babel/core@7.22.17)
    dev: true

  /@babel/plugin-transform-optional-chaining@7.22.15(@babel/core@7.22.17):
    resolution: {integrity: sha512-ngQ2tBhq5vvSJw2Q2Z9i7ealNkpDMU0rGWnHPKqRZO0tzZ5tlaoz4hDvhXioOoaE0X2vfNss1djwg0DXlfu30A==}
    engines: {node: '>=6.9.0'}
    peerDependencies:
      '@babel/core': ^7.0.0-0
    dependencies:
      '@babel/core': 7.22.17
      '@babel/helper-plugin-utils': 7.22.5
      '@babel/helper-skip-transparent-expression-wrappers': 7.22.5
      '@babel/plugin-syntax-optional-chaining': 7.8.3(@babel/core@7.22.17)
    dev: true

  /@babel/plugin-transform-parameters@7.22.15(@babel/core@7.22.17):
    resolution: {integrity: sha512-hjk7qKIqhyzhhUvRT683TYQOFa/4cQKwQy7ALvTpODswN40MljzNDa0YldevS6tGbxwaEKVn502JmY0dP7qEtQ==}
    engines: {node: '>=6.9.0'}
    peerDependencies:
      '@babel/core': ^7.0.0-0
    dependencies:
      '@babel/core': 7.22.17
      '@babel/helper-plugin-utils': 7.22.5
    dev: true

  /@babel/plugin-transform-private-methods@7.22.5(@babel/core@7.22.17):
    resolution: {integrity: sha512-PPjh4gyrQnGe97JTalgRGMuU4icsZFnWkzicB/fUtzlKUqvsWBKEpPPfr5a2JiyirZkHxnAqkQMO5Z5B2kK3fA==}
    engines: {node: '>=6.9.0'}
    peerDependencies:
      '@babel/core': ^7.0.0-0
    dependencies:
      '@babel/core': 7.22.17
      '@babel/helper-create-class-features-plugin': 7.22.15(@babel/core@7.22.17)
      '@babel/helper-plugin-utils': 7.22.5
    dev: true

  /@babel/plugin-transform-private-property-in-object@7.22.11(@babel/core@7.22.17):
    resolution: {integrity: sha512-sSCbqZDBKHetvjSwpyWzhuHkmW5RummxJBVbYLkGkaiTOWGxml7SXt0iWa03bzxFIx7wOj3g/ILRd0RcJKBeSQ==}
    engines: {node: '>=6.9.0'}
    peerDependencies:
      '@babel/core': ^7.0.0-0
    dependencies:
      '@babel/core': 7.22.17
      '@babel/helper-annotate-as-pure': 7.22.5
      '@babel/helper-create-class-features-plugin': 7.22.15(@babel/core@7.22.17)
      '@babel/helper-plugin-utils': 7.22.5
      '@babel/plugin-syntax-private-property-in-object': 7.14.5(@babel/core@7.22.17)
    dev: true

  /@babel/plugin-transform-property-literals@7.22.5(@babel/core@7.22.17):
    resolution: {integrity: sha512-TiOArgddK3mK/x1Qwf5hay2pxI6wCZnvQqrFSqbtg1GLl2JcNMitVH/YnqjP+M31pLUeTfzY1HAXFDnUBV30rQ==}
    engines: {node: '>=6.9.0'}
    peerDependencies:
      '@babel/core': ^7.0.0-0
    dependencies:
      '@babel/core': 7.22.17
      '@babel/helper-plugin-utils': 7.22.5
    dev: true

  /@babel/plugin-transform-react-display-name@7.22.5(@babel/core@7.22.17):
    resolution: {integrity: sha512-PVk3WPYudRF5z4GKMEYUrLjPl38fJSKNaEOkFuoprioowGuWN6w2RKznuFNSlJx7pzzXXStPUnNSOEO0jL5EVw==}
    engines: {node: '>=6.9.0'}
    peerDependencies:
      '@babel/core': ^7.0.0-0
    dependencies:
      '@babel/core': 7.22.17
      '@babel/helper-plugin-utils': 7.22.5
    dev: true

  /@babel/plugin-transform-react-jsx-development@7.22.5(@babel/core@7.22.17):
    resolution: {integrity: sha512-bDhuzwWMuInwCYeDeMzyi7TaBgRQei6DqxhbyniL7/VG4RSS7HtSL2QbY4eESy1KJqlWt8g3xeEBGPuo+XqC8A==}
    engines: {node: '>=6.9.0'}
    peerDependencies:
      '@babel/core': ^7.0.0-0
    dependencies:
      '@babel/core': 7.22.17
      '@babel/plugin-transform-react-jsx': 7.22.15(@babel/core@7.22.17)
    dev: true

  /@babel/plugin-transform-react-jsx@7.22.15(@babel/core@7.22.17):
    resolution: {integrity: sha512-oKckg2eZFa8771O/5vi7XeTvmM6+O9cxZu+kanTU7tD4sin5nO/G8jGJhq8Hvt2Z0kUoEDRayuZLaUlYl8QuGA==}
    engines: {node: '>=6.9.0'}
    peerDependencies:
      '@babel/core': ^7.0.0-0
    dependencies:
      '@babel/core': 7.22.17
      '@babel/helper-annotate-as-pure': 7.22.5
      '@babel/helper-module-imports': 7.22.15
      '@babel/helper-plugin-utils': 7.22.5
      '@babel/plugin-syntax-jsx': 7.22.5(@babel/core@7.22.17)
      '@babel/types': 7.22.17
    dev: true

  /@babel/plugin-transform-react-pure-annotations@7.22.5(@babel/core@7.22.17):
    resolution: {integrity: sha512-gP4k85wx09q+brArVinTXhWiyzLl9UpmGva0+mWyKxk6JZequ05x3eUcIUE+FyttPKJFRRVtAvQaJ6YF9h1ZpA==}
    engines: {node: '>=6.9.0'}
    peerDependencies:
      '@babel/core': ^7.0.0-0
    dependencies:
      '@babel/core': 7.22.17
      '@babel/helper-annotate-as-pure': 7.22.5
      '@babel/helper-plugin-utils': 7.22.5
    dev: true

  /@babel/plugin-transform-regenerator@7.22.10(@babel/core@7.22.17):
    resolution: {integrity: sha512-F28b1mDt8KcT5bUyJc/U9nwzw6cV+UmTeRlXYIl2TNqMMJif0Jeey9/RQ3C4NOd2zp0/TRsDns9ttj2L523rsw==}
    engines: {node: '>=6.9.0'}
    peerDependencies:
      '@babel/core': ^7.0.0-0
    dependencies:
      '@babel/core': 7.22.17
      '@babel/helper-plugin-utils': 7.22.5
      regenerator-transform: 0.15.2
    dev: true

  /@babel/plugin-transform-reserved-words@7.22.5(@babel/core@7.22.17):
    resolution: {integrity: sha512-DTtGKFRQUDm8svigJzZHzb/2xatPc6TzNvAIJ5GqOKDsGFYgAskjRulbR/vGsPKq3OPqtexnz327qYpP57RFyA==}
    engines: {node: '>=6.9.0'}
    peerDependencies:
      '@babel/core': ^7.0.0-0
    dependencies:
      '@babel/core': 7.22.17
      '@babel/helper-plugin-utils': 7.22.5
    dev: true

  /@babel/plugin-transform-shorthand-properties@7.22.5(@babel/core@7.22.17):
    resolution: {integrity: sha512-vM4fq9IXHscXVKzDv5itkO1X52SmdFBFcMIBZ2FRn2nqVYqw6dBexUgMvAjHW+KXpPPViD/Yo3GrDEBaRC0QYA==}
    engines: {node: '>=6.9.0'}
    peerDependencies:
      '@babel/core': ^7.0.0-0
    dependencies:
      '@babel/core': 7.22.17
      '@babel/helper-plugin-utils': 7.22.5
    dev: true

  /@babel/plugin-transform-spread@7.22.5(@babel/core@7.22.17):
    resolution: {integrity: sha512-5ZzDQIGyvN4w8+dMmpohL6MBo+l2G7tfC/O2Dg7/hjpgeWvUx8FzfeOKxGog9IimPa4YekaQ9PlDqTLOljkcxg==}
    engines: {node: '>=6.9.0'}
    peerDependencies:
      '@babel/core': ^7.0.0-0
    dependencies:
      '@babel/core': 7.22.17
      '@babel/helper-plugin-utils': 7.22.5
      '@babel/helper-skip-transparent-expression-wrappers': 7.22.5
    dev: true

  /@babel/plugin-transform-sticky-regex@7.22.5(@babel/core@7.22.17):
    resolution: {integrity: sha512-zf7LuNpHG0iEeiyCNwX4j3gDg1jgt1k3ZdXBKbZSoA3BbGQGvMiSvfbZRR3Dr3aeJe3ooWFZxOOG3IRStYp2Bw==}
    engines: {node: '>=6.9.0'}
    peerDependencies:
      '@babel/core': ^7.0.0-0
    dependencies:
      '@babel/core': 7.22.17
      '@babel/helper-plugin-utils': 7.22.5
    dev: true

  /@babel/plugin-transform-template-literals@7.22.5(@babel/core@7.22.17):
    resolution: {integrity: sha512-5ciOehRNf+EyUeewo8NkbQiUs4d6ZxiHo6BcBcnFlgiJfu16q0bQUw9Jvo0b0gBKFG1SMhDSjeKXSYuJLeFSMA==}
    engines: {node: '>=6.9.0'}
    peerDependencies:
      '@babel/core': ^7.0.0-0
    dependencies:
      '@babel/core': 7.22.17
      '@babel/helper-plugin-utils': 7.22.5
    dev: true

  /@babel/plugin-transform-typeof-symbol@7.22.5(@babel/core@7.22.17):
    resolution: {integrity: sha512-bYkI5lMzL4kPii4HHEEChkD0rkc+nvnlR6+o/qdqR6zrm0Sv/nodmyLhlq2DO0YKLUNd2VePmPRjJXSBh9OIdA==}
    engines: {node: '>=6.9.0'}
    peerDependencies:
      '@babel/core': ^7.0.0-0
    dependencies:
      '@babel/core': 7.22.17
      '@babel/helper-plugin-utils': 7.22.5
    dev: true

  /@babel/plugin-transform-typescript@7.22.15(@babel/core@7.22.17):
    resolution: {integrity: sha512-1uirS0TnijxvQLnlv5wQBwOX3E1wCFX7ITv+9pBV2wKEk4K+M5tqDaoNXnTH8tjEIYHLO98MwiTWO04Ggz4XuA==}
    engines: {node: '>=6.9.0'}
    peerDependencies:
      '@babel/core': ^7.0.0-0
    dependencies:
      '@babel/core': 7.22.17
      '@babel/helper-annotate-as-pure': 7.22.5
      '@babel/helper-create-class-features-plugin': 7.22.15(@babel/core@7.22.17)
      '@babel/helper-plugin-utils': 7.22.5
      '@babel/plugin-syntax-typescript': 7.22.5(@babel/core@7.22.17)
    dev: true

  /@babel/plugin-transform-unicode-escapes@7.22.10(@babel/core@7.22.17):
    resolution: {integrity: sha512-lRfaRKGZCBqDlRU3UIFovdp9c9mEvlylmpod0/OatICsSfuQ9YFthRo1tpTkGsklEefZdqlEFdY4A2dwTb6ohg==}
    engines: {node: '>=6.9.0'}
    peerDependencies:
      '@babel/core': ^7.0.0-0
    dependencies:
      '@babel/core': 7.22.17
      '@babel/helper-plugin-utils': 7.22.5
    dev: true

  /@babel/plugin-transform-unicode-property-regex@7.22.5(@babel/core@7.22.17):
    resolution: {integrity: sha512-HCCIb+CbJIAE6sXn5CjFQXMwkCClcOfPCzTlilJ8cUatfzwHlWQkbtV0zD338u9dZskwvuOYTuuaMaA8J5EI5A==}
    engines: {node: '>=6.9.0'}
    peerDependencies:
      '@babel/core': ^7.0.0-0
    dependencies:
      '@babel/core': 7.22.17
      '@babel/helper-create-regexp-features-plugin': 7.22.15(@babel/core@7.22.17)
      '@babel/helper-plugin-utils': 7.22.5
    dev: true

  /@babel/plugin-transform-unicode-regex@7.22.5(@babel/core@7.22.17):
    resolution: {integrity: sha512-028laaOKptN5vHJf9/Arr/HiJekMd41hOEZYvNsrsXqJ7YPYuX2bQxh31fkZzGmq3YqHRJzYFFAVYvKfMPKqyg==}
    engines: {node: '>=6.9.0'}
    peerDependencies:
      '@babel/core': ^7.0.0-0
    dependencies:
      '@babel/core': 7.22.17
      '@babel/helper-create-regexp-features-plugin': 7.22.15(@babel/core@7.22.17)
      '@babel/helper-plugin-utils': 7.22.5
    dev: true

  /@babel/plugin-transform-unicode-sets-regex@7.22.5(@babel/core@7.22.17):
    resolution: {integrity: sha512-lhMfi4FC15j13eKrh3DnYHjpGj6UKQHtNKTbtc1igvAhRy4+kLhV07OpLcsN0VgDEw/MjAvJO4BdMJsHwMhzCg==}
    engines: {node: '>=6.9.0'}
    peerDependencies:
      '@babel/core': ^7.0.0
    dependencies:
      '@babel/core': 7.22.17
      '@babel/helper-create-regexp-features-plugin': 7.22.15(@babel/core@7.22.17)
      '@babel/helper-plugin-utils': 7.22.5
    dev: true

  /@babel/preset-env@7.22.15(@babel/core@7.22.17):
    resolution: {integrity: sha512-tZFHr54GBkHk6hQuVA8w4Fmq+MSPsfvMG0vPnOYyTnJpyfMqybL8/MbNCPRT9zc2KBO2pe4tq15g6Uno4Jpoag==}
    engines: {node: '>=6.9.0'}
    peerDependencies:
      '@babel/core': ^7.0.0-0
    dependencies:
      '@babel/compat-data': 7.22.9
      '@babel/core': 7.22.17
      '@babel/helper-compilation-targets': 7.22.15
      '@babel/helper-plugin-utils': 7.22.5
      '@babel/helper-validator-option': 7.22.15
      '@babel/plugin-bugfix-safari-id-destructuring-collision-in-function-expression': 7.22.15(@babel/core@7.22.17)
      '@babel/plugin-bugfix-v8-spread-parameters-in-optional-chaining': 7.22.15(@babel/core@7.22.17)
      '@babel/plugin-proposal-private-property-in-object': 7.21.0-placeholder-for-preset-env.2(@babel/core@7.22.17)
      '@babel/plugin-syntax-async-generators': 7.8.4(@babel/core@7.22.17)
      '@babel/plugin-syntax-class-properties': 7.12.13(@babel/core@7.22.17)
      '@babel/plugin-syntax-class-static-block': 7.14.5(@babel/core@7.22.17)
      '@babel/plugin-syntax-dynamic-import': 7.8.3(@babel/core@7.22.17)
      '@babel/plugin-syntax-export-namespace-from': 7.8.3(@babel/core@7.22.17)
      '@babel/plugin-syntax-import-assertions': 7.22.5(@babel/core@7.22.17)
      '@babel/plugin-syntax-import-attributes': 7.22.5(@babel/core@7.22.17)
      '@babel/plugin-syntax-import-meta': 7.10.4(@babel/core@7.22.17)
      '@babel/plugin-syntax-json-strings': 7.8.3(@babel/core@7.22.17)
      '@babel/plugin-syntax-logical-assignment-operators': 7.10.4(@babel/core@7.22.17)
      '@babel/plugin-syntax-nullish-coalescing-operator': 7.8.3(@babel/core@7.22.17)
      '@babel/plugin-syntax-numeric-separator': 7.10.4(@babel/core@7.22.17)
      '@babel/plugin-syntax-object-rest-spread': 7.8.3(@babel/core@7.22.17)
      '@babel/plugin-syntax-optional-catch-binding': 7.8.3(@babel/core@7.22.17)
      '@babel/plugin-syntax-optional-chaining': 7.8.3(@babel/core@7.22.17)
      '@babel/plugin-syntax-private-property-in-object': 7.14.5(@babel/core@7.22.17)
      '@babel/plugin-syntax-top-level-await': 7.14.5(@babel/core@7.22.17)
      '@babel/plugin-syntax-unicode-sets-regex': 7.18.6(@babel/core@7.22.17)
      '@babel/plugin-transform-arrow-functions': 7.22.5(@babel/core@7.22.17)
      '@babel/plugin-transform-async-generator-functions': 7.22.15(@babel/core@7.22.17)
      '@babel/plugin-transform-async-to-generator': 7.22.5(@babel/core@7.22.17)
      '@babel/plugin-transform-block-scoped-functions': 7.22.5(@babel/core@7.22.17)
      '@babel/plugin-transform-block-scoping': 7.22.15(@babel/core@7.22.17)
      '@babel/plugin-transform-class-properties': 7.22.5(@babel/core@7.22.17)
      '@babel/plugin-transform-class-static-block': 7.22.11(@babel/core@7.22.17)
      '@babel/plugin-transform-classes': 7.22.15(@babel/core@7.22.17)
      '@babel/plugin-transform-computed-properties': 7.22.5(@babel/core@7.22.17)
      '@babel/plugin-transform-destructuring': 7.22.15(@babel/core@7.22.17)
      '@babel/plugin-transform-dotall-regex': 7.22.5(@babel/core@7.22.17)
      '@babel/plugin-transform-duplicate-keys': 7.22.5(@babel/core@7.22.17)
      '@babel/plugin-transform-dynamic-import': 7.22.11(@babel/core@7.22.17)
      '@babel/plugin-transform-exponentiation-operator': 7.22.5(@babel/core@7.22.17)
      '@babel/plugin-transform-export-namespace-from': 7.22.11(@babel/core@7.22.17)
      '@babel/plugin-transform-for-of': 7.22.15(@babel/core@7.22.17)
      '@babel/plugin-transform-function-name': 7.22.5(@babel/core@7.22.17)
      '@babel/plugin-transform-json-strings': 7.22.11(@babel/core@7.22.17)
      '@babel/plugin-transform-literals': 7.22.5(@babel/core@7.22.17)
      '@babel/plugin-transform-logical-assignment-operators': 7.22.11(@babel/core@7.22.17)
      '@babel/plugin-transform-member-expression-literals': 7.22.5(@babel/core@7.22.17)
      '@babel/plugin-transform-modules-amd': 7.22.5(@babel/core@7.22.17)
      '@babel/plugin-transform-modules-commonjs': 7.22.15(@babel/core@7.22.17)
      '@babel/plugin-transform-modules-systemjs': 7.22.11(@babel/core@7.22.17)
      '@babel/plugin-transform-modules-umd': 7.22.5(@babel/core@7.22.17)
      '@babel/plugin-transform-named-capturing-groups-regex': 7.22.5(@babel/core@7.22.17)
      '@babel/plugin-transform-new-target': 7.22.5(@babel/core@7.22.17)
      '@babel/plugin-transform-nullish-coalescing-operator': 7.22.11(@babel/core@7.22.17)
      '@babel/plugin-transform-numeric-separator': 7.22.11(@babel/core@7.22.17)
      '@babel/plugin-transform-object-rest-spread': 7.22.15(@babel/core@7.22.17)
      '@babel/plugin-transform-object-super': 7.22.5(@babel/core@7.22.17)
      '@babel/plugin-transform-optional-catch-binding': 7.22.11(@babel/core@7.22.17)
      '@babel/plugin-transform-optional-chaining': 7.22.15(@babel/core@7.22.17)
      '@babel/plugin-transform-parameters': 7.22.15(@babel/core@7.22.17)
      '@babel/plugin-transform-private-methods': 7.22.5(@babel/core@7.22.17)
      '@babel/plugin-transform-private-property-in-object': 7.22.11(@babel/core@7.22.17)
      '@babel/plugin-transform-property-literals': 7.22.5(@babel/core@7.22.17)
      '@babel/plugin-transform-regenerator': 7.22.10(@babel/core@7.22.17)
      '@babel/plugin-transform-reserved-words': 7.22.5(@babel/core@7.22.17)
      '@babel/plugin-transform-shorthand-properties': 7.22.5(@babel/core@7.22.17)
      '@babel/plugin-transform-spread': 7.22.5(@babel/core@7.22.17)
      '@babel/plugin-transform-sticky-regex': 7.22.5(@babel/core@7.22.17)
      '@babel/plugin-transform-template-literals': 7.22.5(@babel/core@7.22.17)
      '@babel/plugin-transform-typeof-symbol': 7.22.5(@babel/core@7.22.17)
      '@babel/plugin-transform-unicode-escapes': 7.22.10(@babel/core@7.22.17)
      '@babel/plugin-transform-unicode-property-regex': 7.22.5(@babel/core@7.22.17)
      '@babel/plugin-transform-unicode-regex': 7.22.5(@babel/core@7.22.17)
      '@babel/plugin-transform-unicode-sets-regex': 7.22.5(@babel/core@7.22.17)
      '@babel/preset-modules': 0.1.6-no-external-plugins(@babel/core@7.22.17)
      '@babel/types': 7.22.17
      babel-plugin-polyfill-corejs2: 0.4.5(@babel/core@7.22.17)
      babel-plugin-polyfill-corejs3: 0.8.3(@babel/core@7.22.17)
      babel-plugin-polyfill-regenerator: 0.5.2(@babel/core@7.22.17)
      core-js-compat: 3.32.2
      semver: 6.3.1
    transitivePeerDependencies:
      - supports-color
    dev: true

  /@babel/preset-modules@0.1.6-no-external-plugins(@babel/core@7.22.17):
    resolution: {integrity: sha512-HrcgcIESLm9aIR842yhJ5RWan/gebQUJ6E/E5+rf0y9o6oj7w0Br+sWuL6kEQ/o/AdfvR1Je9jG18/gnpwjEyA==}
    peerDependencies:
      '@babel/core': ^7.0.0-0 || ^8.0.0-0 <8.0.0
    dependencies:
      '@babel/core': 7.22.17
      '@babel/helper-plugin-utils': 7.22.5
      '@babel/types': 7.22.17
      esutils: 2.0.3
    dev: true

  /@babel/preset-react@7.22.15(@babel/core@7.22.17):
    resolution: {integrity: sha512-Csy1IJ2uEh/PecCBXXoZGAZBeCATTuePzCSB7dLYWS0vOEj6CNpjxIhW4duWwZodBNueH7QO14WbGn8YyeuN9w==}
    engines: {node: '>=6.9.0'}
    peerDependencies:
      '@babel/core': ^7.0.0-0
    dependencies:
      '@babel/core': 7.22.17
      '@babel/helper-plugin-utils': 7.22.5
      '@babel/helper-validator-option': 7.22.15
      '@babel/plugin-transform-react-display-name': 7.22.5(@babel/core@7.22.17)
      '@babel/plugin-transform-react-jsx': 7.22.15(@babel/core@7.22.17)
      '@babel/plugin-transform-react-jsx-development': 7.22.5(@babel/core@7.22.17)
      '@babel/plugin-transform-react-pure-annotations': 7.22.5(@babel/core@7.22.17)
    dev: true

  /@babel/preset-typescript@7.22.15(@babel/core@7.22.17):
    resolution: {integrity: sha512-HblhNmh6yM+cU4VwbBRpxFhxsTdfS1zsvH9W+gEjD0ARV9+8B4sNfpI6GuhePti84nuvhiwKS539jKPFHskA9A==}
    engines: {node: '>=6.9.0'}
    peerDependencies:
      '@babel/core': ^7.0.0-0
    dependencies:
      '@babel/core': 7.22.17
      '@babel/helper-plugin-utils': 7.22.5
      '@babel/helper-validator-option': 7.22.15
      '@babel/plugin-syntax-jsx': 7.22.5(@babel/core@7.22.17)
      '@babel/plugin-transform-modules-commonjs': 7.22.15(@babel/core@7.22.17)
      '@babel/plugin-transform-typescript': 7.22.15(@babel/core@7.22.17)
    dev: true

  /@babel/regjsgen@0.8.0:
    resolution: {integrity: sha512-x/rqGMdzj+fWZvCOYForTghzbtqPDZ5gPwaoNGHdgDfF2QA/XZbCBp4Moo5scrkAMPhB7z26XM/AaHuIJdgauA==}
    dev: true

  /@babel/runtime@7.22.10:
    resolution: {integrity: sha512-21t/fkKLMZI4pqP2wlmsQAWnYW1PDyKyyUV4vCi+B25ydmdaYTKXPwCj0BzSUnZf4seIiYvSA3jcZ3gdsMFkLQ==}
    engines: {node: '>=6.9.0'}
    dependencies:
      regenerator-runtime: 0.14.0

  /@babel/runtime@7.23.5:
    resolution: {integrity: sha512-NdUTHcPe4C99WxPub+K9l9tK5/lV4UXIoaHSYgzco9BCyjKAAwzdBI+wWtYqHt7LJdbo74ZjRPJgzVweq1sz0w==}
    engines: {node: '>=6.9.0'}
    dependencies:
      regenerator-runtime: 0.14.0
    dev: true

  /@babel/template@7.22.15:
    resolution: {integrity: sha512-QPErUVm4uyJa60rkI73qneDacvdvzxshT3kksGqlGWYdOTIUOwJ7RDUL8sGqslY1uXWSL6xMFKEXDS3ox2uF0w==}
    engines: {node: '>=6.9.0'}
    dependencies:
      '@babel/code-frame': 7.22.13
      '@babel/parser': 7.22.16
      '@babel/types': 7.22.17

  /@babel/traverse@7.22.17:
    resolution: {integrity: sha512-xK4Uwm0JnAMvxYZxOVecss85WxTEIbTa7bnGyf/+EgCL5Zt3U7htUpEOWv9detPlamGKuRzCqw74xVglDWpPdg==}
    engines: {node: '>=6.9.0'}
    dependencies:
      '@babel/code-frame': 7.22.13
      '@babel/generator': 7.22.15
      '@babel/helper-environment-visitor': 7.22.5
      '@babel/helper-function-name': 7.22.5
      '@babel/helper-hoist-variables': 7.22.5
      '@babel/helper-split-export-declaration': 7.22.6
      '@babel/parser': 7.22.16
      '@babel/types': 7.22.17
      debug: 4.3.4
      globals: 11.12.0
    transitivePeerDependencies:
      - supports-color

  /@babel/types@7.22.17:
    resolution: {integrity: sha512-YSQPHLFtQNE5xN9tHuZnzu8vPr61wVTBZdfv1meex1NBosa4iT05k/Jw06ddJugi4bk7The/oSwQGFcksmEJQg==}
    engines: {node: '>=6.9.0'}
    dependencies:
      '@babel/helper-string-parser': 7.22.5
      '@babel/helper-validator-identifier': 7.22.15
      to-fast-properties: 2.0.0

  /@changesets/apply-release-plan@6.1.4:
    resolution: {integrity: sha512-FMpKF1fRlJyCZVYHr3CbinpZZ+6MwvOtWUuO8uo+svcATEoc1zRDcj23pAurJ2TZ/uVz1wFHH6K3NlACy0PLew==}
    dependencies:
      '@babel/runtime': 7.22.10
      '@changesets/config': 2.3.1
      '@changesets/get-version-range-type': 0.3.2
      '@changesets/git': 2.0.0
      '@changesets/types': 5.2.1
      '@manypkg/get-packages': 1.1.3
      detect-indent: 6.1.0
      fs-extra: 7.0.1
      lodash.startcase: 4.4.0
      outdent: 0.5.0
      prettier: 2.8.8
      resolve-from: 5.0.0
      semver: 7.5.4
    dev: true

  /@changesets/assemble-release-plan@5.2.4:
    resolution: {integrity: sha512-xJkWX+1/CUaOUWTguXEbCDTyWJFECEhmdtbkjhn5GVBGxdP/JwaHBIU9sW3FR6gD07UwZ7ovpiPclQZs+j+mvg==}
    dependencies:
      '@babel/runtime': 7.22.10
      '@changesets/errors': 0.1.4
      '@changesets/get-dependents-graph': 1.3.6
      '@changesets/types': 5.2.1
      '@manypkg/get-packages': 1.1.3
      semver: 7.5.4
    dev: true

  /@changesets/changelog-git@0.1.14:
    resolution: {integrity: sha512-+vRfnKtXVWsDDxGctOfzJsPhaCdXRYoe+KyWYoq5X/GqoISREiat0l3L8B0a453B2B4dfHGcZaGyowHbp9BSaA==}
    dependencies:
      '@changesets/types': 5.2.1
    dev: true

  /@changesets/cli@2.26.2:
    resolution: {integrity: sha512-dnWrJTmRR8bCHikJHl9b9HW3gXACCehz4OasrXpMp7sx97ECuBGGNjJhjPhdZNCvMy9mn4BWdplI323IbqsRig==}
    hasBin: true
    dependencies:
      '@babel/runtime': 7.22.10
      '@changesets/apply-release-plan': 6.1.4
      '@changesets/assemble-release-plan': 5.2.4
      '@changesets/changelog-git': 0.1.14
      '@changesets/config': 2.3.1
      '@changesets/errors': 0.1.4
      '@changesets/get-dependents-graph': 1.3.6
      '@changesets/get-release-plan': 3.0.17
      '@changesets/git': 2.0.0
      '@changesets/logger': 0.0.5
      '@changesets/pre': 1.0.14
      '@changesets/read': 0.5.9
      '@changesets/types': 5.2.1
      '@changesets/write': 0.2.3
      '@manypkg/get-packages': 1.1.3
      '@types/is-ci': 3.0.0
      '@types/semver': 7.5.0
      ansi-colors: 4.1.3
      chalk: 2.4.2
      enquirer: 2.4.1
      external-editor: 3.1.0
      fs-extra: 7.0.1
      human-id: 1.0.2
      is-ci: 3.0.1
      meow: 6.1.1
      outdent: 0.5.0
      p-limit: 2.3.0
      preferred-pm: 3.0.3
      resolve-from: 5.0.0
      semver: 7.5.4
      spawndamnit: 2.0.0
      term-size: 2.2.1
      tty-table: 4.2.1
    dev: true

  /@changesets/config@2.3.1:
    resolution: {integrity: sha512-PQXaJl82CfIXddUOppj4zWu+987GCw2M+eQcOepxN5s+kvnsZOwjEJO3DH9eVy+OP6Pg/KFEWdsECFEYTtbg6w==}
    dependencies:
      '@changesets/errors': 0.1.4
      '@changesets/get-dependents-graph': 1.3.6
      '@changesets/logger': 0.0.5
      '@changesets/types': 5.2.1
      '@manypkg/get-packages': 1.1.3
      fs-extra: 7.0.1
      micromatch: 4.0.5
    dev: true

  /@changesets/errors@0.1.4:
    resolution: {integrity: sha512-HAcqPF7snsUJ/QzkWoKfRfXushHTu+K5KZLJWPb34s4eCZShIf8BFO3fwq6KU8+G7L5KdtN2BzQAXOSXEyiY9Q==}
    dependencies:
      extendable-error: 0.1.7
    dev: true

  /@changesets/get-dependents-graph@1.3.6:
    resolution: {integrity: sha512-Q/sLgBANmkvUm09GgRsAvEtY3p1/5OCzgBE5vX3vgb5CvW0j7CEljocx5oPXeQSNph6FXulJlXV3Re/v3K3P3Q==}
    dependencies:
      '@changesets/types': 5.2.1
      '@manypkg/get-packages': 1.1.3
      chalk: 2.4.2
      fs-extra: 7.0.1
      semver: 7.5.4
    dev: true

  /@changesets/get-release-plan@3.0.17:
    resolution: {integrity: sha512-6IwKTubNEgoOZwDontYc2x2cWXfr6IKxP3IhKeK+WjyD6y3M4Gl/jdQvBw+m/5zWILSOCAaGLu2ZF6Q+WiPniw==}
    dependencies:
      '@babel/runtime': 7.22.10
      '@changesets/assemble-release-plan': 5.2.4
      '@changesets/config': 2.3.1
      '@changesets/pre': 1.0.14
      '@changesets/read': 0.5.9
      '@changesets/types': 5.2.1
      '@manypkg/get-packages': 1.1.3
    dev: true

  /@changesets/get-version-range-type@0.3.2:
    resolution: {integrity: sha512-SVqwYs5pULYjYT4op21F2pVbcrca4qA/bAA3FmFXKMN7Y+HcO8sbZUTx3TAy2VXulP2FACd1aC7f2nTuqSPbqg==}
    dev: true

  /@changesets/git@2.0.0:
    resolution: {integrity: sha512-enUVEWbiqUTxqSnmesyJGWfzd51PY4H7mH9yUw0hPVpZBJ6tQZFMU3F3mT/t9OJ/GjyiM4770i+sehAn6ymx6A==}
    dependencies:
      '@babel/runtime': 7.22.10
      '@changesets/errors': 0.1.4
      '@changesets/types': 5.2.1
      '@manypkg/get-packages': 1.1.3
      is-subdir: 1.2.0
      micromatch: 4.0.5
      spawndamnit: 2.0.0
    dev: true

  /@changesets/logger@0.0.5:
    resolution: {integrity: sha512-gJyZHomu8nASHpaANzc6bkQMO9gU/ib20lqew1rVx753FOxffnCrJlGIeQVxNWCqM+o6OOleCo/ivL8UAO5iFw==}
    dependencies:
      chalk: 2.4.2
    dev: true

  /@changesets/parse@0.3.16:
    resolution: {integrity: sha512-127JKNd167ayAuBjUggZBkmDS5fIKsthnr9jr6bdnuUljroiERW7FBTDNnNVyJ4l69PzR57pk6mXQdtJyBCJKg==}
    dependencies:
      '@changesets/types': 5.2.1
      js-yaml: 3.14.1
    dev: true

  /@changesets/pre@1.0.14:
    resolution: {integrity: sha512-dTsHmxQWEQekHYHbg+M1mDVYFvegDh9j/kySNuDKdylwfMEevTeDouR7IfHNyVodxZXu17sXoJuf2D0vi55FHQ==}
    dependencies:
      '@babel/runtime': 7.22.10
      '@changesets/errors': 0.1.4
      '@changesets/types': 5.2.1
      '@manypkg/get-packages': 1.1.3
      fs-extra: 7.0.1
    dev: true

  /@changesets/read@0.5.9:
    resolution: {integrity: sha512-T8BJ6JS6j1gfO1HFq50kU3qawYxa4NTbI/ASNVVCBTsKquy2HYwM9r7ZnzkiMe8IEObAJtUVGSrePCOxAK2haQ==}
    dependencies:
      '@babel/runtime': 7.22.10
      '@changesets/git': 2.0.0
      '@changesets/logger': 0.0.5
      '@changesets/parse': 0.3.16
      '@changesets/types': 5.2.1
      chalk: 2.4.2
      fs-extra: 7.0.1
      p-filter: 2.1.0
    dev: true

  /@changesets/types@4.1.0:
    resolution: {integrity: sha512-LDQvVDv5Kb50ny2s25Fhm3d9QSZimsoUGBsUioj6MC3qbMUCuC8GPIvk/M6IvXx3lYhAs0lwWUQLb+VIEUCECw==}
    dev: true

  /@changesets/types@5.2.1:
    resolution: {integrity: sha512-myLfHbVOqaq9UtUKqR/nZA/OY7xFjQMdfgfqeZIBK4d0hA6pgxArvdv8M+6NUzzBsjWLOtvApv8YHr4qM+Kpfg==}
    dev: true

  /@changesets/write@0.2.3:
    resolution: {integrity: sha512-Dbamr7AIMvslKnNYsLFafaVORx4H0pvCA2MHqgtNCySMe1blImEyAEOzDmcgKAkgz4+uwoLz7demIrX+JBr/Xw==}
    dependencies:
      '@babel/runtime': 7.22.10
      '@changesets/types': 5.2.1
      fs-extra: 7.0.1
      human-id: 1.0.2
      prettier: 2.8.8
    dev: true

  /@cspotcode/source-map-support@0.8.1:
    resolution: {integrity: sha512-IchNf6dN4tHoMFIn/7OE8LWZ19Y6q/67Bmf6vnGREv8RSbBVb9LPJxEcnwrcwX6ixSvaiGoomAUvu4YSxXrVgw==}
    engines: {node: '>=12'}
    dependencies:
      '@jridgewell/trace-mapping': 0.3.9

  /@esbuild/android-arm64@0.18.20:
    resolution: {integrity: sha512-Nz4rJcchGDtENV0eMKUNa6L12zz2zBDXuhj/Vjh18zGqB44Bi7MBMSXjgunJgjRhCmKOjnPuZp4Mb6OKqtMHLQ==}
    engines: {node: '>=12'}
    cpu: [arm64]
    os: [android]
    requiresBuild: true
    dev: false
    optional: true

  /@esbuild/android-arm@0.18.20:
    resolution: {integrity: sha512-fyi7TDI/ijKKNZTUJAQqiG5T7YjJXgnzkURqmGj13C6dCqckZBLdl4h7bkhHt/t0WP+zO9/zwroDvANaOqO5Sw==}
    engines: {node: '>=12'}
    cpu: [arm]
    os: [android]
    requiresBuild: true
    dev: false
    optional: true

  /@esbuild/android-x64@0.18.20:
    resolution: {integrity: sha512-8GDdlePJA8D6zlZYJV/jnrRAi6rOiNaCC/JclcXpB+KIuvfBN4owLtgzY2bsxnx666XjJx2kDPUmnTtR8qKQUg==}
    engines: {node: '>=12'}
    cpu: [x64]
    os: [android]
    requiresBuild: true
    dev: false
    optional: true

  /@esbuild/darwin-arm64@0.18.20:
    resolution: {integrity: sha512-bxRHW5kHU38zS2lPTPOyuyTm+S+eobPUnTNkdJEfAddYgEcll4xkT8DB9d2008DtTbl7uJag2HuE5NZAZgnNEA==}
    engines: {node: '>=12'}
    cpu: [arm64]
    os: [darwin]
    requiresBuild: true
    dev: false
    optional: true

  /@esbuild/darwin-x64@0.18.20:
    resolution: {integrity: sha512-pc5gxlMDxzm513qPGbCbDukOdsGtKhfxD1zJKXjCCcU7ju50O7MeAZ8c4krSJcOIJGFR+qx21yMMVYwiQvyTyQ==}
    engines: {node: '>=12'}
    cpu: [x64]
    os: [darwin]
    requiresBuild: true
    dev: false
    optional: true

  /@esbuild/freebsd-arm64@0.18.20:
    resolution: {integrity: sha512-yqDQHy4QHevpMAaxhhIwYPMv1NECwOvIpGCZkECn8w2WFHXjEwrBn3CeNIYsibZ/iZEUemj++M26W3cNR5h+Tw==}
    engines: {node: '>=12'}
    cpu: [arm64]
    os: [freebsd]
    requiresBuild: true
    dev: false
    optional: true

  /@esbuild/freebsd-x64@0.18.20:
    resolution: {integrity: sha512-tgWRPPuQsd3RmBZwarGVHZQvtzfEBOreNuxEMKFcd5DaDn2PbBxfwLcj4+aenoh7ctXcbXmOQIn8HI6mCSw5MQ==}
    engines: {node: '>=12'}
    cpu: [x64]
    os: [freebsd]
    requiresBuild: true
    dev: false
    optional: true

  /@esbuild/linux-arm64@0.18.20:
    resolution: {integrity: sha512-2YbscF+UL7SQAVIpnWvYwM+3LskyDmPhe31pE7/aoTMFKKzIc9lLbyGUpmmb8a8AixOL61sQ/mFh3jEjHYFvdA==}
    engines: {node: '>=12'}
    cpu: [arm64]
    os: [linux]
    requiresBuild: true
    dev: false
    optional: true

  /@esbuild/linux-arm@0.18.20:
    resolution: {integrity: sha512-/5bHkMWnq1EgKr1V+Ybz3s1hWXok7mDFUMQ4cG10AfW3wL02PSZi5kFpYKrptDsgb2WAJIvRcDm+qIvXf/apvg==}
    engines: {node: '>=12'}
    cpu: [arm]
    os: [linux]
    requiresBuild: true
    dev: false
    optional: true

  /@esbuild/linux-ia32@0.18.20:
    resolution: {integrity: sha512-P4etWwq6IsReT0E1KHU40bOnzMHoH73aXp96Fs8TIT6z9Hu8G6+0SHSw9i2isWrD2nbx2qo5yUqACgdfVGx7TA==}
    engines: {node: '>=12'}
    cpu: [ia32]
    os: [linux]
    requiresBuild: true
    dev: false
    optional: true

  /@esbuild/linux-loong64@0.18.20:
    resolution: {integrity: sha512-nXW8nqBTrOpDLPgPY9uV+/1DjxoQ7DoB2N8eocyq8I9XuqJ7BiAMDMf9n1xZM9TgW0J8zrquIb/A7s3BJv7rjg==}
    engines: {node: '>=12'}
    cpu: [loong64]
    os: [linux]
    requiresBuild: true
    dev: false
    optional: true

  /@esbuild/linux-mips64el@0.18.20:
    resolution: {integrity: sha512-d5NeaXZcHp8PzYy5VnXV3VSd2D328Zb+9dEq5HE6bw6+N86JVPExrA6O68OPwobntbNJ0pzCpUFZTo3w0GyetQ==}
    engines: {node: '>=12'}
    cpu: [mips64el]
    os: [linux]
    requiresBuild: true
    dev: false
    optional: true

  /@esbuild/linux-ppc64@0.18.20:
    resolution: {integrity: sha512-WHPyeScRNcmANnLQkq6AfyXRFr5D6N2sKgkFo2FqguP44Nw2eyDlbTdZwd9GYk98DZG9QItIiTlFLHJHjxP3FA==}
    engines: {node: '>=12'}
    cpu: [ppc64]
    os: [linux]
    requiresBuild: true
    dev: false
    optional: true

  /@esbuild/linux-riscv64@0.18.20:
    resolution: {integrity: sha512-WSxo6h5ecI5XH34KC7w5veNnKkju3zBRLEQNY7mv5mtBmrP/MjNBCAlsM2u5hDBlS3NGcTQpoBvRzqBcRtpq1A==}
    engines: {node: '>=12'}
    cpu: [riscv64]
    os: [linux]
    requiresBuild: true
    dev: false
    optional: true

  /@esbuild/linux-s390x@0.18.20:
    resolution: {integrity: sha512-+8231GMs3mAEth6Ja1iK0a1sQ3ohfcpzpRLH8uuc5/KVDFneH6jtAJLFGafpzpMRO6DzJ6AvXKze9LfFMrIHVQ==}
    engines: {node: '>=12'}
    cpu: [s390x]
    os: [linux]
    requiresBuild: true
    dev: false
    optional: true

  /@esbuild/linux-x64@0.18.20:
    resolution: {integrity: sha512-UYqiqemphJcNsFEskc73jQ7B9jgwjWrSayxawS6UVFZGWrAAtkzjxSqnoclCXxWtfwLdzU+vTpcNYhpn43uP1w==}
    engines: {node: '>=12'}
    cpu: [x64]
    os: [linux]
    requiresBuild: true
    dev: false
    optional: true

  /@esbuild/netbsd-x64@0.18.20:
    resolution: {integrity: sha512-iO1c++VP6xUBUmltHZoMtCUdPlnPGdBom6IrO4gyKPFFVBKioIImVooR5I83nTew5UOYrk3gIJhbZh8X44y06A==}
    engines: {node: '>=12'}
    cpu: [x64]
    os: [netbsd]
    requiresBuild: true
    dev: false
    optional: true

  /@esbuild/openbsd-x64@0.18.20:
    resolution: {integrity: sha512-e5e4YSsuQfX4cxcygw/UCPIEP6wbIL+se3sxPdCiMbFLBWu0eiZOJ7WoD+ptCLrmjZBK1Wk7I6D/I3NglUGOxg==}
    engines: {node: '>=12'}
    cpu: [x64]
    os: [openbsd]
    requiresBuild: true
    dev: false
    optional: true

  /@esbuild/sunos-x64@0.18.20:
    resolution: {integrity: sha512-kDbFRFp0YpTQVVrqUd5FTYmWo45zGaXe0X8E1G/LKFC0v8x0vWrhOWSLITcCn63lmZIxfOMXtCfti/RxN/0wnQ==}
    engines: {node: '>=12'}
    cpu: [x64]
    os: [sunos]
    requiresBuild: true
    dev: false
    optional: true

  /@esbuild/win32-arm64@0.18.20:
    resolution: {integrity: sha512-ddYFR6ItYgoaq4v4JmQQaAI5s7npztfV4Ag6NrhiaW0RrnOXqBkgwZLofVTlq1daVTQNhtI5oieTvkRPfZrePg==}
    engines: {node: '>=12'}
    cpu: [arm64]
    os: [win32]
    requiresBuild: true
    dev: false
    optional: true

  /@esbuild/win32-ia32@0.18.20:
    resolution: {integrity: sha512-Wv7QBi3ID/rROT08SABTS7eV4hX26sVduqDOTe1MvGMjNd3EjOz4b7zeexIR62GTIEKrfJXKL9LFxTYgkyeu7g==}
    engines: {node: '>=12'}
    cpu: [ia32]
    os: [win32]
    requiresBuild: true
    dev: false
    optional: true

  /@esbuild/win32-x64@0.18.20:
    resolution: {integrity: sha512-kTdfRcSiDfQca/y9QIkng02avJ+NCaQvrMejlsB3RRv5sE9rRoeBPISaZpKxHELzRxZyLvNts1P27W3wV+8geQ==}
    engines: {node: '>=12'}
    cpu: [x64]
    os: [win32]
    requiresBuild: true
    dev: false
    optional: true

  /@eslint-community/eslint-utils@4.4.0(eslint@8.54.0):
    resolution: {integrity: sha512-1/sA4dwrzBAyeUoQ6oxahHKmrZvsnLCg4RfxW3ZFGGmQkSNQPFNLV9CUEFQP1x9EYXHTo5p6xdhZM1Ne9p/AfA==}
    engines: {node: ^12.22.0 || ^14.17.0 || >=16.0.0}
    peerDependencies:
      eslint: ^6.0.0 || ^7.0.0 || >=8.0.0
    dependencies:
      eslint: 8.54.0
      eslint-visitor-keys: 3.4.3
    dev: true

  /@eslint-community/regexpp@4.10.0:
    resolution: {integrity: sha512-Cu96Sd2By9mCNTx2iyKOmq10v22jUVQv0lQnlGNy16oE9589yE+QADPbrMGCkA51cKZSg3Pu/aTJVTGfL/qjUA==}
    engines: {node: ^12.0.0 || ^14.0.0 || >=16.0.0}
    dev: true

  /@eslint/eslintrc@2.1.3:
    resolution: {integrity: sha512-yZzuIG+jnVu6hNSzFEN07e8BxF3uAzYtQb6uDkaYZLo6oYZDCq454c5kB8zxnzfCYyP4MIuyBn10L0DqwujTmA==}
    engines: {node: ^12.22.0 || ^14.17.0 || >=16.0.0}
    dependencies:
      ajv: 6.12.6
      debug: 4.3.4
      espree: 9.6.1
      globals: 13.23.0
      ignore: 5.2.4
      import-fresh: 3.3.0
      js-yaml: 4.1.0
      minimatch: 3.1.2
      strip-json-comments: 3.1.1
    transitivePeerDependencies:
      - supports-color
    dev: true

  /@eslint/js@8.54.0:
    resolution: {integrity: sha512-ut5V+D+fOoWPgGGNj83GGjnntO39xDy6DWxO0wb7Jp3DcMX0TfIqdzHF85VTQkerdyGmuuMD9AKAo5KiNlf/AQ==}
    engines: {node: ^12.22.0 || ^14.17.0 || >=16.0.0}
    dev: true

  /@faker-js/faker@5.5.3:
    resolution: {integrity: sha512-R11tGE6yIFwqpaIqcfkcg7AICXzFg14+5h5v0TfF/9+RMDL6jhzCy/pxHVOfbALGdtVYdt6JdR21tuxEgl34dw==}
    dev: false

  /@faker-js/faker@8.0.2:
    resolution: {integrity: sha512-Uo3pGspElQW91PCvKSIAXoEgAUlRnH29sX2/p89kg7sP1m2PzCufHINd0FhTXQf6DYGiUlVncdSPa2F9wxed2A==}
    engines: {node: ^14.17.0 || ^16.13.0 || >=18.0.0, npm: '>=6.14.13'}
    dev: false

  /@floating-ui/core@1.4.1:
    resolution: {integrity: sha512-jk3WqquEJRlcyu7997NtR5PibI+y5bi+LS3hPmguVClypenMsCY3CBa3LAQnozRCtCrYWSEtAdiskpamuJRFOQ==}
    dependencies:
      '@floating-ui/utils': 0.1.1
    dev: false

  /@floating-ui/dom@1.5.1:
    resolution: {integrity: sha512-KwvVcPSXg6mQygvA1TjbN/gh///36kKtllIF8SUm0qpFj8+rvYrpvlYdL1JoA71SHpDqgSSdGOSoQ0Mp3uY5aw==}
    dependencies:
      '@floating-ui/core': 1.4.1
      '@floating-ui/utils': 0.1.1
    dev: false

  /@floating-ui/react-dom@2.0.1(react-dom@18.2.0)(react@18.2.0):
    resolution: {integrity: sha512-rZtAmSht4Lry6gdhAJDrCp/6rKN7++JnL1/Anbr/DdeyYXQPxvg/ivrbYvJulbRf4vL8b212suwMM2lxbv+RQA==}
    peerDependencies:
      react: '>=16.8.0'
      react-dom: '>=16.8.0'
    dependencies:
      '@floating-ui/dom': 1.5.1
      react: 18.2.0
      react-dom: 18.2.0(react@18.2.0)
    dev: false

  /@floating-ui/utils@0.1.1:
    resolution: {integrity: sha512-m0G6wlnhm/AX0H12IOWtK8gASEMffnX08RtKkCgTdHb9JpHKGloI7icFfLg9ZmQeavcvR0PKmzxClyuFPSjKWw==}
    dev: false

  /@fortawesome/fontawesome-common-types@6.4.2:
    resolution: {integrity: sha512-1DgP7f+XQIJbLFCTX1V2QnxVmpLdKdzzo2k8EmvDOePfchaIGQ9eCHj2up3/jNEbZuBqel5OxiaOJf37TWauRA==}
    engines: {node: '>=6'}
    requiresBuild: true
    dev: false

  /@fortawesome/fontawesome-svg-core@6.4.2:
    resolution: {integrity: sha512-gjYDSKv3TrM2sLTOKBc5rH9ckje8Wrwgx1CxAPbN5N3Fm4prfi7NsJVWd1jklp7i5uSCVwhZS5qlhMXqLrpAIg==}
    engines: {node: '>=6'}
    requiresBuild: true
    dependencies:
      '@fortawesome/fontawesome-common-types': 6.4.2
    dev: false

  /@fortawesome/react-fontawesome@0.2.0(@fortawesome/fontawesome-svg-core@6.4.2)(react@18.2.0):
    resolution: {integrity: sha512-uHg75Rb/XORTtVt7OS9WoK8uM276Ufi7gCzshVWkUJbHhh3svsUUeqXerrM96Wm7fRiDzfKRwSoahhMIkGAYHw==}
    peerDependencies:
      '@fortawesome/fontawesome-svg-core': ~1 || ~6
      react: '>=16.3'
    dependencies:
      '@fortawesome/fontawesome-svg-core': 6.4.2
      prop-types: 15.8.1
      react: 18.2.0
    dev: false

  /@graphile/logger@0.2.0:
    resolution: {integrity: sha512-jjcWBokl9eb1gVJ85QmoaQ73CQ52xAaOCF29ukRbYNl6lY+ts0ErTaDYOBlejcbUs2OpaiqYLO5uDhyLFzWw4w==}
    dev: false

  /@hookform/resolvers@3.3.1(react-hook-form@7.46.1):
    resolution: {integrity: sha512-K7KCKRKjymxIB90nHDQ7b9nli474ru99ZbqxiqDAWYsYhOsU3/4qLxW91y+1n04ic13ajjZ66L3aXbNef8PELQ==}
    peerDependencies:
      react-hook-form: ^7.0.0
    dependencies:
      react-hook-form: 7.46.1(react@18.2.0)
    dev: false

  /@humanwhocodes/config-array@0.11.13:
    resolution: {integrity: sha512-JSBDMiDKSzQVngfRjOdFXgFfklaXI4K9nLF49Auh21lmBWRLIK3+xTErTWD4KU54pb6coM6ESE7Awz/FNU3zgQ==}
    engines: {node: '>=10.10.0'}
    dependencies:
      '@humanwhocodes/object-schema': 2.0.1
      debug: 4.3.4
      minimatch: 3.1.2
    transitivePeerDependencies:
      - supports-color
    dev: true

  /@humanwhocodes/module-importer@1.0.1:
    resolution: {integrity: sha512-bxveV4V8v5Yb4ncFTT3rPSgZBOpCkjfK0y4oVVVJwIuDVBRMDXrPyXRL988i5ap9m9bnyEEjWfm5WkBmtffLfA==}
    engines: {node: '>=12.22'}
    dev: true

  /@humanwhocodes/object-schema@2.0.1:
    resolution: {integrity: sha512-dvuCeX5fC9dXgJn9t+X5atfmgQAzUOWqS1254Gh0m6i8wKd10ebXkfNKiRK+1GWi/yTvvLDHpoxLr0xxxeslWw==}
    dev: true

  /@jridgewell/gen-mapping@0.3.3:
    resolution: {integrity: sha512-HLhSWOLRi875zjjMG/r+Nv0oCW8umGb0BgEhyX3dDX3egwZtB8PqLnjz3yedt8R5StBrzcg4aBpnh8UA9D1BoQ==}
    engines: {node: '>=6.0.0'}
    dependencies:
      '@jridgewell/set-array': 1.1.2
      '@jridgewell/sourcemap-codec': 1.4.15
      '@jridgewell/trace-mapping': 0.3.19

  /@jridgewell/resolve-uri@3.1.1:
    resolution: {integrity: sha512-dSYZh7HhCDtCKm4QakX0xFpsRDqjjtZf/kjI/v3T3Nwt5r8/qz/M19F9ySyOqU94SXBmeG9ttTul+YnR4LOxFA==}
    engines: {node: '>=6.0.0'}

  /@jridgewell/set-array@1.1.2:
    resolution: {integrity: sha512-xnkseuNADM0gt2bs+BvhO0p78Mk762YnZdsuzFV018NoG1Sj1SCQvpSqa7XUaTam5vAGasABV9qXASMKnFMwMw==}
    engines: {node: '>=6.0.0'}

  /@jridgewell/source-map@0.3.5:
    resolution: {integrity: sha512-UTYAUj/wviwdsMfzoSJspJxbkH5o1snzwX0//0ENX1u/55kkZZkcTZP6u9bwKGkv+dkk9at4m1Cpt0uY80kcpQ==}
    dependencies:
      '@jridgewell/gen-mapping': 0.3.3
      '@jridgewell/trace-mapping': 0.3.19
    dev: true

  /@jridgewell/sourcemap-codec@1.4.15:
    resolution: {integrity: sha512-eF2rxCRulEKXHTRiDrDy6erMYWqNw4LPdQ8UQA4huuxaQsVeRPFl2oM8oDGxMFhJUWZf9McpLtJasDDZb/Bpeg==}

  /@jridgewell/trace-mapping@0.3.19:
    resolution: {integrity: sha512-kf37QtfW+Hwx/buWGMPcR60iF9ziHa6r/CZJIHbmcm4+0qrXiVdxegAH0F6yddEVQ7zdkjcGCgCzUu+BcbhQxw==}
    dependencies:
      '@jridgewell/resolve-uri': 3.1.1
      '@jridgewell/sourcemap-codec': 1.4.15

  /@jridgewell/trace-mapping@0.3.9:
    resolution: {integrity: sha512-3Belt6tdc8bPgAtbcmdtNJlirVoTmEb5e2gC94PnkwEW9jI6CAHUeoG85tjWP5WquqfavoMtMwiG4P926ZKKuQ==}
    dependencies:
      '@jridgewell/resolve-uri': 3.1.1
      '@jridgewell/sourcemap-codec': 1.4.15

  /@jsdevtools/ono@7.1.3:
    resolution: {integrity: sha512-4JQNk+3mVzK3xh2rqd6RB4J46qUR19azEHBneZyTZM+c456qOrbbM/5xcR8huNCCcbVt7+UmizG6GuUvPvKUYg==}
    dev: false

  /@juggle/resize-observer@3.4.0:
    resolution: {integrity: sha512-dfLbk+PwWvFzSxwk3n5ySL0hfBog779o8h68wK/7/APo/7cgyWp5jcXockbxdk5kFRkbeXWm4Fbi9FrdN381sA==}
    dev: false

  /@manypkg/find-root@1.1.0:
    resolution: {integrity: sha512-mki5uBvhHzO8kYYix/WRy2WX8S3B5wdVSc9D6KcU5lQNglP2yt58/VfLuAK49glRXChosY8ap2oJ1qgma3GUVA==}
    dependencies:
      '@babel/runtime': 7.22.10
      '@types/node': 12.20.55
      find-up: 4.1.0
      fs-extra: 8.1.0
    dev: true

  /@manypkg/get-packages@1.1.3:
    resolution: {integrity: sha512-fo+QhuU3qE/2TQMQmbVMqaQ6EWbMhi4ABWP+O4AM1NqPBuy0OrApV5LO6BrrgnhtAHS2NH6RrVk9OL181tTi8A==}
    dependencies:
      '@babel/runtime': 7.22.10
      '@changesets/types': 4.1.0
      '@manypkg/find-root': 1.1.0
      fs-extra: 8.1.0
      globby: 11.1.0
      read-yaml-file: 1.1.0
    dev: true

  /@next/env@13.5.2:
    resolution: {integrity: sha512-dUseBIQVax+XtdJPzhwww4GetTjlkRSsXeQnisIJWBaHsnxYcN2RGzsPHi58D6qnkATjnhuAtQTJmR1hKYQQPg==}
    dev: false

  /@next/eslint-plugin-next@14.0.3:
    resolution: {integrity: sha512-j4K0n+DcmQYCVnSAM+UByTVfIHnYQy2ODozfQP+4RdwtRDfobrIvKq1K4Exb2koJ79HSSa7s6B2SA8T/1YR3RA==}
    dependencies:
      glob: 7.1.7
    dev: true

  /@next/swc-darwin-arm64@13.5.2:
    resolution: {integrity: sha512-7eAyunAWq6yFwdSQliWMmGhObPpHTesiKxMw4DWVxhm5yLotBj8FCR4PXGkpRP2tf8QhaWuVba+/fyAYggqfQg==}
    engines: {node: '>= 10'}
    cpu: [arm64]
    os: [darwin]
    requiresBuild: true
    dev: false
    optional: true

  /@next/swc-darwin-x64@13.5.2:
    resolution: {integrity: sha512-WxXYWE7zF1ch8rrNh5xbIWzhMVas6Vbw+9BCSyZvu7gZC5EEiyZNJsafsC89qlaSA7BnmsDXVWQmc+s1feSYbQ==}
    engines: {node: '>= 10'}
    cpu: [x64]
    os: [darwin]
    requiresBuild: true
    dev: false
    optional: true

  /@next/swc-linux-arm64-gnu@13.5.2:
    resolution: {integrity: sha512-URSwhRYrbj/4MSBjLlefPTK3/tvg95TTm6mRaiZWBB6Za3hpHKi8vSdnCMw5D2aP6k0sQQIEG6Pzcfwm+C5vrg==}
    engines: {node: '>= 10'}
    cpu: [arm64]
    os: [linux]
    requiresBuild: true
    dev: false
    optional: true

  /@next/swc-linux-arm64-musl@13.5.2:
    resolution: {integrity: sha512-HefiwAdIygFyNmyVsQeiJp+j8vPKpIRYDlmTlF9/tLdcd3qEL/UEBswa1M7cvO8nHcr27ZTKXz5m7dkd56/Esg==}
    engines: {node: '>= 10'}
    cpu: [arm64]
    os: [linux]
    requiresBuild: true
    dev: false
    optional: true

  /@next/swc-linux-x64-gnu@13.5.2:
    resolution: {integrity: sha512-htGVVroW0tdHgMYwKWkxWvVoG2RlAdDXRO1RQxYDvOBQsaV0nZsgKkw0EJJJ3urTYnwKskn/MXm305cOgRxD2w==}
    engines: {node: '>= 10'}
    cpu: [x64]
    os: [linux]
    requiresBuild: true
    dev: false
    optional: true

  /@next/swc-linux-x64-musl@13.5.2:
    resolution: {integrity: sha512-UBD333GxbHVGi7VDJPPDD1bKnx30gn2clifNJbla7vo5nmBV+x5adyARg05RiT9amIpda6yzAEEUu+s774ldkw==}
    engines: {node: '>= 10'}
    cpu: [x64]
    os: [linux]
    requiresBuild: true
    dev: false
    optional: true

  /@next/swc-win32-arm64-msvc@13.5.2:
    resolution: {integrity: sha512-Em9ApaSFIQnWXRT3K6iFnr9uBXymixLc65Xw4eNt7glgH0eiXpg+QhjmgI2BFyc7k4ZIjglfukt9saNpEyolWA==}
    engines: {node: '>= 10'}
    cpu: [arm64]
    os: [win32]
    requiresBuild: true
    dev: false
    optional: true

  /@next/swc-win32-ia32-msvc@13.5.2:
    resolution: {integrity: sha512-TBACBvvNYU+87X0yklSuAseqdpua8m/P79P0SG1fWUvWDDA14jASIg7kr86AuY5qix47nZLEJ5WWS0L20jAUNw==}
    engines: {node: '>= 10'}
    cpu: [ia32]
    os: [win32]
    requiresBuild: true
    dev: false
    optional: true

  /@next/swc-win32-x64-msvc@13.5.2:
    resolution: {integrity: sha512-LfTHt+hTL8w7F9hnB3H4nRasCzLD/fP+h4/GUVBTxrkMJOnh/7OZ0XbYDKO/uuWwryJS9kZjhxcruBiYwc5UDw==}
    engines: {node: '>= 10'}
    cpu: [x64]
    os: [win32]
    requiresBuild: true
    dev: false
    optional: true

  /@nodelib/fs.scandir@2.1.5:
    resolution: {integrity: sha512-vq24Bq3ym5HEQm2NKCr3yXDwjc7vTsEThRDnkp2DK9p1uqLR+DHurm/NOTo0KG7HYHU7eppKZj3MyqYuMBf62g==}
    engines: {node: '>= 8'}
    dependencies:
      '@nodelib/fs.stat': 2.0.5
      run-parallel: 1.2.0

  /@nodelib/fs.stat@2.0.5:
    resolution: {integrity: sha512-RkhPPp2zrqDAQA/2jNhnztcPAlv64XdhIp7a7454A5ovI7Bukxgt7MX7udwAu3zg1DcpPU0rz3VV1SeaqvY4+A==}
    engines: {node: '>= 8'}

  /@nodelib/fs.walk@1.2.8:
    resolution: {integrity: sha512-oGB+UxlgWcgQkgwo8GcEGwemoTFt3FIO9ababBmaGwXIoBKZ+GTy0pP185beGg7Llih/NSHSV2XAs1lnznocSg==}
    engines: {node: '>= 8'}
    dependencies:
      '@nodelib/fs.scandir': 2.1.5
      fastq: 1.15.0

  /@preconstruct/cli@2.8.1:
    resolution: {integrity: sha512-PX5w+au06iY/QaT+9RLmRlIfavRCRoMTC/krwtNrgPEnubR9e6P+QlywrKmwiEvkzbR9AEzGnRZL8uNRDDMzrQ==}
    hasBin: true
    dependencies:
      '@babel/code-frame': 7.22.10
      '@babel/core': 7.22.17
      '@babel/helper-module-imports': 7.22.15
      '@babel/runtime': 7.22.10
      '@preconstruct/hook': 0.4.0
      '@rollup/plugin-alias': 3.1.9(rollup@2.79.1)
      '@rollup/plugin-commonjs': 15.1.0(rollup@2.79.1)
      '@rollup/plugin-json': 4.1.0(rollup@2.79.1)
      '@rollup/plugin-node-resolve': 11.2.1(rollup@2.79.1)
      '@rollup/plugin-replace': 2.4.2(rollup@2.79.1)
      builtin-modules: 3.3.0
      chalk: 4.1.2
      dataloader: 2.2.2
      detect-indent: 6.1.0
      enquirer: 2.4.1
      estree-walker: 2.0.2
      fast-deep-equal: 2.0.1
      fast-glob: 3.3.1
      fs-extra: 9.1.0
      is-ci: 2.0.0
      is-reference: 1.2.1
      jest-worker: 26.6.2
      magic-string: 0.30.3
      meow: 7.1.1
      ms: 2.1.3
      normalize-path: 3.0.0
      npm-packlist: 2.2.2
      p-limit: 3.1.0
      parse-glob: 3.0.4
      parse-json: 5.2.0
      quick-lru: 5.1.1
      resolve: 1.22.4
      resolve-from: 5.0.0
      rollup: 2.79.1
      semver: 7.5.4
      terser: 5.19.4
      v8-compile-cache: 2.4.0
      zod: 3.21.4
    transitivePeerDependencies:
      - supports-color
    dev: true

  /@preconstruct/hook@0.4.0:
    resolution: {integrity: sha512-a7mrlPTM3tAFJyz43qb4pPVpUx8j8TzZBFsNFqcKcE/sEakNXRlQAuCT4RGZRf9dQiiUnBahzSIWawU4rENl+Q==}
    dependencies:
      '@babel/core': 7.22.17
      '@babel/plugin-transform-modules-commonjs': 7.22.15(@babel/core@7.22.17)
      pirates: 4.0.6
      source-map-support: 0.5.21
    transitivePeerDependencies:
      - supports-color
    dev: true

  /@preconstruct/next@4.0.0:
    resolution: {integrity: sha512-vSrc8wFQgBErU7dKTKSQtr/DLWPHcN9jMoiWOAQodB1+B4Kpqqry6QhGYoRm0DQU5gNL+Rcp+Xb350O1E/gjsg==}
    dev: true

  /@prisma/client@5.2.0(prisma@5.2.0):
    resolution: {integrity: sha512-AiTjJwR4J5Rh6Z/9ZKrBBLel3/5DzUNntMohOy7yObVnVoTNVFi2kvpLZlFuKO50d7yDspOtW6XBpiAd0BVXbQ==}
    engines: {node: '>=16.13'}
    requiresBuild: true
    peerDependencies:
      prisma: '*'
    peerDependenciesMeta:
      prisma:
        optional: true
    dependencies:
      '@prisma/engines-version': 5.2.0-25.2804dc98259d2ea960602aca6b8e7fdc03c1758f
      prisma: 5.2.0
    dev: false

  /@prisma/engines-version@5.2.0-25.2804dc98259d2ea960602aca6b8e7fdc03c1758f:
    resolution: {integrity: sha512-jsnKT5JIDIE01lAeCj2ghY9IwxkedhKNvxQeoyLs6dr4ZXynetD0vTy7u6wMJt8vVPv8I5DPy/I4CFaoXAgbtg==}
    dev: false

  /@prisma/engines@5.2.0:
    resolution: {integrity: sha512-dT7FOLUCdZmq+AunLqB1Iz+ZH/IIS1Fz2THmKZQ6aFONrQD/BQ5ecJ7g2wGS2OgyUFf4OaLam6/bxmgdOBDqig==}
    requiresBuild: true

  /@radix-ui/number@1.0.1:
    resolution: {integrity: sha512-T5gIdVO2mmPW3NNhjNgEP3cqMXjXL9UbO0BzWcXfvdBs+BohbQxvd/K5hSVKmn9/lbTdsQVKbUcP5WLCwvUbBg==}
    dependencies:
      '@babel/runtime': 7.22.10
    dev: false

  /@radix-ui/primitive@1.0.1:
    resolution: {integrity: sha512-yQ8oGX2GVsEYMWGxcovu1uGWPCxV5BFfeeYxqPmuAzUyLT9qmaMXSAhXpb0WrspIeqYzdJpkh2vHModJPgRIaw==}
    dependencies:
      '@babel/runtime': 7.22.10
    dev: false

  /@radix-ui/react-arrow@1.0.3(@types/react@18.2.12)(react-dom@18.2.0)(react@18.2.0):
    resolution: {integrity: sha512-wSP+pHsB/jQRaL6voubsQ/ZlrGBHHrOjmBnr19hxYgtS0WvAFwZhK2WP/YY5yF9uKECCEEDGxuLxq1NBK51wFA==}
    peerDependencies:
      '@types/react': '*'
      '@types/react-dom': '*'
      react: ^16.8 || ^17.0 || ^18.0
      react-dom: ^16.8 || ^17.0 || ^18.0
    peerDependenciesMeta:
      '@types/react':
        optional: true
      '@types/react-dom':
        optional: true
    dependencies:
      '@babel/runtime': 7.22.10
      '@radix-ui/react-primitive': 1.0.3(@types/react@18.2.12)(react-dom@18.2.0)(react@18.2.0)
      '@types/react': 18.2.12
      react: 18.2.0
      react-dom: 18.2.0(react@18.2.0)
    dev: false

  /@radix-ui/react-avatar@1.0.3(@types/react@18.2.12)(react-dom@18.2.0)(react@18.2.0):
    resolution: {integrity: sha512-9ToF7YNex3Ste45LrAeTlKtONI9yVRt/zOS158iilIkW5K/Apeyb/TUQlcEFTEFvWr8Kzdi2ZYrm1/suiXPajQ==}
    peerDependencies:
      '@types/react': '*'
      '@types/react-dom': '*'
      react: ^16.8 || ^17.0 || ^18.0
      react-dom: ^16.8 || ^17.0 || ^18.0
    peerDependenciesMeta:
      '@types/react':
        optional: true
      '@types/react-dom':
        optional: true
    dependencies:
      '@babel/runtime': 7.22.10
      '@radix-ui/react-context': 1.0.1(@types/react@18.2.12)(react@18.2.0)
      '@radix-ui/react-primitive': 1.0.3(@types/react@18.2.12)(react-dom@18.2.0)(react@18.2.0)
      '@radix-ui/react-use-callback-ref': 1.0.1(@types/react@18.2.12)(react@18.2.0)
      '@radix-ui/react-use-layout-effect': 1.0.1(@types/react@18.2.12)(react@18.2.0)
      '@types/react': 18.2.12
      react: 18.2.0
      react-dom: 18.2.0(react@18.2.0)
    dev: false

  /@radix-ui/react-checkbox@1.0.4(@types/react@18.2.12)(react-dom@18.2.0)(react@18.2.0):
    resolution: {integrity: sha512-CBuGQa52aAYnADZVt/KBQzXrwx6TqnlwtcIPGtVt5JkkzQwMOLJjPukimhfKEr4GQNd43C+djUh5Ikopj8pSLg==}
    peerDependencies:
      '@types/react': '*'
      '@types/react-dom': '*'
      react: ^16.8 || ^17.0 || ^18.0
      react-dom: ^16.8 || ^17.0 || ^18.0
    peerDependenciesMeta:
      '@types/react':
        optional: true
      '@types/react-dom':
        optional: true
    dependencies:
      '@babel/runtime': 7.22.10
      '@radix-ui/primitive': 1.0.1
      '@radix-ui/react-compose-refs': 1.0.1(@types/react@18.2.12)(react@18.2.0)
      '@radix-ui/react-context': 1.0.1(@types/react@18.2.12)(react@18.2.0)
      '@radix-ui/react-presence': 1.0.1(@types/react@18.2.12)(react-dom@18.2.0)(react@18.2.0)
      '@radix-ui/react-primitive': 1.0.3(@types/react@18.2.12)(react-dom@18.2.0)(react@18.2.0)
      '@radix-ui/react-use-controllable-state': 1.0.1(@types/react@18.2.12)(react@18.2.0)
      '@radix-ui/react-use-previous': 1.0.1(@types/react@18.2.12)(react@18.2.0)
      '@radix-ui/react-use-size': 1.0.1(@types/react@18.2.12)(react@18.2.0)
      '@types/react': 18.2.12
      react: 18.2.0
      react-dom: 18.2.0(react@18.2.0)
    dev: false

  /@radix-ui/react-collapsible@1.0.3(@types/react@18.2.12)(react-dom@18.2.0)(react@18.2.0):
    resolution: {integrity: sha512-UBmVDkmR6IvDsloHVN+3rtx4Mi5TFvylYXpluuv0f37dtaz3H99bp8No0LGXRigVpl3UAT4l9j6bIchh42S/Gg==}
    peerDependencies:
      '@types/react': '*'
      '@types/react-dom': '*'
      react: ^16.8 || ^17.0 || ^18.0
      react-dom: ^16.8 || ^17.0 || ^18.0
    peerDependenciesMeta:
      '@types/react':
        optional: true
      '@types/react-dom':
        optional: true
    dependencies:
      '@babel/runtime': 7.22.10
      '@radix-ui/primitive': 1.0.1
      '@radix-ui/react-compose-refs': 1.0.1(@types/react@18.2.12)(react@18.2.0)
      '@radix-ui/react-context': 1.0.1(@types/react@18.2.12)(react@18.2.0)
      '@radix-ui/react-id': 1.0.1(@types/react@18.2.12)(react@18.2.0)
      '@radix-ui/react-presence': 1.0.1(@types/react@18.2.12)(react-dom@18.2.0)(react@18.2.0)
      '@radix-ui/react-primitive': 1.0.3(@types/react@18.2.12)(react-dom@18.2.0)(react@18.2.0)
      '@radix-ui/react-use-controllable-state': 1.0.1(@types/react@18.2.12)(react@18.2.0)
      '@radix-ui/react-use-layout-effect': 1.0.1(@types/react@18.2.12)(react@18.2.0)
      '@types/react': 18.2.12
      react: 18.2.0
      react-dom: 18.2.0(react@18.2.0)
    dev: false

  /@radix-ui/react-collection@1.0.3(@types/react@18.2.12)(react-dom@18.2.0)(react@18.2.0):
    resolution: {integrity: sha512-3SzW+0PW7yBBoQlT8wNcGtaxaD0XSu0uLUFgrtHY08Acx05TaHaOmVLR73c0j/cqpDy53KBMO7s0dx2wmOIDIA==}
    peerDependencies:
      '@types/react': '*'
      '@types/react-dom': '*'
      react: ^16.8 || ^17.0 || ^18.0
      react-dom: ^16.8 || ^17.0 || ^18.0
    peerDependenciesMeta:
      '@types/react':
        optional: true
      '@types/react-dom':
        optional: true
    dependencies:
      '@babel/runtime': 7.22.10
      '@radix-ui/react-compose-refs': 1.0.1(@types/react@18.2.12)(react@18.2.0)
      '@radix-ui/react-context': 1.0.1(@types/react@18.2.12)(react@18.2.0)
      '@radix-ui/react-primitive': 1.0.3(@types/react@18.2.12)(react-dom@18.2.0)(react@18.2.0)
      '@radix-ui/react-slot': 1.0.2(@types/react@18.2.12)(react@18.2.0)
      '@types/react': 18.2.12
      react: 18.2.0
      react-dom: 18.2.0(react@18.2.0)
    dev: false

  /@radix-ui/react-compose-refs@1.0.1(@types/react@18.2.12)(react@18.2.0):
    resolution: {integrity: sha512-fDSBgd44FKHa1FRMU59qBMPFcl2PZE+2nmqunj+BWFyYYjnhIDWL2ItDs3rrbJDQOtzt5nIebLCQc4QRfz6LJw==}
    peerDependencies:
      '@types/react': '*'
      react: ^16.8 || ^17.0 || ^18.0
    peerDependenciesMeta:
      '@types/react':
        optional: true
    dependencies:
      '@babel/runtime': 7.22.10
      '@types/react': 18.2.12
      react: 18.2.0
    dev: false

  /@radix-ui/react-context@1.0.1(@types/react@18.2.12)(react@18.2.0):
    resolution: {integrity: sha512-ebbrdFoYTcuZ0v4wG5tedGnp9tzcV8awzsxYph7gXUyvnNLuTIcCk1q17JEbnVhXAKG9oX3KtchwiMIAYp9NLg==}
    peerDependencies:
      '@types/react': '*'
      react: ^16.8 || ^17.0 || ^18.0
    peerDependenciesMeta:
      '@types/react':
        optional: true
    dependencies:
      '@babel/runtime': 7.22.10
      '@types/react': 18.2.12
      react: 18.2.0
    dev: false

  /@radix-ui/react-dialog@1.0.4(@types/react@18.2.12)(react-dom@18.2.0)(react@18.2.0):
    resolution: {integrity: sha512-hJtRy/jPULGQZceSAP2Re6/4NpKo8im6V8P2hUqZsdFiSL8l35kYsw3qbRI6Ay5mQd2+wlLqje770eq+RJ3yZg==}
    peerDependencies:
      '@types/react': '*'
      '@types/react-dom': '*'
      react: ^16.8 || ^17.0 || ^18.0
      react-dom: ^16.8 || ^17.0 || ^18.0
    peerDependenciesMeta:
      '@types/react':
        optional: true
      '@types/react-dom':
        optional: true
    dependencies:
      '@babel/runtime': 7.22.10
      '@radix-ui/primitive': 1.0.1
      '@radix-ui/react-compose-refs': 1.0.1(@types/react@18.2.12)(react@18.2.0)
      '@radix-ui/react-context': 1.0.1(@types/react@18.2.12)(react@18.2.0)
      '@radix-ui/react-dismissable-layer': 1.0.4(@types/react@18.2.12)(react-dom@18.2.0)(react@18.2.0)
      '@radix-ui/react-focus-guards': 1.0.1(@types/react@18.2.12)(react@18.2.0)
      '@radix-ui/react-focus-scope': 1.0.3(@types/react@18.2.12)(react-dom@18.2.0)(react@18.2.0)
      '@radix-ui/react-id': 1.0.1(@types/react@18.2.12)(react@18.2.0)
      '@radix-ui/react-portal': 1.0.3(@types/react@18.2.12)(react-dom@18.2.0)(react@18.2.0)
      '@radix-ui/react-presence': 1.0.1(@types/react@18.2.12)(react-dom@18.2.0)(react@18.2.0)
      '@radix-ui/react-primitive': 1.0.3(@types/react@18.2.12)(react-dom@18.2.0)(react@18.2.0)
      '@radix-ui/react-slot': 1.0.2(@types/react@18.2.12)(react@18.2.0)
      '@radix-ui/react-use-controllable-state': 1.0.1(@types/react@18.2.12)(react@18.2.0)
      '@types/react': 18.2.12
      aria-hidden: 1.2.3
      react: 18.2.0
      react-dom: 18.2.0(react@18.2.0)
      react-remove-scroll: 2.5.5(@types/react@18.2.12)(react@18.2.0)
    dev: false

  /@radix-ui/react-direction@1.0.1(@types/react@18.2.12)(react@18.2.0):
    resolution: {integrity: sha512-RXcvnXgyvYvBEOhCBuddKecVkoMiI10Jcm5cTI7abJRAHYfFxeu+FBQs/DvdxSYucxR5mna0dNsL6QFlds5TMA==}
    peerDependencies:
      '@types/react': '*'
      react: ^16.8 || ^17.0 || ^18.0
    peerDependenciesMeta:
      '@types/react':
        optional: true
    dependencies:
      '@babel/runtime': 7.22.10
      '@types/react': 18.2.12
      react: 18.2.0
    dev: false

  /@radix-ui/react-dismissable-layer@1.0.4(@types/react@18.2.12)(react-dom@18.2.0)(react@18.2.0):
    resolution: {integrity: sha512-7UpBa/RKMoHJYjie1gkF1DlK8l1fdU/VKDpoS3rCCo8YBJR294GwcEHyxHw72yvphJ7ld0AXEcSLAzY2F/WyCg==}
    peerDependencies:
      '@types/react': '*'
      '@types/react-dom': '*'
      react: ^16.8 || ^17.0 || ^18.0
      react-dom: ^16.8 || ^17.0 || ^18.0
    peerDependenciesMeta:
      '@types/react':
        optional: true
      '@types/react-dom':
        optional: true
    dependencies:
      '@babel/runtime': 7.22.10
      '@radix-ui/primitive': 1.0.1
      '@radix-ui/react-compose-refs': 1.0.1(@types/react@18.2.12)(react@18.2.0)
      '@radix-ui/react-primitive': 1.0.3(@types/react@18.2.12)(react-dom@18.2.0)(react@18.2.0)
      '@radix-ui/react-use-callback-ref': 1.0.1(@types/react@18.2.12)(react@18.2.0)
      '@radix-ui/react-use-escape-keydown': 1.0.3(@types/react@18.2.12)(react@18.2.0)
      '@types/react': 18.2.12
      react: 18.2.0
      react-dom: 18.2.0(react@18.2.0)
    dev: false

  /@radix-ui/react-dismissable-layer@1.0.5(@types/react@18.2.12)(react-dom@18.2.0)(react@18.2.0):
    resolution: {integrity: sha512-aJeDjQhywg9LBu2t/At58hCvr7pEm0o2Ke1x33B+MhjNmmZ17sy4KImo0KPLgsnc/zN7GPdce8Cnn0SWvwZO7g==}
    peerDependencies:
      '@types/react': '*'
      '@types/react-dom': '*'
      react: ^16.8 || ^17.0 || ^18.0
      react-dom: ^16.8 || ^17.0 || ^18.0
    peerDependenciesMeta:
      '@types/react':
        optional: true
      '@types/react-dom':
        optional: true
    dependencies:
      '@babel/runtime': 7.22.10
      '@radix-ui/primitive': 1.0.1
      '@radix-ui/react-compose-refs': 1.0.1(@types/react@18.2.12)(react@18.2.0)
      '@radix-ui/react-primitive': 1.0.3(@types/react@18.2.12)(react-dom@18.2.0)(react@18.2.0)
      '@radix-ui/react-use-callback-ref': 1.0.1(@types/react@18.2.12)(react@18.2.0)
      '@radix-ui/react-use-escape-keydown': 1.0.3(@types/react@18.2.12)(react@18.2.0)
      '@types/react': 18.2.12
      react: 18.2.0
      react-dom: 18.2.0(react@18.2.0)
    dev: false

  /@radix-ui/react-dropdown-menu@2.0.5(@types/react@18.2.12)(react-dom@18.2.0)(react@18.2.0):
    resolution: {integrity: sha512-xdOrZzOTocqqkCkYo8yRPCib5OkTkqN7lqNCdxwPOdE466DOaNl4N8PkUIlsXthQvW5Wwkd+aEmWpfWlBoDPEw==}
    peerDependencies:
      '@types/react': '*'
      '@types/react-dom': '*'
      react: ^16.8 || ^17.0 || ^18.0
      react-dom: ^16.8 || ^17.0 || ^18.0
    peerDependenciesMeta:
      '@types/react':
        optional: true
      '@types/react-dom':
        optional: true
    dependencies:
      '@babel/runtime': 7.22.10
      '@radix-ui/primitive': 1.0.1
      '@radix-ui/react-compose-refs': 1.0.1(@types/react@18.2.12)(react@18.2.0)
      '@radix-ui/react-context': 1.0.1(@types/react@18.2.12)(react@18.2.0)
      '@radix-ui/react-id': 1.0.1(@types/react@18.2.12)(react@18.2.0)
      '@radix-ui/react-menu': 2.0.5(@types/react@18.2.12)(react-dom@18.2.0)(react@18.2.0)
      '@radix-ui/react-primitive': 1.0.3(@types/react@18.2.12)(react-dom@18.2.0)(react@18.2.0)
      '@radix-ui/react-use-controllable-state': 1.0.1(@types/react@18.2.12)(react@18.2.0)
      '@types/react': 18.2.12
      react: 18.2.0
      react-dom: 18.2.0(react@18.2.0)
    dev: false

  /@radix-ui/react-focus-guards@1.0.1(@types/react@18.2.12)(react@18.2.0):
    resolution: {integrity: sha512-Rect2dWbQ8waGzhMavsIbmSVCgYxkXLxxR3ZvCX79JOglzdEy4JXMb98lq4hPxUbLr77nP0UOGf4rcMU+s1pUA==}
    peerDependencies:
      '@types/react': '*'
      react: ^16.8 || ^17.0 || ^18.0
    peerDependenciesMeta:
      '@types/react':
        optional: true
    dependencies:
      '@babel/runtime': 7.22.10
      '@types/react': 18.2.12
      react: 18.2.0
    dev: false

  /@radix-ui/react-focus-scope@1.0.3(@types/react@18.2.12)(react-dom@18.2.0)(react@18.2.0):
    resolution: {integrity: sha512-upXdPfqI4islj2CslyfUBNlaJCPybbqRHAi1KER7Isel9Q2AtSJ0zRBZv8mWQiFXD2nyAJ4BhC3yXgZ6kMBSrQ==}
    peerDependencies:
      '@types/react': '*'
      '@types/react-dom': '*'
      react: ^16.8 || ^17.0 || ^18.0
      react-dom: ^16.8 || ^17.0 || ^18.0
    peerDependenciesMeta:
      '@types/react':
        optional: true
      '@types/react-dom':
        optional: true
    dependencies:
      '@babel/runtime': 7.22.10
      '@radix-ui/react-compose-refs': 1.0.1(@types/react@18.2.12)(react@18.2.0)
      '@radix-ui/react-primitive': 1.0.3(@types/react@18.2.12)(react-dom@18.2.0)(react@18.2.0)
      '@radix-ui/react-use-callback-ref': 1.0.1(@types/react@18.2.12)(react@18.2.0)
      '@types/react': 18.2.12
      react: 18.2.0
      react-dom: 18.2.0(react@18.2.0)
    dev: false

  /@radix-ui/react-focus-scope@1.0.4(@types/react@18.2.12)(react-dom@18.2.0)(react@18.2.0):
    resolution: {integrity: sha512-sL04Mgvf+FmyvZeYfNu1EPAaaxD+aw7cYeIB9L9Fvq8+urhltTRaEo5ysKOpHuKPclsZcSUMKlN05x4u+CINpA==}
    peerDependencies:
      '@types/react': '*'
      '@types/react-dom': '*'
      react: ^16.8 || ^17.0 || ^18.0
      react-dom: ^16.8 || ^17.0 || ^18.0
    peerDependenciesMeta:
      '@types/react':
        optional: true
      '@types/react-dom':
        optional: true
    dependencies:
      '@babel/runtime': 7.22.10
      '@radix-ui/react-compose-refs': 1.0.1(@types/react@18.2.12)(react@18.2.0)
      '@radix-ui/react-primitive': 1.0.3(@types/react@18.2.12)(react-dom@18.2.0)(react@18.2.0)
      '@radix-ui/react-use-callback-ref': 1.0.1(@types/react@18.2.12)(react@18.2.0)
      '@types/react': 18.2.12
      react: 18.2.0
      react-dom: 18.2.0(react@18.2.0)
    dev: false

  /@radix-ui/react-hover-card@1.0.7(@types/react@18.2.12)(react-dom@18.2.0)(react@18.2.0):
    resolution: {integrity: sha512-OcUN2FU0YpmajD/qkph3XzMcK/NmSk9hGWnjV68p6QiZMgILugusgQwnLSDs3oFSJYGKf3Y49zgFedhGh04k9A==}
    peerDependencies:
      '@types/react': '*'
      '@types/react-dom': '*'
      react: ^16.8 || ^17.0 || ^18.0
      react-dom: ^16.8 || ^17.0 || ^18.0
    peerDependenciesMeta:
      '@types/react':
        optional: true
      '@types/react-dom':
        optional: true
    dependencies:
      '@babel/runtime': 7.22.10
      '@radix-ui/primitive': 1.0.1
      '@radix-ui/react-compose-refs': 1.0.1(@types/react@18.2.12)(react@18.2.0)
      '@radix-ui/react-context': 1.0.1(@types/react@18.2.12)(react@18.2.0)
      '@radix-ui/react-dismissable-layer': 1.0.5(@types/react@18.2.12)(react-dom@18.2.0)(react@18.2.0)
      '@radix-ui/react-popper': 1.1.3(@types/react@18.2.12)(react-dom@18.2.0)(react@18.2.0)
      '@radix-ui/react-portal': 1.0.4(@types/react@18.2.12)(react-dom@18.2.0)(react@18.2.0)
      '@radix-ui/react-presence': 1.0.1(@types/react@18.2.12)(react-dom@18.2.0)(react@18.2.0)
      '@radix-ui/react-primitive': 1.0.3(@types/react@18.2.12)(react-dom@18.2.0)(react@18.2.0)
      '@radix-ui/react-use-controllable-state': 1.0.1(@types/react@18.2.12)(react@18.2.0)
      '@types/react': 18.2.12
      react: 18.2.0
      react-dom: 18.2.0(react@18.2.0)
    dev: false

  /@radix-ui/react-icons@1.3.0(react@18.2.0):
    resolution: {integrity: sha512-jQxj/0LKgp+j9BiTXz3O3sgs26RNet2iLWmsPyRz2SIcR4q/4SbazXfnYwbAr+vLYKSfc7qxzyGQA1HLlYiuNw==}
    peerDependencies:
      react: ^16.x || ^17.x || ^18.x
    dependencies:
      react: 18.2.0
    dev: false

  /@radix-ui/react-id@1.0.1(@types/react@18.2.12)(react@18.2.0):
    resolution: {integrity: sha512-tI7sT/kqYp8p96yGWY1OAnLHrqDgzHefRBKQ2YAkBS5ja7QLcZ9Z/uY7bEjPUatf8RomoXM8/1sMj1IJaE5UzQ==}
    peerDependencies:
      '@types/react': '*'
      react: ^16.8 || ^17.0 || ^18.0
    peerDependenciesMeta:
      '@types/react':
        optional: true
    dependencies:
      '@babel/runtime': 7.22.10
      '@radix-ui/react-use-layout-effect': 1.0.1(@types/react@18.2.12)(react@18.2.0)
      '@types/react': 18.2.12
      react: 18.2.0
    dev: false

  /@radix-ui/react-label@2.0.2(@types/react@18.2.12)(react-dom@18.2.0)(react@18.2.0):
    resolution: {integrity: sha512-N5ehvlM7qoTLx7nWPodsPYPgMzA5WM8zZChQg8nyFJKnDO5WHdba1vv5/H6IO5LtJMfD2Q3wh1qHFGNtK0w3bQ==}
    peerDependencies:
      '@types/react': '*'
      '@types/react-dom': '*'
      react: ^16.8 || ^17.0 || ^18.0
      react-dom: ^16.8 || ^17.0 || ^18.0
    peerDependenciesMeta:
      '@types/react':
        optional: true
      '@types/react-dom':
        optional: true
    dependencies:
      '@babel/runtime': 7.22.10
      '@radix-ui/react-primitive': 1.0.3(@types/react@18.2.12)(react-dom@18.2.0)(react@18.2.0)
      '@types/react': 18.2.12
      react: 18.2.0
      react-dom: 18.2.0(react@18.2.0)
    dev: false

  /@radix-ui/react-menu@2.0.5(@types/react@18.2.12)(react-dom@18.2.0)(react@18.2.0):
    resolution: {integrity: sha512-Gw4f9pwdH+w5w+49k0gLjN0PfRDHvxmAgG16AbyJZ7zhwZ6PBHKtWohvnSwfusfnK3L68dpBREHpVkj8wEM7ZA==}
    peerDependencies:
      '@types/react': '*'
      '@types/react-dom': '*'
      react: ^16.8 || ^17.0 || ^18.0
      react-dom: ^16.8 || ^17.0 || ^18.0
    peerDependenciesMeta:
      '@types/react':
        optional: true
      '@types/react-dom':
        optional: true
    dependencies:
      '@babel/runtime': 7.22.10
      '@radix-ui/primitive': 1.0.1
      '@radix-ui/react-collection': 1.0.3(@types/react@18.2.12)(react-dom@18.2.0)(react@18.2.0)
      '@radix-ui/react-compose-refs': 1.0.1(@types/react@18.2.12)(react@18.2.0)
      '@radix-ui/react-context': 1.0.1(@types/react@18.2.12)(react@18.2.0)
      '@radix-ui/react-direction': 1.0.1(@types/react@18.2.12)(react@18.2.0)
      '@radix-ui/react-dismissable-layer': 1.0.4(@types/react@18.2.12)(react-dom@18.2.0)(react@18.2.0)
      '@radix-ui/react-focus-guards': 1.0.1(@types/react@18.2.12)(react@18.2.0)
      '@radix-ui/react-focus-scope': 1.0.3(@types/react@18.2.12)(react-dom@18.2.0)(react@18.2.0)
      '@radix-ui/react-id': 1.0.1(@types/react@18.2.12)(react@18.2.0)
      '@radix-ui/react-popper': 1.1.2(@types/react@18.2.12)(react-dom@18.2.0)(react@18.2.0)
      '@radix-ui/react-portal': 1.0.3(@types/react@18.2.12)(react-dom@18.2.0)(react@18.2.0)
      '@radix-ui/react-presence': 1.0.1(@types/react@18.2.12)(react-dom@18.2.0)(react@18.2.0)
      '@radix-ui/react-primitive': 1.0.3(@types/react@18.2.12)(react-dom@18.2.0)(react@18.2.0)
      '@radix-ui/react-roving-focus': 1.0.4(@types/react@18.2.12)(react-dom@18.2.0)(react@18.2.0)
      '@radix-ui/react-slot': 1.0.2(@types/react@18.2.12)(react@18.2.0)
      '@radix-ui/react-use-callback-ref': 1.0.1(@types/react@18.2.12)(react@18.2.0)
      '@types/react': 18.2.12
      aria-hidden: 1.2.3
      react: 18.2.0
      react-dom: 18.2.0(react@18.2.0)
      react-remove-scroll: 2.5.5(@types/react@18.2.12)(react@18.2.0)
    dev: false

  /@radix-ui/react-popover@1.0.6(@types/react@18.2.12)(react-dom@18.2.0)(react@18.2.0):
    resolution: {integrity: sha512-cZ4defGpkZ0qTRtlIBzJLSzL6ht7ofhhW4i1+pkemjV1IKXm0wgCRnee154qlV6r9Ttunmh2TNZhMfV2bavUyA==}
    peerDependencies:
      '@types/react': '*'
      '@types/react-dom': '*'
      react: ^16.8 || ^17.0 || ^18.0
      react-dom: ^16.8 || ^17.0 || ^18.0
    peerDependenciesMeta:
      '@types/react':
        optional: true
      '@types/react-dom':
        optional: true
    dependencies:
      '@babel/runtime': 7.22.10
      '@radix-ui/primitive': 1.0.1
      '@radix-ui/react-compose-refs': 1.0.1(@types/react@18.2.12)(react@18.2.0)
      '@radix-ui/react-context': 1.0.1(@types/react@18.2.12)(react@18.2.0)
      '@radix-ui/react-dismissable-layer': 1.0.4(@types/react@18.2.12)(react-dom@18.2.0)(react@18.2.0)
      '@radix-ui/react-focus-guards': 1.0.1(@types/react@18.2.12)(react@18.2.0)
      '@radix-ui/react-focus-scope': 1.0.3(@types/react@18.2.12)(react-dom@18.2.0)(react@18.2.0)
      '@radix-ui/react-id': 1.0.1(@types/react@18.2.12)(react@18.2.0)
      '@radix-ui/react-popper': 1.1.2(@types/react@18.2.12)(react-dom@18.2.0)(react@18.2.0)
      '@radix-ui/react-portal': 1.0.3(@types/react@18.2.12)(react-dom@18.2.0)(react@18.2.0)
      '@radix-ui/react-presence': 1.0.1(@types/react@18.2.12)(react-dom@18.2.0)(react@18.2.0)
      '@radix-ui/react-primitive': 1.0.3(@types/react@18.2.12)(react-dom@18.2.0)(react@18.2.0)
      '@radix-ui/react-slot': 1.0.2(@types/react@18.2.12)(react@18.2.0)
      '@radix-ui/react-use-controllable-state': 1.0.1(@types/react@18.2.12)(react@18.2.0)
      '@types/react': 18.2.12
      aria-hidden: 1.2.3
      react: 18.2.0
      react-dom: 18.2.0(react@18.2.0)
      react-remove-scroll: 2.5.5(@types/react@18.2.12)(react@18.2.0)
    dev: false

  /@radix-ui/react-popper@1.1.2(@types/react@18.2.12)(react-dom@18.2.0)(react@18.2.0):
    resolution: {integrity: sha512-1CnGGfFi/bbqtJZZ0P/NQY20xdG3E0LALJaLUEoKwPLwl6PPPfbeiCqMVQnhoFRAxjJj4RpBRJzDmUgsex2tSg==}
    peerDependencies:
      '@types/react': '*'
      '@types/react-dom': '*'
      react: ^16.8 || ^17.0 || ^18.0
      react-dom: ^16.8 || ^17.0 || ^18.0
    peerDependenciesMeta:
      '@types/react':
        optional: true
      '@types/react-dom':
        optional: true
    dependencies:
      '@babel/runtime': 7.22.10
      '@floating-ui/react-dom': 2.0.1(react-dom@18.2.0)(react@18.2.0)
      '@radix-ui/react-arrow': 1.0.3(@types/react@18.2.12)(react-dom@18.2.0)(react@18.2.0)
      '@radix-ui/react-compose-refs': 1.0.1(@types/react@18.2.12)(react@18.2.0)
      '@radix-ui/react-context': 1.0.1(@types/react@18.2.12)(react@18.2.0)
      '@radix-ui/react-primitive': 1.0.3(@types/react@18.2.12)(react-dom@18.2.0)(react@18.2.0)
      '@radix-ui/react-use-callback-ref': 1.0.1(@types/react@18.2.12)(react@18.2.0)
      '@radix-ui/react-use-layout-effect': 1.0.1(@types/react@18.2.12)(react@18.2.0)
      '@radix-ui/react-use-rect': 1.0.1(@types/react@18.2.12)(react@18.2.0)
      '@radix-ui/react-use-size': 1.0.1(@types/react@18.2.12)(react@18.2.0)
      '@radix-ui/rect': 1.0.1
      '@types/react': 18.2.12
      react: 18.2.0
      react-dom: 18.2.0(react@18.2.0)
    dev: false

  /@radix-ui/react-popper@1.1.3(@types/react@18.2.12)(react-dom@18.2.0)(react@18.2.0):
    resolution: {integrity: sha512-cKpopj/5RHZWjrbF2846jBNacjQVwkP068DfmgrNJXpvVWrOvlAmE9xSiy5OqeE+Gi8D9fP+oDhUnPqNMY8/5w==}
    peerDependencies:
      '@types/react': '*'
      '@types/react-dom': '*'
      react: ^16.8 || ^17.0 || ^18.0
      react-dom: ^16.8 || ^17.0 || ^18.0
    peerDependenciesMeta:
      '@types/react':
        optional: true
      '@types/react-dom':
        optional: true
    dependencies:
      '@babel/runtime': 7.22.10
      '@floating-ui/react-dom': 2.0.1(react-dom@18.2.0)(react@18.2.0)
      '@radix-ui/react-arrow': 1.0.3(@types/react@18.2.12)(react-dom@18.2.0)(react@18.2.0)
      '@radix-ui/react-compose-refs': 1.0.1(@types/react@18.2.12)(react@18.2.0)
      '@radix-ui/react-context': 1.0.1(@types/react@18.2.12)(react@18.2.0)
      '@radix-ui/react-primitive': 1.0.3(@types/react@18.2.12)(react-dom@18.2.0)(react@18.2.0)
      '@radix-ui/react-use-callback-ref': 1.0.1(@types/react@18.2.12)(react@18.2.0)
      '@radix-ui/react-use-layout-effect': 1.0.1(@types/react@18.2.12)(react@18.2.0)
      '@radix-ui/react-use-rect': 1.0.1(@types/react@18.2.12)(react@18.2.0)
      '@radix-ui/react-use-size': 1.0.1(@types/react@18.2.12)(react@18.2.0)
      '@radix-ui/rect': 1.0.1
      '@types/react': 18.2.12
      react: 18.2.0
      react-dom: 18.2.0(react@18.2.0)
    dev: false

  /@radix-ui/react-portal@1.0.3(@types/react@18.2.12)(react-dom@18.2.0)(react@18.2.0):
    resolution: {integrity: sha512-xLYZeHrWoPmA5mEKEfZZevoVRK/Q43GfzRXkWV6qawIWWK8t6ifIiLQdd7rmQ4Vk1bmI21XhqF9BN3jWf+phpA==}
    peerDependencies:
      '@types/react': '*'
      '@types/react-dom': '*'
      react: ^16.8 || ^17.0 || ^18.0
      react-dom: ^16.8 || ^17.0 || ^18.0
    peerDependenciesMeta:
      '@types/react':
        optional: true
      '@types/react-dom':
        optional: true
    dependencies:
      '@babel/runtime': 7.22.10
      '@radix-ui/react-primitive': 1.0.3(@types/react@18.2.12)(react-dom@18.2.0)(react@18.2.0)
      '@types/react': 18.2.12
      react: 18.2.0
      react-dom: 18.2.0(react@18.2.0)
    dev: false

  /@radix-ui/react-portal@1.0.4(@types/react@18.2.12)(react-dom@18.2.0)(react@18.2.0):
    resolution: {integrity: sha512-Qki+C/EuGUVCQTOTD5vzJzJuMUlewbzuKyUy+/iHM2uwGiru9gZeBJtHAPKAEkB5KWGi9mP/CHKcY0wt1aW45Q==}
    peerDependencies:
      '@types/react': '*'
      '@types/react-dom': '*'
      react: ^16.8 || ^17.0 || ^18.0
      react-dom: ^16.8 || ^17.0 || ^18.0
    peerDependenciesMeta:
      '@types/react':
        optional: true
      '@types/react-dom':
        optional: true
    dependencies:
      '@babel/runtime': 7.22.10
      '@radix-ui/react-primitive': 1.0.3(@types/react@18.2.12)(react-dom@18.2.0)(react@18.2.0)
      '@types/react': 18.2.12
      react: 18.2.0
      react-dom: 18.2.0(react@18.2.0)
    dev: false

  /@radix-ui/react-presence@1.0.1(@types/react@18.2.12)(react-dom@18.2.0)(react@18.2.0):
    resolution: {integrity: sha512-UXLW4UAbIY5ZjcvzjfRFo5gxva8QirC9hF7wRE4U5gz+TP0DbRk+//qyuAQ1McDxBt1xNMBTaciFGvEmJvAZCg==}
    peerDependencies:
      '@types/react': '*'
      '@types/react-dom': '*'
      react: ^16.8 || ^17.0 || ^18.0
      react-dom: ^16.8 || ^17.0 || ^18.0
    peerDependenciesMeta:
      '@types/react':
        optional: true
      '@types/react-dom':
        optional: true
    dependencies:
      '@babel/runtime': 7.22.10
      '@radix-ui/react-compose-refs': 1.0.1(@types/react@18.2.12)(react@18.2.0)
      '@radix-ui/react-use-layout-effect': 1.0.1(@types/react@18.2.12)(react@18.2.0)
      '@types/react': 18.2.12
      react: 18.2.0
      react-dom: 18.2.0(react@18.2.0)
    dev: false

  /@radix-ui/react-primitive@1.0.3(@types/react@18.2.12)(react-dom@18.2.0)(react@18.2.0):
    resolution: {integrity: sha512-yi58uVyoAcK/Nq1inRY56ZSjKypBNKTa/1mcL8qdl6oJeEaDbOldlzrGn7P6Q3Id5d+SYNGc5AJgc4vGhjs5+g==}
    peerDependencies:
      '@types/react': '*'
      '@types/react-dom': '*'
      react: ^16.8 || ^17.0 || ^18.0
      react-dom: ^16.8 || ^17.0 || ^18.0
    peerDependenciesMeta:
      '@types/react':
        optional: true
      '@types/react-dom':
        optional: true
    dependencies:
      '@babel/runtime': 7.22.10
      '@radix-ui/react-slot': 1.0.2(@types/react@18.2.12)(react@18.2.0)
      '@types/react': 18.2.12
      react: 18.2.0
      react-dom: 18.2.0(react@18.2.0)
    dev: false

  /@radix-ui/react-roving-focus@1.0.4(@types/react@18.2.12)(react-dom@18.2.0)(react@18.2.0):
    resolution: {integrity: sha512-2mUg5Mgcu001VkGy+FfzZyzbmuUWzgWkj3rvv4yu+mLw03+mTzbxZHvfcGyFp2b8EkQeMkpRQ5FiA2Vr2O6TeQ==}
    peerDependencies:
      '@types/react': '*'
      '@types/react-dom': '*'
      react: ^16.8 || ^17.0 || ^18.0
      react-dom: ^16.8 || ^17.0 || ^18.0
    peerDependenciesMeta:
      '@types/react':
        optional: true
      '@types/react-dom':
        optional: true
    dependencies:
      '@babel/runtime': 7.22.10
      '@radix-ui/primitive': 1.0.1
      '@radix-ui/react-collection': 1.0.3(@types/react@18.2.12)(react-dom@18.2.0)(react@18.2.0)
      '@radix-ui/react-compose-refs': 1.0.1(@types/react@18.2.12)(react@18.2.0)
      '@radix-ui/react-context': 1.0.1(@types/react@18.2.12)(react@18.2.0)
      '@radix-ui/react-direction': 1.0.1(@types/react@18.2.12)(react@18.2.0)
      '@radix-ui/react-id': 1.0.1(@types/react@18.2.12)(react@18.2.0)
      '@radix-ui/react-primitive': 1.0.3(@types/react@18.2.12)(react-dom@18.2.0)(react@18.2.0)
      '@radix-ui/react-use-callback-ref': 1.0.1(@types/react@18.2.12)(react@18.2.0)
      '@radix-ui/react-use-controllable-state': 1.0.1(@types/react@18.2.12)(react@18.2.0)
      '@types/react': 18.2.12
      react: 18.2.0
      react-dom: 18.2.0(react@18.2.0)
    dev: false

  /@radix-ui/react-select@2.0.0(@types/react@18.2.12)(react-dom@18.2.0)(react@18.2.0):
    resolution: {integrity: sha512-RH5b7af4oHtkcHS7pG6Sgv5rk5Wxa7XI8W5gvB1N/yiuDGZxko1ynvOiVhFM7Cis2A8zxF9bTOUVbRDzPepe6w==}
    peerDependencies:
      '@types/react': '*'
      '@types/react-dom': '*'
      react: ^16.8 || ^17.0 || ^18.0
      react-dom: ^16.8 || ^17.0 || ^18.0
    peerDependenciesMeta:
      '@types/react':
        optional: true
      '@types/react-dom':
        optional: true
    dependencies:
      '@babel/runtime': 7.22.10
      '@radix-ui/number': 1.0.1
      '@radix-ui/primitive': 1.0.1
      '@radix-ui/react-collection': 1.0.3(@types/react@18.2.12)(react-dom@18.2.0)(react@18.2.0)
      '@radix-ui/react-compose-refs': 1.0.1(@types/react@18.2.12)(react@18.2.0)
      '@radix-ui/react-context': 1.0.1(@types/react@18.2.12)(react@18.2.0)
      '@radix-ui/react-direction': 1.0.1(@types/react@18.2.12)(react@18.2.0)
      '@radix-ui/react-dismissable-layer': 1.0.5(@types/react@18.2.12)(react-dom@18.2.0)(react@18.2.0)
      '@radix-ui/react-focus-guards': 1.0.1(@types/react@18.2.12)(react@18.2.0)
      '@radix-ui/react-focus-scope': 1.0.4(@types/react@18.2.12)(react-dom@18.2.0)(react@18.2.0)
      '@radix-ui/react-id': 1.0.1(@types/react@18.2.12)(react@18.2.0)
      '@radix-ui/react-popper': 1.1.3(@types/react@18.2.12)(react-dom@18.2.0)(react@18.2.0)
      '@radix-ui/react-portal': 1.0.4(@types/react@18.2.12)(react-dom@18.2.0)(react@18.2.0)
      '@radix-ui/react-primitive': 1.0.3(@types/react@18.2.12)(react-dom@18.2.0)(react@18.2.0)
      '@radix-ui/react-slot': 1.0.2(@types/react@18.2.12)(react@18.2.0)
      '@radix-ui/react-use-callback-ref': 1.0.1(@types/react@18.2.12)(react@18.2.0)
      '@radix-ui/react-use-controllable-state': 1.0.1(@types/react@18.2.12)(react@18.2.0)
      '@radix-ui/react-use-layout-effect': 1.0.1(@types/react@18.2.12)(react@18.2.0)
      '@radix-ui/react-use-previous': 1.0.1(@types/react@18.2.12)(react@18.2.0)
      '@radix-ui/react-visually-hidden': 1.0.3(@types/react@18.2.12)(react-dom@18.2.0)(react@18.2.0)
      '@types/react': 18.2.12
      aria-hidden: 1.2.3
      react: 18.2.0
      react-dom: 18.2.0(react@18.2.0)
      react-remove-scroll: 2.5.5(@types/react@18.2.12)(react@18.2.0)
    dev: false

  /@radix-ui/react-separator@1.0.3(@types/react@18.2.12)(react-dom@18.2.0)(react@18.2.0):
    resolution: {integrity: sha512-itYmTy/kokS21aiV5+Z56MZB54KrhPgn6eHDKkFeOLR34HMN2s8PaN47qZZAGnvupcjxHaFZnW4pQEh0BvvVuw==}
    peerDependencies:
      '@types/react': '*'
      '@types/react-dom': '*'
      react: ^16.8 || ^17.0 || ^18.0
      react-dom: ^16.8 || ^17.0 || ^18.0
    peerDependenciesMeta:
      '@types/react':
        optional: true
      '@types/react-dom':
        optional: true
    dependencies:
      '@babel/runtime': 7.22.10
      '@radix-ui/react-primitive': 1.0.3(@types/react@18.2.12)(react-dom@18.2.0)(react@18.2.0)
      '@types/react': 18.2.12
      react: 18.2.0
      react-dom: 18.2.0(react@18.2.0)
    dev: false

  /@radix-ui/react-slider@1.1.2(@types/react@18.2.12)(react-dom@18.2.0)(react@18.2.0):
    resolution: {integrity: sha512-NKs15MJylfzVsCagVSWKhGGLNR1W9qWs+HtgbmjjVUB3B9+lb3PYoXxVju3kOrpf0VKyVCtZp+iTwVoqpa1Chw==}
    peerDependencies:
      '@types/react': '*'
      '@types/react-dom': '*'
      react: ^16.8 || ^17.0 || ^18.0
      react-dom: ^16.8 || ^17.0 || ^18.0
    peerDependenciesMeta:
      '@types/react':
        optional: true
      '@types/react-dom':
        optional: true
    dependencies:
      '@babel/runtime': 7.22.10
      '@radix-ui/number': 1.0.1
      '@radix-ui/primitive': 1.0.1
      '@radix-ui/react-collection': 1.0.3(@types/react@18.2.12)(react-dom@18.2.0)(react@18.2.0)
      '@radix-ui/react-compose-refs': 1.0.1(@types/react@18.2.12)(react@18.2.0)
      '@radix-ui/react-context': 1.0.1(@types/react@18.2.12)(react@18.2.0)
      '@radix-ui/react-direction': 1.0.1(@types/react@18.2.12)(react@18.2.0)
      '@radix-ui/react-primitive': 1.0.3(@types/react@18.2.12)(react-dom@18.2.0)(react@18.2.0)
      '@radix-ui/react-use-controllable-state': 1.0.1(@types/react@18.2.12)(react@18.2.0)
      '@radix-ui/react-use-layout-effect': 1.0.1(@types/react@18.2.12)(react@18.2.0)
      '@radix-ui/react-use-previous': 1.0.1(@types/react@18.2.12)(react@18.2.0)
      '@radix-ui/react-use-size': 1.0.1(@types/react@18.2.12)(react@18.2.0)
      '@types/react': 18.2.12
      react: 18.2.0
      react-dom: 18.2.0(react@18.2.0)
    dev: false

  /@radix-ui/react-slot@1.0.2(@types/react@18.2.12)(react@18.2.0):
    resolution: {integrity: sha512-YeTpuq4deV+6DusvVUW4ivBgnkHwECUu0BiN43L5UCDFgdhsRUWAghhTF5MbvNTPzmiFOx90asDSUjWuCNapwg==}
    peerDependencies:
      '@types/react': '*'
      react: ^16.8 || ^17.0 || ^18.0
    peerDependenciesMeta:
      '@types/react':
        optional: true
    dependencies:
      '@babel/runtime': 7.22.10
      '@radix-ui/react-compose-refs': 1.0.1(@types/react@18.2.12)(react@18.2.0)
      '@types/react': 18.2.12
      react: 18.2.0
    dev: false

  /@radix-ui/react-tabs@1.0.4(@types/react@18.2.12)(react-dom@18.2.0)(react@18.2.0):
    resolution: {integrity: sha512-egZfYY/+wRNCflXNHx+dePvnz9FbmssDTJBtgRfDY7e8SE5oIo3Py2eCB1ckAbh1Q7cQ/6yJZThJ++sgbxibog==}
    peerDependencies:
      '@types/react': '*'
      '@types/react-dom': '*'
      react: ^16.8 || ^17.0 || ^18.0
      react-dom: ^16.8 || ^17.0 || ^18.0
    peerDependenciesMeta:
      '@types/react':
        optional: true
      '@types/react-dom':
        optional: true
    dependencies:
      '@babel/runtime': 7.22.10
      '@radix-ui/primitive': 1.0.1
      '@radix-ui/react-context': 1.0.1(@types/react@18.2.12)(react@18.2.0)
      '@radix-ui/react-direction': 1.0.1(@types/react@18.2.12)(react@18.2.0)
      '@radix-ui/react-id': 1.0.1(@types/react@18.2.12)(react@18.2.0)
      '@radix-ui/react-presence': 1.0.1(@types/react@18.2.12)(react-dom@18.2.0)(react@18.2.0)
      '@radix-ui/react-primitive': 1.0.3(@types/react@18.2.12)(react-dom@18.2.0)(react@18.2.0)
      '@radix-ui/react-roving-focus': 1.0.4(@types/react@18.2.12)(react-dom@18.2.0)(react@18.2.0)
      '@radix-ui/react-use-controllable-state': 1.0.1(@types/react@18.2.12)(react@18.2.0)
      '@types/react': 18.2.12
      react: 18.2.0
      react-dom: 18.2.0(react@18.2.0)
    dev: false

  /@radix-ui/react-toast@1.1.4(@types/react@18.2.12)(react-dom@18.2.0)(react@18.2.0):
    resolution: {integrity: sha512-wf+fc8DOywrpRK3jlPlWVe+ELYGHdKDaaARJZNuUTWyWYq7+ANCFLp4rTjZ/mcGkJJQ/vZ949Zis9xxEpfq9OA==}
    peerDependencies:
      '@types/react': '*'
      '@types/react-dom': '*'
      react: ^16.8 || ^17.0 || ^18.0
      react-dom: ^16.8 || ^17.0 || ^18.0
    peerDependenciesMeta:
      '@types/react':
        optional: true
      '@types/react-dom':
        optional: true
    dependencies:
      '@babel/runtime': 7.22.10
      '@radix-ui/primitive': 1.0.1
      '@radix-ui/react-collection': 1.0.3(@types/react@18.2.12)(react-dom@18.2.0)(react@18.2.0)
      '@radix-ui/react-compose-refs': 1.0.1(@types/react@18.2.12)(react@18.2.0)
      '@radix-ui/react-context': 1.0.1(@types/react@18.2.12)(react@18.2.0)
      '@radix-ui/react-dismissable-layer': 1.0.4(@types/react@18.2.12)(react-dom@18.2.0)(react@18.2.0)
      '@radix-ui/react-portal': 1.0.3(@types/react@18.2.12)(react-dom@18.2.0)(react@18.2.0)
      '@radix-ui/react-presence': 1.0.1(@types/react@18.2.12)(react-dom@18.2.0)(react@18.2.0)
      '@radix-ui/react-primitive': 1.0.3(@types/react@18.2.12)(react-dom@18.2.0)(react@18.2.0)
      '@radix-ui/react-use-callback-ref': 1.0.1(@types/react@18.2.12)(react@18.2.0)
      '@radix-ui/react-use-controllable-state': 1.0.1(@types/react@18.2.12)(react@18.2.0)
      '@radix-ui/react-use-layout-effect': 1.0.1(@types/react@18.2.12)(react@18.2.0)
      '@radix-ui/react-visually-hidden': 1.0.3(@types/react@18.2.12)(react-dom@18.2.0)(react@18.2.0)
      '@types/react': 18.2.12
      react: 18.2.0
      react-dom: 18.2.0(react@18.2.0)
    dev: false

  /@radix-ui/react-tooltip@1.0.6(@types/react@18.2.12)(react-dom@18.2.0)(react@18.2.0):
    resolution: {integrity: sha512-DmNFOiwEc2UDigsYj6clJENma58OelxD24O4IODoZ+3sQc3Zb+L8w1EP+y9laTuKCLAysPw4fD6/v0j4KNV8rg==}
    peerDependencies:
      '@types/react': '*'
      '@types/react-dom': '*'
      react: ^16.8 || ^17.0 || ^18.0
      react-dom: ^16.8 || ^17.0 || ^18.0
    peerDependenciesMeta:
      '@types/react':
        optional: true
      '@types/react-dom':
        optional: true
    dependencies:
      '@babel/runtime': 7.22.10
      '@radix-ui/primitive': 1.0.1
      '@radix-ui/react-compose-refs': 1.0.1(@types/react@18.2.12)(react@18.2.0)
      '@radix-ui/react-context': 1.0.1(@types/react@18.2.12)(react@18.2.0)
      '@radix-ui/react-dismissable-layer': 1.0.4(@types/react@18.2.12)(react-dom@18.2.0)(react@18.2.0)
      '@radix-ui/react-id': 1.0.1(@types/react@18.2.12)(react@18.2.0)
      '@radix-ui/react-popper': 1.1.2(@types/react@18.2.12)(react-dom@18.2.0)(react@18.2.0)
      '@radix-ui/react-portal': 1.0.3(@types/react@18.2.12)(react-dom@18.2.0)(react@18.2.0)
      '@radix-ui/react-presence': 1.0.1(@types/react@18.2.12)(react-dom@18.2.0)(react@18.2.0)
      '@radix-ui/react-primitive': 1.0.3(@types/react@18.2.12)(react-dom@18.2.0)(react@18.2.0)
      '@radix-ui/react-slot': 1.0.2(@types/react@18.2.12)(react@18.2.0)
      '@radix-ui/react-use-controllable-state': 1.0.1(@types/react@18.2.12)(react@18.2.0)
      '@radix-ui/react-visually-hidden': 1.0.3(@types/react@18.2.12)(react-dom@18.2.0)(react@18.2.0)
      '@types/react': 18.2.12
      react: 18.2.0
      react-dom: 18.2.0(react@18.2.0)
    dev: false

  /@radix-ui/react-use-callback-ref@1.0.1(@types/react@18.2.12)(react@18.2.0):
    resolution: {integrity: sha512-D94LjX4Sp0xJFVaoQOd3OO9k7tpBYNOXdVhkltUbGv2Qb9OXdrg/CpsjlZv7ia14Sylv398LswWBVVu5nqKzAQ==}
    peerDependencies:
      '@types/react': '*'
      react: ^16.8 || ^17.0 || ^18.0
    peerDependenciesMeta:
      '@types/react':
        optional: true
    dependencies:
      '@babel/runtime': 7.22.10
      '@types/react': 18.2.12
      react: 18.2.0
    dev: false

  /@radix-ui/react-use-controllable-state@1.0.1(@types/react@18.2.12)(react@18.2.0):
    resolution: {integrity: sha512-Svl5GY5FQeN758fWKrjM6Qb7asvXeiZltlT4U2gVfl8Gx5UAv2sMR0LWo8yhsIZh2oQ0eFdZ59aoOOMV7b47VA==}
    peerDependencies:
      '@types/react': '*'
      react: ^16.8 || ^17.0 || ^18.0
    peerDependenciesMeta:
      '@types/react':
        optional: true
    dependencies:
      '@babel/runtime': 7.22.10
      '@radix-ui/react-use-callback-ref': 1.0.1(@types/react@18.2.12)(react@18.2.0)
      '@types/react': 18.2.12
      react: 18.2.0
    dev: false

  /@radix-ui/react-use-escape-keydown@1.0.3(@types/react@18.2.12)(react@18.2.0):
    resolution: {integrity: sha512-vyL82j40hcFicA+M4Ex7hVkB9vHgSse1ZWomAqV2Je3RleKGO5iM8KMOEtfoSB0PnIelMd2lATjTGMYqN5ylTg==}
    peerDependencies:
      '@types/react': '*'
      react: ^16.8 || ^17.0 || ^18.0
    peerDependenciesMeta:
      '@types/react':
        optional: true
    dependencies:
      '@babel/runtime': 7.22.10
      '@radix-ui/react-use-callback-ref': 1.0.1(@types/react@18.2.12)(react@18.2.0)
      '@types/react': 18.2.12
      react: 18.2.0
    dev: false

  /@radix-ui/react-use-layout-effect@1.0.1(@types/react@18.2.12)(react@18.2.0):
    resolution: {integrity: sha512-v/5RegiJWYdoCvMnITBkNNx6bCj20fiaJnWtRkU18yITptraXjffz5Qbn05uOiQnOvi+dbkznkoaMltz1GnszQ==}
    peerDependencies:
      '@types/react': '*'
      react: ^16.8 || ^17.0 || ^18.0
    peerDependenciesMeta:
      '@types/react':
        optional: true
    dependencies:
      '@babel/runtime': 7.22.10
      '@types/react': 18.2.12
      react: 18.2.0
    dev: false

  /@radix-ui/react-use-previous@1.0.1(@types/react@18.2.12)(react@18.2.0):
    resolution: {integrity: sha512-cV5La9DPwiQ7S0gf/0qiD6YgNqM5Fk97Kdrlc5yBcrF3jyEZQwm7vYFqMo4IfeHgJXsRaMvLABFtd0OVEmZhDw==}
    peerDependencies:
      '@types/react': '*'
      react: ^16.8 || ^17.0 || ^18.0
    peerDependenciesMeta:
      '@types/react':
        optional: true
    dependencies:
      '@babel/runtime': 7.22.10
      '@types/react': 18.2.12
      react: 18.2.0
    dev: false

  /@radix-ui/react-use-rect@1.0.1(@types/react@18.2.12)(react@18.2.0):
    resolution: {integrity: sha512-Cq5DLuSiuYVKNU8orzJMbl15TXilTnJKUCltMVQg53BQOF1/C5toAaGrowkgksdBQ9H+SRL23g0HDmg9tvmxXw==}
    peerDependencies:
      '@types/react': '*'
      react: ^16.8 || ^17.0 || ^18.0
    peerDependenciesMeta:
      '@types/react':
        optional: true
    dependencies:
      '@babel/runtime': 7.22.10
      '@radix-ui/rect': 1.0.1
      '@types/react': 18.2.12
      react: 18.2.0
    dev: false

  /@radix-ui/react-use-size@1.0.1(@types/react@18.2.12)(react@18.2.0):
    resolution: {integrity: sha512-ibay+VqrgcaI6veAojjofPATwledXiSmX+C0KrBk/xgpX9rBzPV3OsfwlhQdUOFbh+LKQorLYT+xTXW9V8yd0g==}
    peerDependencies:
      '@types/react': '*'
      react: ^16.8 || ^17.0 || ^18.0
    peerDependenciesMeta:
      '@types/react':
        optional: true
    dependencies:
      '@babel/runtime': 7.22.10
      '@radix-ui/react-use-layout-effect': 1.0.1(@types/react@18.2.12)(react@18.2.0)
      '@types/react': 18.2.12
      react: 18.2.0
    dev: false

  /@radix-ui/react-visually-hidden@1.0.3(@types/react@18.2.12)(react-dom@18.2.0)(react@18.2.0):
    resolution: {integrity: sha512-D4w41yN5YRKtu464TLnByKzMDG/JlMPHtfZgQAu9v6mNakUqGUI9vUrfQKz8NK41VMm/xbZbh76NUTVtIYqOMA==}
    peerDependencies:
      '@types/react': '*'
      '@types/react-dom': '*'
      react: ^16.8 || ^17.0 || ^18.0
      react-dom: ^16.8 || ^17.0 || ^18.0
    peerDependenciesMeta:
      '@types/react':
        optional: true
      '@types/react-dom':
        optional: true
    dependencies:
      '@babel/runtime': 7.22.10
      '@radix-ui/react-primitive': 1.0.3(@types/react@18.2.12)(react-dom@18.2.0)(react@18.2.0)
      '@types/react': 18.2.12
      react: 18.2.0
      react-dom: 18.2.0(react@18.2.0)
    dev: false

  /@radix-ui/rect@1.0.1:
    resolution: {integrity: sha512-fyrgCaedtvMg9NK3en0pnOYJdtfwxUcNolezkNPUsoX57X8oQk+NkqcvzHXD2uKNij6GXmWU9NDru2IWjrO4BQ==}
    dependencies:
      '@babel/runtime': 7.22.10
    dev: false

  /@react-hook/debounce@3.0.0(react@18.2.0):
    resolution: {integrity: sha512-ir/kPrSfAzY12Gre0sOHkZ2rkEmM4fS5M5zFxCi4BnCeXh2nvx9Ujd+U4IGpKCuPA+EQD0pg1eK2NGLvfWejag==}
    peerDependencies:
      react: '>=16.8'
    dependencies:
      '@react-hook/latest': 1.0.3(react@18.2.0)
      react: 18.2.0
    dev: false

  /@react-hook/event@1.2.6(react@18.2.0):
    resolution: {integrity: sha512-JUL5IluaOdn5w5Afpe/puPa1rj8X6udMlQ9dt4hvMuKmTrBS1Ya6sb4sVgvfe2eU4yDuOfAhik8xhbcCekbg9Q==}
    peerDependencies:
      react: '>=16.8'
    dependencies:
      react: 18.2.0
    dev: false

  /@react-hook/latest@1.0.3(react@18.2.0):
    resolution: {integrity: sha512-dy6duzl+JnAZcDbNTfmaP3xHiKtbXYOaz3G51MGVljh548Y8MWzTr+PHLOfvpypEVW9zwvl+VyKjbWKEVbV1Rg==}
    peerDependencies:
      react: '>=16.8'
    dependencies:
      react: 18.2.0
    dev: false

  /@react-hook/passive-layout-effect@1.2.1(react@18.2.0):
    resolution: {integrity: sha512-IwEphTD75liO8g+6taS+4oqz+nnroocNfWVHWz7j+N+ZO2vYrc6PV1q7GQhuahL0IOR7JccFTsFKQ/mb6iZWAg==}
    peerDependencies:
      react: '>=16.8'
    dependencies:
      react: 18.2.0
    dev: false

  /@react-hook/resize-observer@1.2.6(react@18.2.0):
    resolution: {integrity: sha512-DlBXtLSW0DqYYTW3Ft1/GQFZlTdKY5VAFIC4+km6IK5NiPPDFchGbEJm1j6pSgMqPRHbUQgHJX7RaR76ic1LWA==}
    peerDependencies:
      react: '>=16.8'
    dependencies:
      '@juggle/resize-observer': 3.4.0
      '@react-hook/latest': 1.0.3(react@18.2.0)
      '@react-hook/passive-layout-effect': 1.2.1(react@18.2.0)
      react: 18.2.0
    dev: false

  /@react-hook/size@2.1.2(react@18.2.0):
    resolution: {integrity: sha512-BmE5asyRDxSuQ9p14FUKJ0iBRgV9cROjqNG9jT/EjCM+xHha1HVqbPoT+14FQg1K7xIydabClCibUY4+1tw/iw==}
    peerDependencies:
      react: '>=16.8'
    dependencies:
      '@react-hook/passive-layout-effect': 1.2.1(react@18.2.0)
      '@react-hook/resize-observer': 1.2.6(react@18.2.0)
      react: 18.2.0
    dev: false

  /@react-hook/throttle@2.2.0(react@18.2.0):
    resolution: {integrity: sha512-LJ5eg+yMV8lXtqK3lR+OtOZ2WH/EfWvuiEEu0M3bhR7dZRfTyEJKxH1oK9uyBxiXPtWXiQggWbZirMCXam51tg==}
    peerDependencies:
      react: '>=16.8'
    dependencies:
      '@react-hook/latest': 1.0.3(react@18.2.0)
      react: 18.2.0
    dev: false

  /@react-hook/window-size@3.1.1(react@18.2.0):
    resolution: {integrity: sha512-yWnVS5LKnOUIrEsI44oz3bIIUYqflamPL27n+k/PC//PsX/YeWBky09oPeAoc9As6jSH16Wgo8plI+ECZaHk3g==}
    peerDependencies:
      react: '>=16.8'
    dependencies:
      '@react-hook/debounce': 3.0.0(react@18.2.0)
      '@react-hook/event': 1.2.6(react@18.2.0)
      '@react-hook/throttle': 2.2.0(react@18.2.0)
      react: 18.2.0
    dev: false

  /@react-types/button@3.4.1(react@18.2.0):
    resolution: {integrity: sha512-B54M84LxdEppwjXNlkBEJyMfe9fd+bvFV7R6+NJvupGrZm/LuFNYjFcHk7yjMKWTdWm6DbpIuQz54n5qTW7Vlg==}
    peerDependencies:
      react: ^16.8.0 || ^17.0.0-rc.1
    dependencies:
      '@react-types/shared': 3.9.0(react@18.2.0)
      react: 18.2.0
    dev: false

  /@react-types/checkbox@3.5.2(react@18.2.0):
    resolution: {integrity: sha512-iRQrbY8vRRya3bt3i7sHAifhP/ozfkly1/TItkRK5MNPRNPRDKns55D8ZFkRMj4NSyKQpjVt1zzlBXrnSOxWdQ==}
    peerDependencies:
      react: ^16.8.0 || ^17.0.0-rc.1 || ^18.0.0
    dependencies:
      '@react-types/shared': 3.21.0(react@18.2.0)
      react: 18.2.0
    dev: false

  /@react-types/radio@3.1.2(react@18.2.0):
    resolution: {integrity: sha512-vkIic8abrVUyl/YjKU3yTVwn8QgebzuadfV89PsaKc3hdmSiHhDsln5wYsfWOEotqMwPrG1aEv9yRMYO78OQXQ==}
    peerDependencies:
      react: ^16.8.0 || ^17.0.0-rc.1
    dependencies:
      '@react-types/shared': 3.9.0(react@18.2.0)
      react: 18.2.0
    dev: false

  /@react-types/shared@3.21.0(react@18.2.0):
    resolution: {integrity: sha512-wJA2cUF8dP4LkuNUt9Vh2kkfiQb2NLnV2pPXxVnKJZ7d4x2/7VPccN+LYPnH8m0X3+rt50cxWuPKQmjxSsCFOg==}
    peerDependencies:
      react: ^16.8.0 || ^17.0.0-rc.1 || ^18.0.0
    dependencies:
      react: 18.2.0
    dev: false

  /@react-types/shared@3.9.0(react@18.2.0):
    resolution: {integrity: sha512-YYksINfR6q92P10AhPEGo47Hd7oz1hrnZ6Vx8Gsrq62IbqDdv1XOTzPBaj17Z1ymNY2pitLUSEXsLmozt4wxxQ==}
    peerDependencies:
      react: ^16.8.0 || ^17.0.0-rc.1
    dependencies:
      react: 18.2.0
    dev: false

  /@react-types/switch@3.1.2(react@18.2.0):
    resolution: {integrity: sha512-EaYWoLvUCpOnt//Ov8VBxOjbs4hBpYE/rBAzzIknXaFvKOu867iZBFL7FJbcemOgC8/dwyaj6GUZ1Gw3Z1g59w==}
    peerDependencies:
      react: ^16.8.0 || ^17.0.0-rc.1
    dependencies:
      '@react-types/checkbox': 3.5.2(react@18.2.0)
      '@react-types/shared': 3.9.0(react@18.2.0)
      react: 18.2.0
    dev: false

  /@react-types/textfield@3.3.0(react@18.2.0):
    resolution: {integrity: sha512-lOf0tx3c3dVaomH/uvKpOKFVTXQ232kLnMhOJTtj97JDX7fTr3SNhDUV0G8Zf4M0vr+l+xkTrJkywYE23rzliw==}
    peerDependencies:
      react: ^16.8.0 || ^17.0.0-rc.1
    dependencies:
      '@react-types/shared': 3.9.0(react@18.2.0)
      react: 18.2.0
    dev: false

  /@rehooks/component-size@1.0.3(react@18.2.0):
    resolution: {integrity: sha512-pnYld+8SSF2vXwdLOqBGUyOrv/SjzwLjIUcs/4c1JJgR0q4E9eBtBfuZMD6zUD51fvSehSsbnlQMzotSmPTXPg==}
    peerDependencies:
      react: '>=16.8.0'
    dependencies:
      react: 18.2.0
    dev: false

  /@rollup/plugin-alias@3.1.9(rollup@2.79.1):
    resolution: {integrity: sha512-QI5fsEvm9bDzt32k39wpOwZhVzRcL5ydcffUHMyLVaVaLeC70I8TJZ17F1z1eMoLu4E/UOcH9BWVkKpIKdrfiw==}
    engines: {node: '>=8.0.0'}
    peerDependencies:
      rollup: ^1.20.0||^2.0.0
    dependencies:
      rollup: 2.79.1
      slash: 3.0.0
    dev: true

  /@rollup/plugin-commonjs@15.1.0(rollup@2.79.1):
    resolution: {integrity: sha512-xCQqz4z/o0h2syQ7d9LskIMvBSH4PX5PjYdpSSvgS+pQik3WahkQVNWg3D8XJeYjZoVWnIUQYDghuEMRGrmQYQ==}
    engines: {node: '>= 8.0.0'}
    peerDependencies:
      rollup: ^2.22.0
    dependencies:
      '@rollup/pluginutils': 3.1.0(rollup@2.79.1)
      commondir: 1.0.1
      estree-walker: 2.0.2
      glob: 7.1.6
      is-reference: 1.2.1
      magic-string: 0.25.9
      resolve: 1.22.4
      rollup: 2.79.1
    dev: true

  /@rollup/plugin-commonjs@24.0.0(rollup@2.78.0):
    resolution: {integrity: sha512-0w0wyykzdyRRPHOb0cQt14mIBLujfAv6GgP6g8nvg/iBxEm112t3YPPq+Buqe2+imvElTka+bjNlJ/gB56TD8g==}
    engines: {node: '>=14.0.0'}
    peerDependencies:
      rollup: ^2.68.0||^3.0.0
    peerDependenciesMeta:
      rollup:
        optional: true
    dependencies:
      '@rollup/pluginutils': 5.0.4(rollup@2.78.0)
      commondir: 1.0.1
      estree-walker: 2.0.2
      glob: 8.1.0
      is-reference: 1.2.1
      magic-string: 0.27.0
      rollup: 2.78.0
    dev: false

  /@rollup/plugin-json@4.1.0(rollup@2.79.1):
    resolution: {integrity: sha512-yfLbTdNS6amI/2OpmbiBoW12vngr5NW2jCJVZSBEz+H5KfUJZ2M7sDjk0U6GOOdCWFVScShte29o9NezJ53TPw==}
    peerDependencies:
      rollup: ^1.20.0 || ^2.0.0
    dependencies:
      '@rollup/pluginutils': 3.1.0(rollup@2.79.1)
      rollup: 2.79.1
    dev: true

  /@rollup/plugin-node-resolve@11.2.1(rollup@2.79.1):
    resolution: {integrity: sha512-yc2n43jcqVyGE2sqV5/YCmocy9ArjVAP/BeXyTtADTBBX6V0e5UMqwO8CdQ0kzjb6zu5P1qMzsScCMRvE9OlVg==}
    engines: {node: '>= 10.0.0'}
    peerDependencies:
      rollup: ^1.20.0||^2.0.0
    dependencies:
      '@rollup/pluginutils': 3.1.0(rollup@2.79.1)
      '@types/resolve': 1.17.1
      builtin-modules: 3.3.0
      deepmerge: 4.3.1
      is-module: 1.0.0
      resolve: 1.22.4
      rollup: 2.79.1
    dev: true

  /@rollup/plugin-replace@2.4.2(rollup@2.79.1):
    resolution: {integrity: sha512-IGcu+cydlUMZ5En85jxHH4qj2hta/11BHq95iHEyb2sbgiN0eCdzvUcHw5gt9pBL5lTi4JDYJ1acCoMGpTvEZg==}
    peerDependencies:
      rollup: ^1.20.0 || ^2.0.0
    dependencies:
      '@rollup/pluginutils': 3.1.0(rollup@2.79.1)
      magic-string: 0.25.9
      rollup: 2.79.1
    dev: true

  /@rollup/pluginutils@3.1.0(rollup@2.79.1):
    resolution: {integrity: sha512-GksZ6pr6TpIjHm8h9lSQ8pi8BE9VeubNT0OMJ3B5uZJ8pz73NPiqOtCog/x2/QzM1ENChPKxMDhiQuRHsqc+lg==}
    engines: {node: '>= 8.0.0'}
    peerDependencies:
      rollup: ^1.20.0||^2.0.0
    dependencies:
      '@types/estree': 0.0.39
      estree-walker: 1.0.1
      picomatch: 2.3.1
      rollup: 2.79.1
    dev: true

  /@rollup/pluginutils@5.0.4(rollup@2.78.0):
    resolution: {integrity: sha512-0KJnIoRI8A+a1dqOYLxH8vBf8bphDmty5QvIm2hqm7oFCFYKCAZWWd2hXgMibaPsNDhI0AtpYfQZJG47pt/k4g==}
    engines: {node: '>=14.0.0'}
    peerDependencies:
      rollup: ^1.20.0||^2.0.0||^3.0.0
    peerDependenciesMeta:
      rollup:
        optional: true
    dependencies:
      '@types/estree': 1.0.1
      estree-walker: 2.0.2
      picomatch: 2.3.1
      rollup: 2.78.0
    dev: false

  /@rushstack/eslint-patch@1.6.0:
    resolution: {integrity: sha512-2/U3GXA6YiPYQDLGwtGlnNgKYBSwCFIHf8Y9LUY5VATHdtbLlU0Y1R3QoBnT0aB4qv/BEiVVsj7LJXoQCgJ2vA==}
    dev: true

  /@sentry-internal/tracing@7.72.0:
    resolution: {integrity: sha512-DToryaRSHk9R5RLgN4ktYEXZjQdqncOAWPqyyIurji8lIobXFRfmLtGL1wjoCK6sQNgWsjhSM9kXxwGnva1DNw==}
    engines: {node: '>=8'}
    dependencies:
      '@sentry/core': 7.72.0
      '@sentry/types': 7.72.0
      '@sentry/utils': 7.72.0
      tslib: 2.6.1
    dev: false

  /@sentry/browser@6.19.7:
    resolution: {integrity: sha512-oDbklp4O3MtAM4mtuwyZLrgO1qDVYIujzNJQzXmi9YzymJCuzMLSRDvhY83NNDCRxf0pds4DShgYeZdbSyKraA==}
    engines: {node: '>=6'}
    dependencies:
      '@sentry/core': 6.19.7
      '@sentry/types': 6.19.7
      '@sentry/utils': 6.19.7
      tslib: 1.14.1
    dev: false

  /@sentry/browser@7.72.0:
    resolution: {integrity: sha512-fcFDTzqhPd3VZAmmYW3KvBTBaEfrKjPmRhlAsfhkGWYLCHqVkNtzsFER4cmUNRGNxjyt9tcG3WlTTqgLRucycQ==}
    engines: {node: '>=8'}
    dependencies:
      '@sentry-internal/tracing': 7.72.0
      '@sentry/core': 7.72.0
      '@sentry/replay': 7.72.0
      '@sentry/types': 7.72.0
      '@sentry/utils': 7.72.0
      tslib: 2.6.1
    dev: false

  /@sentry/cli@1.75.2:
    resolution: {integrity: sha512-CG0CKH4VCKWzEaegouWfCLQt9SFN+AieFESCatJ7zSuJmzF05ywpMusjxqRul6lMwfUhRKjGKOzcRJ1jLsfTBw==}
    engines: {node: '>= 8'}
    hasBin: true
    requiresBuild: true
    dependencies:
      https-proxy-agent: 5.0.1
      mkdirp: 0.5.6
      node-fetch: 2.6.12
      progress: 2.0.3
      proxy-from-env: 1.1.0
      which: 2.0.2
    transitivePeerDependencies:
      - encoding
      - supports-color
    dev: false

  /@sentry/core@6.19.7:
    resolution: {integrity: sha512-tOfZ/umqB2AcHPGbIrsFLcvApdTm9ggpi/kQZFkej7kMphjT+SGBiQfYtjyg9jcRW+ilAR4JXC9BGKsdEQ+8Vw==}
    engines: {node: '>=6'}
    dependencies:
      '@sentry/hub': 6.19.7
      '@sentry/minimal': 6.19.7
      '@sentry/types': 6.19.7
      '@sentry/utils': 6.19.7
      tslib: 1.14.1
    dev: false

  /@sentry/core@7.72.0:
    resolution: {integrity: sha512-G03JdQ5ZsFNRjcNNi+QvCjqOuBvYqU92Gs1T2iK3GE8dSBTu2khThydMpG4xrKZQLIpHOyiIhlFZiuPtZ66W8w==}
    engines: {node: '>=8'}
    dependencies:
      '@sentry/types': 7.72.0
      '@sentry/utils': 7.72.0
      tslib: 2.6.1
    dev: false

  /@sentry/hub@6.19.7:
    resolution: {integrity: sha512-y3OtbYFAqKHCWezF0EGGr5lcyI2KbaXW2Ik7Xp8Mu9TxbSTuwTe4rTntwg8ngPjUQU3SUHzgjqVB8qjiGqFXCA==}
    engines: {node: '>=6'}
    dependencies:
      '@sentry/types': 6.19.7
      '@sentry/utils': 6.19.7
      tslib: 1.14.1
    dev: false

  /@sentry/integrations@7.72.0:
    resolution: {integrity: sha512-ay2WgLtjsr0WS8+N7i7VmKzondoZRh3ISx8rb91LjmVrDNu8baleZAB59jkKe/JSy0gYh99umJuptc2te/65+A==}
    engines: {node: '>=8'}
    dependencies:
      '@sentry/types': 7.72.0
      '@sentry/utils': 7.72.0
      localforage: 1.10.0
      tslib: 2.6.1
    dev: false

  /@sentry/minimal@6.19.7:
    resolution: {integrity: sha512-wcYmSJOdvk6VAPx8IcmZgN08XTXRwRtB1aOLZm+MVHjIZIhHoBGZJYTVQS/BWjldsamj2cX3YGbGXNunaCfYJQ==}
    engines: {node: '>=6'}
    dependencies:
      '@sentry/hub': 6.19.7
      '@sentry/types': 6.19.7
      tslib: 1.14.1
    dev: false

  /@sentry/nextjs@7.72.0(next@13.5.2)(react@18.2.0):
    resolution: {integrity: sha512-8S7OHPwFUwm2Ci9lC9lIwsXwNzxgq/lS84RDPma2ChPQv8rbxivVtDArQl/jgr4wn6WJ2UyDKsoic+TbgIumNw==}
    engines: {node: '>=8'}
    peerDependencies:
      next: ^10.0.8 || ^11.0 || ^12.0 || ^13.0
      react: 16.x || 17.x || 18.x
      webpack: '>= 4.0.0'
    peerDependenciesMeta:
      webpack:
        optional: true
    dependencies:
      '@rollup/plugin-commonjs': 24.0.0(rollup@2.78.0)
      '@sentry/core': 7.72.0
      '@sentry/integrations': 7.72.0
      '@sentry/node': 7.72.0
      '@sentry/react': 7.72.0(react@18.2.0)
      '@sentry/types': 7.72.0
      '@sentry/utils': 7.72.0
      '@sentry/vercel-edge': 7.72.0
      '@sentry/webpack-plugin': 1.20.0
      chalk: 3.0.0
      next: 13.5.2(react-dom@18.2.0)(react@18.2.0)
      react: 18.2.0
      rollup: 2.78.0
      stacktrace-parser: 0.1.10
      tslib: 2.6.1
    transitivePeerDependencies:
      - encoding
      - supports-color
    dev: false

  /@sentry/node@7.72.0:
    resolution: {integrity: sha512-R5kNCIdaDa92EN6oCLiGJehw5wxayOM53WF60Ap6EJHZb5U8dM2BnODmQ6SCRLNB677p+620oSV6CCU286IleQ==}
    engines: {node: '>=8'}
    dependencies:
      '@sentry-internal/tracing': 7.72.0
      '@sentry/core': 7.72.0
      '@sentry/types': 7.72.0
      '@sentry/utils': 7.72.0
      cookie: 0.5.0
      https-proxy-agent: 5.0.1
      lru_map: 0.3.3
      tslib: 2.6.1
    transitivePeerDependencies:
      - supports-color
    dev: false

  /@sentry/react@6.19.7(react@18.2.0):
    resolution: {integrity: sha512-VzJeBg/v41jfxUYPkH2WYrKjWc4YiMLzDX0f4Zf6WkJ4v3IlDDSkX6DfmWekjTKBho6wiMkSNy2hJ1dHfGZ9jA==}
    engines: {node: '>=6'}
    peerDependencies:
      react: 15.x || 16.x || 17.x || 18.x
    dependencies:
      '@sentry/browser': 6.19.7
      '@sentry/minimal': 6.19.7
      '@sentry/types': 6.19.7
      '@sentry/utils': 6.19.7
      hoist-non-react-statics: 3.3.2
      react: 18.2.0
      tslib: 1.14.1
    dev: false

  /@sentry/react@7.72.0(react@18.2.0):
    resolution: {integrity: sha512-BYFO3uyB9FfdUq05NtsS+OfU636HMZ7avbSEALo24x+OPuaD+fCByTdgxYVpDRYrBPa7lALYzCge0PDcGnGiig==}
    engines: {node: '>=8'}
    peerDependencies:
      react: 15.x || 16.x || 17.x || 18.x
    dependencies:
      '@sentry/browser': 7.72.0
      '@sentry/types': 7.72.0
      '@sentry/utils': 7.72.0
      hoist-non-react-statics: 3.3.2
      react: 18.2.0
      tslib: 2.6.1
    dev: false

  /@sentry/replay@7.72.0:
    resolution: {integrity: sha512-dHH/mYCFBwJ/kYmL9L5KihjwQKcefiuvcH0otHSwKSpbbeEoM/BV+SHQoYGd6OMSYnL9fq1dHfF7Zo26p5Yu0Q==}
    engines: {node: '>=12'}
    dependencies:
      '@sentry/core': 7.72.0
      '@sentry/types': 7.72.0
      '@sentry/utils': 7.72.0
    dev: false

  /@sentry/types@6.19.7:
    resolution: {integrity: sha512-jH84pDYE+hHIbVnab3Hr+ZXr1v8QABfhx39KknxqKWr2l0oEItzepV0URvbEhB446lk/S/59230dlUUIBGsXbg==}
    engines: {node: '>=6'}
    dev: false

  /@sentry/types@7.72.0:
    resolution: {integrity: sha512-g6u0mk62yGshx02rfFADIfyR/S9VXcf3RG2qQPuvykrWtOfN/BOTrZypF7I+MiqKwRW76r3Pcu2C/AB+6z9XQA==}
    engines: {node: '>=8'}
    dev: false

  /@sentry/utils@6.19.7:
    resolution: {integrity: sha512-z95ECmE3i9pbWoXQrD/7PgkBAzJYR+iXtPuTkpBjDKs86O3mT+PXOT3BAn79w2wkn7/i3vOGD2xVr1uiMl26dA==}
    engines: {node: '>=6'}
    dependencies:
      '@sentry/types': 6.19.7
      tslib: 1.14.1
    dev: false

  /@sentry/utils@7.72.0:
    resolution: {integrity: sha512-o/MtqI7WJXuswidH0bSgBP40KN2lrnyQEIx5uoyJUJi/QEaboIsqbxU62vaFJpde8SYrbA+rTnP3J3ujF2gUag==}
    engines: {node: '>=8'}
    dependencies:
      '@sentry/types': 7.72.0
      tslib: 2.6.1
    dev: false

  /@sentry/vercel-edge@7.72.0:
    resolution: {integrity: sha512-H2A+59jVKgQ2E4EQh5nFBqfJ0foEGh+aGItdvbq7PcJSI1sosA4sDeY6pQzoFtdMLL23FC7dojOxOI5b3JTtmg==}
    engines: {node: '>=8'}
    dependencies:
      '@sentry/core': 7.72.0
      '@sentry/types': 7.72.0
      '@sentry/utils': 7.72.0
      tslib: 2.6.1
    dev: false

  /@sentry/webpack-plugin@1.20.0:
    resolution: {integrity: sha512-Ssj1mJVFsfU6vMCOM2d+h+KQR7QHSfeIP16t4l20Uq/neqWXZUQ2yvQfe4S3BjdbJXz/X4Rw8Hfy1Sd0ocunYw==}
    engines: {node: '>= 8'}
    dependencies:
      '@sentry/cli': 1.75.2
      webpack-sources: 3.2.3
    transitivePeerDependencies:
      - encoding
      - supports-color
    dev: false

  /@smithy/abort-controller@2.0.14:
    resolution: {integrity: sha512-zXtteuYLWbSXnzI3O6xq3FYvigYZFW8mdytGibfarLL2lxHto9L3ILtGVnVGmFZa7SDh62l39EnU5hesLN87Fw==}
    engines: {node: '>=14.0.0'}
    dependencies:
      '@smithy/types': 2.6.0
      tslib: 2.6.1
    dev: false

  /@smithy/chunked-blob-reader-native@2.0.1:
    resolution: {integrity: sha512-N2oCZRglhWKm7iMBu7S6wDzXirjAofi7tAd26cxmgibRYOBS4D3hGfmkwCpHdASZzwZDD8rluh0Rcqw1JeZDRw==}
    dependencies:
      '@smithy/util-base64': 2.0.1
      tslib: 2.6.1
    dev: false

  /@smithy/chunked-blob-reader@2.0.0:
    resolution: {integrity: sha512-k+J4GHJsMSAIQPChGBrjEmGS+WbPonCXesoqP9fynIqjn7rdOThdH8FAeCmokP9mxTYKQAKoHCLPzNlm6gh7Wg==}
    dependencies:
      tslib: 2.6.1
    dev: false

  /@smithy/config-resolver@2.0.19:
    resolution: {integrity: sha512-JsghnQ5zjWmjEVY8TFOulLdEOCj09SjRLugrHlkPZTIBBm7PQitCFVLThbsKPZQOP7N3ME1DU1nKUc1UaVnBog==}
    engines: {node: '>=14.0.0'}
    dependencies:
      '@smithy/node-config-provider': 2.1.6
      '@smithy/types': 2.6.0
      '@smithy/util-config-provider': 2.0.0
      '@smithy/util-middleware': 2.0.7
      tslib: 2.6.1
    dev: false

  /@smithy/credential-provider-imds@2.1.2:
    resolution: {integrity: sha512-Y62jBWdoLPSYjr9fFvJf+KwTa1EunjVr6NryTEWCnwIY93OJxwV4t0qxjwdPl/XMsUkq79ppNJSEQN6Ohnhxjw==}
    engines: {node: '>=14.0.0'}
    dependencies:
      '@smithy/node-config-provider': 2.1.6
      '@smithy/property-provider': 2.0.15
      '@smithy/types': 2.6.0
      '@smithy/url-parser': 2.0.14
      tslib: 2.6.1
    dev: false

  /@smithy/eventstream-codec@2.0.14:
    resolution: {integrity: sha512-g/OU/MeWGfHDygoXgMWfG/Xb0QqDnAGcM9t2FRrVAhleXYRddGOEnfanR5cmHgB9ue52MJsyorqFjckzXsylaA==}
    dependencies:
      '@aws-crypto/crc32': 3.0.0
      '@smithy/types': 2.6.0
      '@smithy/util-hex-encoding': 2.0.0
      tslib: 2.6.1
    dev: false

  /@smithy/eventstream-serde-browser@2.0.14:
    resolution: {integrity: sha512-41wmYE9smDGJi1ZXp+LogH6BR7MkSsQD91wneIFISF/mupKULvoOJUkv/Nf0NMRxWlM3Bf1Vvi9FlR2oV4KU8Q==}
    engines: {node: '>=14.0.0'}
    dependencies:
      '@smithy/eventstream-serde-universal': 2.0.14
      '@smithy/types': 2.6.0
      tslib: 2.6.1
    dev: false

  /@smithy/eventstream-serde-config-resolver@2.0.14:
    resolution: {integrity: sha512-43IyRIzQ82s+5X+t/3Ood00CcWtAXQdmUIUKMed2Qg9REPk8SVIHhpm3rwewLwg+3G2Nh8NOxXlEQu6DsPUcMw==}
    engines: {node: '>=14.0.0'}
    dependencies:
      '@smithy/types': 2.6.0
      tslib: 2.6.1
    dev: false

  /@smithy/eventstream-serde-node@2.0.14:
    resolution: {integrity: sha512-jVh9E2qAr6DxH5tWfCAl9HV6tI0pEQ3JVmu85JknDvYTC66djcjDdhctPV2EHuKWf2kjRiFJcMIn0eercW4THA==}
    engines: {node: '>=14.0.0'}
    dependencies:
      '@smithy/eventstream-serde-universal': 2.0.14
      '@smithy/types': 2.6.0
      tslib: 2.6.1
    dev: false

  /@smithy/eventstream-serde-universal@2.0.14:
    resolution: {integrity: sha512-Ie35+AISNn1NmEjn5b2SchIE49pvKp4Q74bE9ME5RULWI1MgXyGkQUajWd5E6OBSr/sqGcs+rD3IjPErXnCm9g==}
    engines: {node: '>=14.0.0'}
    dependencies:
      '@smithy/eventstream-codec': 2.0.14
      '@smithy/types': 2.6.0
      tslib: 2.6.1
    dev: false

  /@smithy/fetch-http-handler@2.2.7:
    resolution: {integrity: sha512-iSDBjxuH9TgrtMYAr7j5evjvkvgwLY3y+9D547uep+JNkZ1ZT+BaeU20j6I/bO/i26ilCWFImrlXTPsfQtZdIQ==}
    dependencies:
      '@smithy/protocol-http': 3.0.10
      '@smithy/querystring-builder': 2.0.14
      '@smithy/types': 2.6.0
      '@smithy/util-base64': 2.0.1
      tslib: 2.6.1
    dev: false

  /@smithy/hash-blob-browser@2.0.15:
    resolution: {integrity: sha512-HX/7GIyPUT/HDWVYe2HYQu0iRnSYpF4uZVNhAhZsObPRawk5Mv0PbyluBgIFI2DDCCKgL/tloCYYwycff1GtQg==}
    dependencies:
      '@smithy/chunked-blob-reader': 2.0.0
      '@smithy/chunked-blob-reader-native': 2.0.1
      '@smithy/types': 2.6.0
      tslib: 2.6.1
    dev: false

  /@smithy/hash-node@2.0.16:
    resolution: {integrity: sha512-Wbi9A0PacMYUOwjAulQP90Wl3mQ6NDwnyrZQzFjDz+UzjXOSyQMgBrTkUBz+pVoYVlX3DUu24gWMZBcit+wOGg==}
    engines: {node: '>=14.0.0'}
    dependencies:
      '@smithy/types': 2.6.0
      '@smithy/util-buffer-from': 2.0.0
      '@smithy/util-utf8': 2.0.2
      tslib: 2.6.1
    dev: false

  /@smithy/hash-stream-node@2.0.16:
    resolution: {integrity: sha512-4x24GFdeWos1Z49MC5sYdM1j+z32zcUr6oWM9Ggm3WudFAcRIcbG9uDQ1XgJ0Kl+ZTjpqLKniG0iuWvQb2Ud1A==}
    engines: {node: '>=14.0.0'}
    dependencies:
      '@smithy/types': 2.6.0
      '@smithy/util-utf8': 2.0.2
      tslib: 2.6.1
    dev: false

  /@smithy/invalid-dependency@2.0.14:
    resolution: {integrity: sha512-d8ohpwZo9RzTpGlAfsWtfm1SHBSU7+N4iuZ6MzR10xDTujJJWtmXYHK1uzcr7rggbpUTaWyHpPFgnf91q0EFqQ==}
    dependencies:
      '@smithy/types': 2.6.0
      tslib: 2.6.1
    dev: false

  /@smithy/is-array-buffer@2.0.0:
    resolution: {integrity: sha512-z3PjFjMyZNI98JFRJi/U0nGoLWMSJlDjAW4QUX2WNZLas5C0CmVV6LJ01JI0k90l7FvpmixjWxPFmENSClQ7ug==}
    engines: {node: '>=14.0.0'}
    dependencies:
      tslib: 2.6.1
    dev: false

  /@smithy/md5-js@2.0.16:
    resolution: {integrity: sha512-YhWt9aKl+EMSNXyUTUo7I01WHf3HcCkPu/Hl2QmTNwrHT49eWaY7hptAMaERZuHFH0V5xHgPKgKZo2I93DFtgQ==}
    dependencies:
      '@smithy/types': 2.6.0
      '@smithy/util-utf8': 2.0.2
      tslib: 2.6.1
    dev: false

  /@smithy/middleware-content-length@2.0.16:
    resolution: {integrity: sha512-9ddDia3pp1d3XzLXKcm7QebGxLq9iwKf+J1LapvlSOhpF8EM9SjMeSrMOOFgG+2TfW5K3+qz4IAJYYm7INYCng==}
    engines: {node: '>=14.0.0'}
    dependencies:
      '@smithy/protocol-http': 3.0.10
      '@smithy/types': 2.6.0
      tslib: 2.6.1
    dev: false

  /@smithy/middleware-endpoint@2.2.1:
    resolution: {integrity: sha512-dVDS7HNJl/wb0lpByXor6whqDbb1YlLoaoWYoelyYzLHioXOE7y/0iDwJWtDcN36/tVCw9EPBFZ3aans84jLpg==}
    engines: {node: '>=14.0.0'}
    dependencies:
      '@smithy/middleware-serde': 2.0.14
      '@smithy/node-config-provider': 2.1.6
      '@smithy/shared-ini-file-loader': 2.2.5
      '@smithy/types': 2.6.0
      '@smithy/url-parser': 2.0.14
      '@smithy/util-middleware': 2.0.7
      tslib: 2.6.1
    dev: false

  /@smithy/middleware-retry@2.0.21:
    resolution: {integrity: sha512-EZS1EXv1k6IJX6hyu/0yNQuPcPaXwG8SWljQHYueyRbOxmqYgoWMWPtfZj0xRRQ4YtLawQSpBgAeiJltq8/MPw==}
    engines: {node: '>=14.0.0'}
    dependencies:
      '@smithy/node-config-provider': 2.1.6
      '@smithy/protocol-http': 3.0.10
      '@smithy/service-error-classification': 2.0.7
      '@smithy/types': 2.6.0
      '@smithy/util-middleware': 2.0.7
      '@smithy/util-retry': 2.0.7
      tslib: 2.6.1
      uuid: 8.3.2
    dev: false

  /@smithy/middleware-serde@2.0.14:
    resolution: {integrity: sha512-hFi3FqoYWDntCYA2IGY6gJ6FKjq2gye+1tfxF2HnIJB5uW8y2DhpRNBSUMoqP+qvYzRqZ6ntv4kgbG+o3pX57g==}
    engines: {node: '>=14.0.0'}
    dependencies:
      '@smithy/types': 2.6.0
      tslib: 2.6.1
    dev: false

  /@smithy/middleware-stack@2.0.8:
    resolution: {integrity: sha512-7/N59j0zWqVEKExJcA14MrLDZ/IeN+d6nbkN8ucs+eURyaDUXWYlZrQmMOd/TyptcQv0+RDlgag/zSTTV62y/Q==}
    engines: {node: '>=14.0.0'}
    dependencies:
      '@smithy/types': 2.6.0
      tslib: 2.6.1
    dev: false

  /@smithy/node-config-provider@2.1.6:
    resolution: {integrity: sha512-HLqTs6O78m3M3z1cPLFxddxhEPv5MkVatfPuxoVO3A+cHZanNd/H5I6btcdHy6N2CB1MJ/lihJC92h30SESsBA==}
    engines: {node: '>=14.0.0'}
    dependencies:
      '@smithy/property-provider': 2.0.15
      '@smithy/shared-ini-file-loader': 2.2.5
      '@smithy/types': 2.6.0
      tslib: 2.6.1
    dev: false

  /@smithy/node-http-handler@2.1.10:
    resolution: {integrity: sha512-lkALAwtN6odygIM4nB8aHDahINM6WXXjNrZmWQAh0RSossySRT2qa31cFv0ZBuAYVWeprskRk13AFvvLmf1WLw==}
    engines: {node: '>=14.0.0'}
    dependencies:
      '@smithy/abort-controller': 2.0.14
      '@smithy/protocol-http': 3.0.10
      '@smithy/querystring-builder': 2.0.14
      '@smithy/types': 2.6.0
      tslib: 2.6.1
    dev: false

  /@smithy/property-provider@2.0.15:
    resolution: {integrity: sha512-YbRFBn8oiiC3o1Kn3a4KjGa6k47rCM9++5W9cWqYn9WnkyH+hBWgfJAckuxpyA2Hq6Ys4eFrWzXq6fqHEw7iew==}
    engines: {node: '>=14.0.0'}
    dependencies:
      '@smithy/types': 2.6.0
      tslib: 2.6.1
    dev: false

  /@smithy/protocol-http@3.0.10:
    resolution: {integrity: sha512-6+tjNk7rXW7YTeGo9qwxXj/2BFpJTe37kTj3EnZCoX/nH+NP/WLA7O83fz8XhkGqsaAhLUPo/bB12vvd47nsmg==}
    engines: {node: '>=14.0.0'}
    dependencies:
      '@smithy/types': 2.6.0
      tslib: 2.6.1
    dev: false

  /@smithy/querystring-builder@2.0.14:
    resolution: {integrity: sha512-lQ4pm9vTv9nIhl5jt6uVMPludr6syE2FyJmHsIJJuOD7QPIJnrf9HhUGf1iHh9KJ4CUv21tpOU3X6s0rB6uJ0g==}
    engines: {node: '>=14.0.0'}
    dependencies:
      '@smithy/types': 2.6.0
      '@smithy/util-uri-escape': 2.0.0
      tslib: 2.6.1
    dev: false

  /@smithy/querystring-parser@2.0.14:
    resolution: {integrity: sha512-+cbtXWI9tNtQjlgQg3CA+pvL3zKTAxPnG3Pj6MP89CR3vi3QMmD0SOWoq84tqZDnJCxlsusbgIXk1ngMReXo+A==}
    engines: {node: '>=14.0.0'}
    dependencies:
      '@smithy/types': 2.6.0
      tslib: 2.6.1
    dev: false

  /@smithy/service-error-classification@2.0.7:
    resolution: {integrity: sha512-LLxgW12qGz8doYto15kZ4x1rHjtXl0BnCG6T6Wb8z2DI4PT9cJfOSvzbuLzy7+5I24PAepKgFeWHRd9GYy3Z9w==}
    engines: {node: '>=14.0.0'}
    dependencies:
      '@smithy/types': 2.6.0
    dev: false

  /@smithy/shared-ini-file-loader@2.2.5:
    resolution: {integrity: sha512-LHA68Iu7SmNwfAVe8egmjDCy648/7iJR/fK1UnVw+iAOUJoEYhX2DLgVd5pWllqdDiRbQQzgaHLcRokM+UFR1w==}
    engines: {node: '>=14.0.0'}
    dependencies:
      '@smithy/types': 2.6.0
      tslib: 2.6.1
    dev: false

  /@smithy/signature-v4@2.0.16:
    resolution: {integrity: sha512-ilLY85xS2kZZzTb83diQKYLIYALvart0KnBaKnIRnMBHAGEio5aHSlANQoxVn0VsonwmQ3CnWhnCT0sERD8uTg==}
    engines: {node: '>=14.0.0'}
    dependencies:
      '@smithy/eventstream-codec': 2.0.14
      '@smithy/is-array-buffer': 2.0.0
      '@smithy/types': 2.6.0
      '@smithy/util-hex-encoding': 2.0.0
      '@smithy/util-middleware': 2.0.7
      '@smithy/util-uri-escape': 2.0.0
      '@smithy/util-utf8': 2.0.2
      tslib: 2.6.1
    dev: false

  /@smithy/smithy-client@2.1.16:
    resolution: {integrity: sha512-Lw67+yQSpLl4YkDLUzI2KgS8TXclXmbzSeOJUmRFS4ueT56B4pw3RZRF/SRzvgyxM/HxgkUan8oSHXCujPDafQ==}
    engines: {node: '>=14.0.0'}
    dependencies:
      '@smithy/middleware-stack': 2.0.8
      '@smithy/types': 2.6.0
      '@smithy/util-stream': 2.0.21
      tslib: 2.6.1
    dev: false

  /@smithy/types@2.6.0:
    resolution: {integrity: sha512-PgqxJq2IcdMF9iAasxcqZqqoOXBHufEfmbEUdN1pmJrJltT42b0Sc8UiYSWWzKkciIp9/mZDpzYi4qYG1qqg6g==}
    engines: {node: '>=14.0.0'}
    dependencies:
      tslib: 2.6.1
    dev: false

  /@smithy/url-parser@2.0.14:
    resolution: {integrity: sha512-kbu17Y1AFXi5lNlySdDj7ZzmvupyWKCX/0jNZ8ffquRyGdbDZb+eBh0QnWqsSmnZa/ctyWaTf7n4l/pXLExrnw==}
    dependencies:
      '@smithy/querystring-parser': 2.0.14
      '@smithy/types': 2.6.0
      tslib: 2.6.1
    dev: false

  /@smithy/util-base64@2.0.1:
    resolution: {integrity: sha512-DlI6XFYDMsIVN+GH9JtcRp3j02JEVuWIn/QOZisVzpIAprdsxGveFed0bjbMRCqmIFe8uetn5rxzNrBtIGrPIQ==}
    engines: {node: '>=14.0.0'}
    dependencies:
      '@smithy/util-buffer-from': 2.0.0
      tslib: 2.6.1
    dev: false

  /@smithy/util-body-length-browser@2.0.0:
    resolution: {integrity: sha512-JdDuS4ircJt+FDnaQj88TzZY3+njZ6O+D3uakS32f2VNnDo3vyEuNdBOh/oFd8Df1zSZOuH1HEChk2AOYDezZg==}
    dependencies:
      tslib: 2.6.1
    dev: false

  /@smithy/util-body-length-node@2.1.0:
    resolution: {integrity: sha512-/li0/kj/y3fQ3vyzn36NTLGmUwAICb7Jbe/CsWCktW363gh1MOcpEcSO3mJ344Gv2dqz8YJCLQpb6hju/0qOWw==}
    engines: {node: '>=14.0.0'}
    dependencies:
      tslib: 2.6.1
    dev: false

  /@smithy/util-buffer-from@2.0.0:
    resolution: {integrity: sha512-/YNnLoHsR+4W4Vf2wL5lGv0ksg8Bmk3GEGxn2vEQt52AQaPSCuaO5PM5VM7lP1K9qHRKHwrPGktqVoAHKWHxzw==}
    engines: {node: '>=14.0.0'}
    dependencies:
      '@smithy/is-array-buffer': 2.0.0
      tslib: 2.6.1
    dev: false

  /@smithy/util-config-provider@2.0.0:
    resolution: {integrity: sha512-xCQ6UapcIWKxXHEU4Mcs2s7LcFQRiU3XEluM2WcCjjBtQkUN71Tb+ydGmJFPxMUrW/GWMgQEEGipLym4XG0jZg==}
    engines: {node: '>=14.0.0'}
    dependencies:
      tslib: 2.6.1
    dev: false

  /@smithy/util-defaults-mode-browser@2.0.20:
    resolution: {integrity: sha512-QJtnbTIl0/BbEASkx1MUFf6EaoWqWW1/IM90N++8NNscePvPf77GheYfpoPis6CBQawUWq8QepTP2QUSAdrVkw==}
    engines: {node: '>= 10.0.0'}
    dependencies:
      '@smithy/property-provider': 2.0.15
      '@smithy/smithy-client': 2.1.16
      '@smithy/types': 2.6.0
      bowser: 2.11.0
      tslib: 2.6.1
    dev: false

  /@smithy/util-defaults-mode-node@2.0.26:
    resolution: {integrity: sha512-lGFPOFCHv1ql019oegYqa54BZH7HREw6EBqjDLbAr0wquMX0BDi2sg8TJ6Eq+JGLijkZbJB73m4+aK8OFAapMg==}
    engines: {node: '>= 10.0.0'}
    dependencies:
      '@smithy/config-resolver': 2.0.19
      '@smithy/credential-provider-imds': 2.1.2
      '@smithy/node-config-provider': 2.1.6
      '@smithy/property-provider': 2.0.15
      '@smithy/smithy-client': 2.1.16
      '@smithy/types': 2.6.0
      tslib: 2.6.1
    dev: false

  /@smithy/util-endpoints@1.0.5:
    resolution: {integrity: sha512-K7qNuCOD5K/90MjHvHm9kJldrfm40UxWYQxNEShMFxV/lCCCRIg8R4uu1PFAxRvPxNpIdcrh1uK6I1ISjDXZJw==}
    engines: {node: '>= 14.0.0'}
    dependencies:
      '@smithy/node-config-provider': 2.1.6
      '@smithy/types': 2.6.0
      tslib: 2.6.1
    dev: false

  /@smithy/util-hex-encoding@2.0.0:
    resolution: {integrity: sha512-c5xY+NUnFqG6d7HFh1IFfrm3mGl29lC+vF+geHv4ToiuJCBmIfzx6IeHLg+OgRdPFKDXIw6pvi+p3CsscaMcMA==}
    engines: {node: '>=14.0.0'}
    dependencies:
      tslib: 2.6.1
    dev: false

  /@smithy/util-middleware@2.0.7:
    resolution: {integrity: sha512-tRINOTlf1G9B0ECarFQAtTgMhpnrMPSa+5j4ZEwEawCLfTFTavk6757sxhE4RY5RMlD/I3x+DCS8ZUiR8ho9Pw==}
    engines: {node: '>=14.0.0'}
    dependencies:
      '@smithy/types': 2.6.0
      tslib: 2.6.1
    dev: false

  /@smithy/util-retry@2.0.7:
    resolution: {integrity: sha512-fIe5yARaF0+xVT1XKcrdnHKTJ1Vc4+3e3tLDjCuIcE9b6fkBzzGFY7AFiX4M+vj6yM98DrwkuZeHf7/hmtVp0Q==}
    engines: {node: '>= 14.0.0'}
    dependencies:
      '@smithy/service-error-classification': 2.0.7
      '@smithy/types': 2.6.0
      tslib: 2.6.1
    dev: false

  /@smithy/util-stream@2.0.21:
    resolution: {integrity: sha512-0BUE16d7n1x7pi1YluXJdB33jOTyBChT0j/BlOkFa9uxfg6YqXieHxjHNuCdJRARa7AZEj32LLLEPJ1fSa4inA==}
    engines: {node: '>=14.0.0'}
    dependencies:
      '@smithy/fetch-http-handler': 2.2.7
      '@smithy/node-http-handler': 2.1.10
      '@smithy/types': 2.6.0
      '@smithy/util-base64': 2.0.1
      '@smithy/util-buffer-from': 2.0.0
      '@smithy/util-hex-encoding': 2.0.0
      '@smithy/util-utf8': 2.0.2
      tslib: 2.6.1
    dev: false

  /@smithy/util-uri-escape@2.0.0:
    resolution: {integrity: sha512-ebkxsqinSdEooQduuk9CbKcI+wheijxEb3utGXkCoYQkJnwTnLbH1JXGimJtUkQwNQbsbuYwG2+aFVyZf5TLaw==}
    engines: {node: '>=14.0.0'}
    dependencies:
      tslib: 2.6.1
    dev: false

  /@smithy/util-utf8@2.0.2:
    resolution: {integrity: sha512-qOiVORSPm6Ce4/Yu6hbSgNHABLP2VMv8QOC3tTDNHHlWY19pPyc++fBTbZPtx6egPXi4HQxKDnMxVxpbtX2GoA==}
    engines: {node: '>=14.0.0'}
    dependencies:
      '@smithy/util-buffer-from': 2.0.0
      tslib: 2.6.1
    dev: false

  /@smithy/util-waiter@2.0.14:
    resolution: {integrity: sha512-Q6gSz4GUNjNGhrfNg+2Mjy+7K4pEI3r82x1b/+3dSc03MQqobMiUrRVN/YK/4nHVagvBELCoXsiHAFQJNQ5BeA==}
    engines: {node: '>=14.0.0'}
    dependencies:
      '@smithy/abort-controller': 2.0.14
      '@smithy/types': 2.6.0
      tslib: 2.6.1
    dev: false

  /@stoplight/elements-core@7.12.3(@babel/core@7.22.17)(react-dom@18.2.0)(react@18.2.0):
    resolution: {integrity: sha512-SMhV9rCJk8FIOBuSZrcCa9vVfz9Bgjbj0Btxuv/E7pieIVP+7tkTfXILvTHG3n+D/abpK5rJ2VYGv7vH6MlL+w==}
    engines: {node: '>=14.13'}
    peerDependencies:
      react: '>=16.8'
      react-dom: '>=16.8'
    dependencies:
      '@stoplight/http-spec': 5.13.0
      '@stoplight/json': 3.21.0
      '@stoplight/json-schema-ref-parser': 9.2.7
      '@stoplight/json-schema-sampler': 0.2.3
      '@stoplight/json-schema-viewer': 4.12.1(@babel/core@7.22.17)(@stoplight/markdown-viewer@5.6.0)(@stoplight/mosaic-code-viewer@1.44.3)(@stoplight/mosaic@1.44.3)(react-dom@18.2.0)(react@18.2.0)
      '@stoplight/markdown-viewer': 5.6.0(@stoplight/mosaic-code-viewer@1.44.3)(@stoplight/mosaic@1.44.3)(react-dom@18.2.0)(react@18.2.0)
      '@stoplight/mosaic': 1.44.3(react-dom@18.2.0)(react@18.2.0)
      '@stoplight/mosaic-code-editor': 1.44.3(react-dom@18.2.0)(react@18.2.0)
      '@stoplight/mosaic-code-viewer': 1.44.3(react-dom@18.2.0)(react@18.2.0)
      '@stoplight/path': 1.3.2
      '@stoplight/react-error-boundary': 2.0.0(react-dom@18.2.0)(react@18.2.0)
      '@stoplight/types': 13.20.0
      '@stoplight/yaml': 4.2.3
      classnames: 2.3.2
      httpsnippet-lite: 3.0.5
      jotai: 1.3.9(@babel/core@7.22.17)(react-query@3.39.3)(react@18.2.0)
      json-schema: 0.4.0
      lodash: 4.17.21
      nanoid: 3.3.6
      prop-types: 15.8.1
      react: 18.2.0
      react-dom: 18.2.0(react@18.2.0)
      react-query: 3.39.3(react-dom@18.2.0)(react@18.2.0)
      react-router-dom: 5.3.4(react@18.2.0)
      react-router-hash-link: 2.4.3(react-router-dom@5.3.4)(react@18.2.0)
      tslib: 2.6.1
      urijs: 1.19.11
      util: 0.12.5
      xml-formatter: 2.6.1
    transitivePeerDependencies:
      - '@babel/core'
      - '@babel/template'
      - '@urql/core'
      - encoding
      - immer
      - jotai-devtools
      - jotai-immer
      - jotai-optics
      - jotai-redux
      - jotai-tanstack-query
      - jotai-urql
      - jotai-valtio
      - jotai-xstate
      - jotai-zustand
      - optics-ts
      - react-native
      - supports-color
      - valtio
      - wonka
      - xstate
    dev: false

  /@stoplight/elements@7.12.2(@babel/core@7.22.17)(react-dom@18.2.0)(react@18.2.0):
    resolution: {integrity: sha512-lyzY3wnQp8LoEX7BM+ygvLn1WlaoQTuKzVxWq7HgvU21Gt2ZD7Tc/tLAs7bbyXVBbn11A+MyqfOTZzAkiEnIUw==}
    engines: {node: '>=14.13'}
    peerDependencies:
      react: '>=16.8'
      react-dom: '>=16.8'
    dependencies:
      '@stoplight/elements-core': 7.12.3(@babel/core@7.22.17)(react-dom@18.2.0)(react@18.2.0)
      '@stoplight/http-spec': 5.13.0
      '@stoplight/json': 3.21.0
      '@stoplight/mosaic': 1.44.3(react-dom@18.2.0)(react@18.2.0)
      '@stoplight/types': 13.20.0
      '@stoplight/yaml': 4.2.3
      classnames: 2.3.2
      file-saver: 2.0.5
      lodash: 4.17.21
      react: 18.2.0
      react-dom: 18.2.0(react@18.2.0)
      react-query: 3.39.3(react-dom@18.2.0)(react@18.2.0)
      react-router-dom: 5.3.4(react@18.2.0)
    transitivePeerDependencies:
      - '@babel/core'
      - '@babel/template'
      - '@urql/core'
      - encoding
      - immer
      - jotai-devtools
      - jotai-immer
      - jotai-optics
      - jotai-redux
      - jotai-tanstack-query
      - jotai-urql
      - jotai-valtio
      - jotai-xstate
      - jotai-zustand
      - optics-ts
      - react-native
      - supports-color
      - valtio
      - wonka
      - xstate
    dev: false

  /@stoplight/http-spec@5.13.0:
    resolution: {integrity: sha512-zVUEviT2U0dBMzLOb1aPp41ef6eOUZ+CncVvPME3UX0lcYUhHw/Om3IceKa/KGGFVXWppb7dGKe1dr8Aw1LWEg==}
    engines: {node: '>=14.13'}
    dependencies:
      '@stoplight/json': 3.21.0
      '@stoplight/json-schema-generator': 1.0.2
      '@stoplight/types': 13.20.0
      '@types/json-schema': 7.0.11
      '@types/swagger-schema-official': 2.0.23
      '@types/type-is': 1.6.4
      fnv-plus: 1.3.1
      lodash.isequalwith: 4.4.0
      lodash.pick: 4.4.0
      lodash.pickby: 4.6.0
      openapi3-ts: 2.0.2
      postman-collection: 4.2.1
      tslib: 2.6.1
      type-is: 1.6.18
    transitivePeerDependencies:
      - encoding
    dev: false

  /@stoplight/json-schema-generator@1.0.2:
    resolution: {integrity: sha512-FzSLFoIZc6Lmw3oRE7kU6YUrl5gBmUs//rY59jdFipBoSyTPv5NyqeyTg5mvT6rY1F3qTLU3xgzRi/9Pb9eZpA==}
    hasBin: true
    dependencies:
      cross-fetch: 3.1.8
      json-promise: 1.1.8
      minimist: 1.2.6
      mkdirp: 0.5.6
      pretty-data: 0.40.0
    transitivePeerDependencies:
      - encoding
    dev: false

  /@stoplight/json-schema-merge-allof@0.7.8:
    resolution: {integrity: sha512-JTDt6GYpCWQSb7+UW1P91IAp/pcLWis0mmEzWVFcLsrNgtUYK7JLtYYz0ZPSR4QVL0fJ0YQejM+MPq5iNDFO4g==}
    dependencies:
      compute-lcm: 1.1.2
      json-schema-compare: 0.2.2
      lodash: 4.17.21
    dev: false

  /@stoplight/json-schema-ref-parser@9.2.7:
    resolution: {integrity: sha512-1vNzJ7iSrFTAFNbZHPyhI6GiJJw74+WaV61bARUQEDR4Jm80f9s0Tq9uCvGoMYwIFmWDJAoTiyegnUs6SvVxDw==}
    dependencies:
      '@jsdevtools/ono': 7.1.3
      '@stoplight/path': 1.3.2
      '@stoplight/yaml': 4.2.3
      call-me-maybe: 1.0.2
      fastestsmallesttextencoderdecoder: 1.0.22
      isomorphic-fetch: 3.0.0
      node-abort-controller: 3.1.1
    transitivePeerDependencies:
      - encoding
    dev: false

  /@stoplight/json-schema-sampler@0.2.3:
    resolution: {integrity: sha512-57PqNll9y/Rkfp4/t1AkVfz5C0PIrDd8i2AW/N0XU5wVJ50kIrmJg3BD+PzmVcrF3lXFH7/LojoOUkzLZXMJpg==}
    dependencies:
      '@types/json-schema': 7.0.12
      json-pointer: 0.6.2
    dev: false

  /@stoplight/json-schema-tree@2.2.5:
    resolution: {integrity: sha512-H2d5EHbWJwbu4h7Eh3R4He4SGlfA5ScucpMqylVTgPwQImvikIyrI+v6oqzpl9fFZ6SkidfTcUs3z1+IKwxWdA==}
    engines: {node: '>=10.18'}
    dependencies:
      '@stoplight/json': 3.21.0
      '@stoplight/json-schema-merge-allof': 0.7.8
      '@stoplight/lifecycle': 2.3.3
      '@types/json-schema': 7.0.12
      magic-error: 0.0.1
    dev: false

  /@stoplight/json-schema-viewer@4.12.1(@babel/core@7.22.17)(@stoplight/markdown-viewer@5.6.0)(@stoplight/mosaic-code-viewer@1.44.3)(@stoplight/mosaic@1.44.3)(react-dom@18.2.0)(react@18.2.0):
    resolution: {integrity: sha512-oMx0WrggjDPbIUcoqO7gx8dx1QA9bs7Y2jYNGAWnDe1wmsGcOOevkJ5LaruoCbuYAvsoGsBfqyJv8Ec8ATHBGQ==}
    engines: {node: '>=16'}
    peerDependencies:
      '@stoplight/markdown-viewer': ^5
      '@stoplight/mosaic': ^1.32
      '@stoplight/mosaic-code-viewer': ^1.32
      react: '>=16.8'
      react-dom: '>=16.8'
    dependencies:
      '@stoplight/json': 3.21.0
      '@stoplight/json-schema-tree': 2.2.5
      '@stoplight/markdown-viewer': 5.6.0(@stoplight/mosaic-code-viewer@1.44.3)(@stoplight/mosaic@1.44.3)(react-dom@18.2.0)(react@18.2.0)
      '@stoplight/mosaic': 1.44.3(react-dom@18.2.0)(react@18.2.0)
      '@stoplight/mosaic-code-viewer': 1.44.3(react-dom@18.2.0)(react@18.2.0)
      '@stoplight/react-error-boundary': 2.0.0(react-dom@18.2.0)(react@18.2.0)
      '@types/json-schema': 7.0.12
      classnames: 2.3.2
      fnv-plus: 1.3.1
      jotai: 1.13.1(@babel/core@7.22.17)(react@18.2.0)
      lodash: 4.17.21
      react: 18.2.0
      react-dom: 18.2.0(react@18.2.0)
    transitivePeerDependencies:
      - '@babel/core'
      - '@babel/template'
      - jotai-devtools
      - jotai-immer
      - jotai-optics
      - jotai-redux
      - jotai-tanstack-query
      - jotai-urql
      - jotai-valtio
      - jotai-xstate
      - jotai-zustand
    dev: false

  /@stoplight/json@3.21.0:
    resolution: {integrity: sha512-5O0apqJ/t4sIevXCO3SBN9AHCEKKR/Zb4gaj7wYe5863jme9g02Q0n/GhM7ZCALkL+vGPTe4ZzTETP8TFtsw3g==}
    engines: {node: '>=8.3.0'}
    dependencies:
      '@stoplight/ordered-object-literal': 1.0.4
      '@stoplight/path': 1.3.2
      '@stoplight/types': 13.20.0
      jsonc-parser: 2.2.1
      lodash: 4.17.21
      safe-stable-stringify: 1.1.1
    dev: false

  /@stoplight/lifecycle@2.3.3:
    resolution: {integrity: sha512-JbPRTIzPZabeYPAk5+gdsnfwAxqW35G9e0ZjOG3toUmNViLOsEzuK4vpWd+Prv2Mw8HRmu+haiYizteZp6mk0w==}
    engines: {node: '>=8.3.0'}
    dependencies:
      tslib: 2.6.1
      wolfy87-eventemitter: 5.2.9
    dev: false

  /@stoplight/markdown-viewer@5.6.0(@stoplight/mosaic-code-viewer@1.44.3)(@stoplight/mosaic@1.44.3)(react-dom@18.2.0)(react@18.2.0):
    resolution: {integrity: sha512-vKHn1Bv9nafBYQWtNLlrRZ1aKqFRTOdfWUAhCSV1ZH4iqxGa+O1OWWTBbeOF5du8vcrWu1tTrXoCXkZjmq1NlA==}
    engines: {node: '>=12'}
    peerDependencies:
      '@stoplight/mosaic': ^1.24.4
      '@stoplight/mosaic-code-viewer': ^1.24.4
      react: '>=16.14'
      react-dom: '>=16.14'
    dependencies:
      '@rehooks/component-size': 1.0.3(react@18.2.0)
      '@stoplight/markdown': 3.2.0
      '@stoplight/mosaic': 1.44.3(react-dom@18.2.0)(react@18.2.0)
      '@stoplight/mosaic-code-viewer': 1.44.3(react-dom@18.2.0)(react@18.2.0)
      '@stoplight/react-error-boundary': 2.0.0(react-dom@18.2.0)(react@18.2.0)
      deepmerge: 4.3.1
      hast-to-hyperscript: 10.0.3
      hast-util-raw: 7.0.0
      hast-util-sanitize: 4.1.0
      hastscript: 7.2.0
      mdast-util-to-hast: 11.3.0
      react: 18.2.0
      react-dom: 18.2.0(react@18.2.0)
      remark-parse: 9.0.0
      unified: 9.2.2
      unist-builder: 3.0.1
      unist-util-select: 4.0.3
      unist-util-visit: 3.1.0
    transitivePeerDependencies:
      - supports-color
    dev: false

  /@stoplight/markdown@3.2.0:
    resolution: {integrity: sha512-Hhnrj7xb+f4iMQQeZBKLgfst3OJyV8T4BKr8BSYnKpp070B6fE63V/lkPuKqrpvidcv6kz3INDBU/GE7K2Q0uw==}
    engines: {node: '>=12'}
    dependencies:
      '@stoplight/types': 12.5.0
      '@stoplight/yaml': 4.2.3
      github-slugger: 1.5.0
      hast-util-whitespace: 2.0.1
      lodash: 4.17.21
      mdast-util-to-string: 3.2.0
      remark-frontmatter: 3.0.0
      remark-gfm: 1.0.0
      remark-parse: 9.0.0
      remark-stringify: 9.0.1
      tslib: 2.6.1
      unified: 9.2.2
      unist-util-select: 4.0.3
      unist-util-visit: 3.1.0
    transitivePeerDependencies:
      - supports-color
    dev: false

  /@stoplight/mosaic-code-editor@1.44.3(react-dom@18.2.0)(react@18.2.0):
    resolution: {integrity: sha512-JAdQSEWaq82m+4du6vuI5pbZJNyb7u06XRCHpz5VmQ+FKwOWHBdfcuZQkL/AzkRy7W3d8VJI2ItwVex6bp/3kw==}
    peerDependencies:
      react: '>= 16.14'
    dependencies:
      '@fortawesome/fontawesome-svg-core': 6.4.2
      '@fortawesome/react-fontawesome': 0.2.0(@fortawesome/fontawesome-svg-core@6.4.2)(react@18.2.0)
      '@react-hook/size': 2.1.2(react@18.2.0)
      '@react-hook/window-size': 3.1.1(react@18.2.0)
      '@react-types/radio': 3.1.2(react@18.2.0)
      '@react-types/shared': 3.9.0(react@18.2.0)
      '@react-types/switch': 3.1.2(react@18.2.0)
      '@stoplight/mosaic': 1.44.3(react-dom@18.2.0)(react@18.2.0)
      '@stoplight/mosaic-code-viewer': 1.44.3(react-dom@18.2.0)(react@18.2.0)
      '@stoplight/types': 13.20.0
      clsx: 1.2.1
      copy-to-clipboard: 3.3.3
      dom-helpers: 3.4.0
      lodash.get: 4.4.2
      nano-memoize: 1.3.1
      polished: 4.2.2
      prism-react-renderer: 1.3.5(react@18.2.0)
      prismjs: 1.29.0
      react: 18.2.0
      react-fast-compare: 3.2.2
      react-overflow-list: 0.5.0(react-dom@18.2.0)(react@18.2.0)
      ts-keycode-enum: 1.0.6
      tslib: 2.6.1
      use-resize-observer: 9.1.0(react-dom@18.2.0)(react@18.2.0)
      zustand: 3.7.2(react@18.2.0)
    transitivePeerDependencies:
      - react-dom
    dev: false

  /@stoplight/mosaic-code-viewer@1.44.3(react-dom@18.2.0)(react@18.2.0):
    resolution: {integrity: sha512-ISuAaJN1P0mxLCydfKvEjwsXAyGNChm7r1JI7V1v2Sc8fKOSd4dk13pVWwCvUPv3Cb1kvziPbN0HQPxNhK19WQ==}
    peerDependencies:
      react: '>= 16.14'
    dependencies:
      '@fortawesome/fontawesome-svg-core': 6.4.2
      '@fortawesome/react-fontawesome': 0.2.0(@fortawesome/fontawesome-svg-core@6.4.2)(react@18.2.0)
      '@react-hook/size': 2.1.2(react@18.2.0)
      '@react-hook/window-size': 3.1.1(react@18.2.0)
      '@react-types/radio': 3.1.2(react@18.2.0)
      '@react-types/shared': 3.9.0(react@18.2.0)
      '@react-types/switch': 3.1.2(react@18.2.0)
      '@stoplight/mosaic': 1.44.3(react-dom@18.2.0)(react@18.2.0)
      '@stoplight/types': 13.20.0
      clsx: 1.2.1
      copy-to-clipboard: 3.3.3
      dom-helpers: 3.4.0
      lodash.get: 4.4.2
      nano-memoize: 1.3.1
      polished: 4.2.2
      prism-react-renderer: 1.3.5(react@18.2.0)
      prismjs: 1.29.0
      react: 18.2.0
      react-fast-compare: 3.2.2
      react-overflow-list: 0.5.0(react-dom@18.2.0)(react@18.2.0)
      ts-keycode-enum: 1.0.6
      tslib: 2.6.1
      use-resize-observer: 9.1.0(react-dom@18.2.0)(react@18.2.0)
      zustand: 3.7.2(react@18.2.0)
    transitivePeerDependencies:
      - react-dom
    dev: false

  /@stoplight/mosaic@1.44.3(react-dom@18.2.0)(react@18.2.0):
    resolution: {integrity: sha512-0CfUBSsxCJO/kcMZhUJ4FEngovHvbNl5eSni+CoF5JM73clA3ofJXgtW43DUxrxgqqd57QDrH5NmuOxiAljHpA==}
    peerDependencies:
      react: '>= 16.14'
    dependencies:
      '@fortawesome/fontawesome-svg-core': 6.4.2
      '@fortawesome/react-fontawesome': 0.2.0(@fortawesome/fontawesome-svg-core@6.4.2)(react@18.2.0)
      '@react-hook/size': 2.1.2(react@18.2.0)
      '@react-hook/window-size': 3.1.1(react@18.2.0)
      '@react-types/button': 3.4.1(react@18.2.0)
      '@react-types/radio': 3.1.2(react@18.2.0)
      '@react-types/shared': 3.9.0(react@18.2.0)
      '@react-types/switch': 3.1.2(react@18.2.0)
      '@react-types/textfield': 3.3.0(react@18.2.0)
      '@stoplight/types': 13.20.0
      '@types/react': 17.0.68
      '@types/react-dom': 17.0.21
      clsx: 1.2.1
      copy-to-clipboard: 3.3.3
      dom-helpers: 3.4.0
      lodash.get: 4.4.2
      nano-memoize: 1.3.1
      polished: 4.2.2
      react: 18.2.0
      react-fast-compare: 3.2.2
      react-overflow-list: 0.5.0(react-dom@18.2.0)(react@18.2.0)
      ts-keycode-enum: 1.0.6
      tslib: 2.6.1
      use-resize-observer: 9.1.0(react-dom@18.2.0)(react@18.2.0)
      zustand: 3.7.2(react@18.2.0)
    transitivePeerDependencies:
      - react-dom
    dev: false

  /@stoplight/ordered-object-literal@1.0.4:
    resolution: {integrity: sha512-OF8uib1jjDs5/cCU+iOVy+GJjU3X7vk/qJIkIJFqwmlJKrrtijFmqwbu8XToXrwTYLQTP+Hebws5gtZEmk9jag==}
    engines: {node: '>=8'}
    dev: false

  /@stoplight/path@1.3.2:
    resolution: {integrity: sha512-lyIc6JUlUA8Ve5ELywPC8I2Sdnh1zc1zmbYgVarhXIp9YeAB0ReeqmGEOWNtlHkbP2DAA1AL65Wfn2ncjK/jtQ==}
    engines: {node: '>=8'}
    dev: false

  /@stoplight/react-error-boundary@2.0.0(react-dom@18.2.0)(react@18.2.0):
    resolution: {integrity: sha512-r9cyaaH2h0kFe5c0aP+yJuY9CyXgfbBaMO6660M/wRQXqM49K5Ul7kexE4ei2cqYgo+Cd6ALl6RXSZFYwf2kCA==}
    engines: {node: '>=10'}
    peerDependencies:
      react: '>=16.8'
      react-dom: '>=16.8'
    dependencies:
      '@sentry/react': 6.19.7(react@18.2.0)
      react: 18.2.0
      react-dom: 18.2.0(react@18.2.0)
    dev: false

  /@stoplight/types@12.5.0:
    resolution: {integrity: sha512-dwqYcDrGmEyUv5TWrDam5TGOxU72ufyQ7hnOIIDdmW5ezOwZaBFoR5XQ9AsH49w7wgvOqB2Bmo799pJPWnpCbg==}
    engines: {node: '>=8'}
    dependencies:
      '@types/json-schema': 7.0.12
      utility-types: 3.10.0
    dev: false

  /@stoplight/types@13.20.0:
    resolution: {integrity: sha512-2FNTv05If7ib79VPDA/r9eUet76jewXFH2y2K5vuge6SXbRHtWBhcaRmu+6QpF4/WRNoJj5XYRSwLGXDxysBGA==}
    engines: {node: ^12.20 || >=14.13}
    dependencies:
      '@types/json-schema': 7.0.12
      utility-types: 3.10.0
    dev: false

  /@stoplight/yaml-ast-parser@0.0.48:
    resolution: {integrity: sha512-sV+51I7WYnLJnKPn2EMWgS4EUfoP4iWEbrWwbXsj0MZCB/xOK8j6+C9fntIdOM50kpx45ZLC3s6kwKivWuqvyg==}
    dev: false

  /@stoplight/yaml@4.2.3:
    resolution: {integrity: sha512-Mx01wjRAR9C7yLMUyYFTfbUf5DimEpHMkRDQ1PKLe9dfNILbgdxyrncsOXM3vCpsQ1Hfj4bPiGl+u4u6e9Akqw==}
    engines: {node: '>=10.8'}
    dependencies:
      '@stoplight/ordered-object-literal': 1.0.4
      '@stoplight/types': 13.20.0
      '@stoplight/yaml-ast-parser': 0.0.48
      tslib: 2.6.1
    dev: false

  /@supabase/functions-js@2.1.5:
    resolution: {integrity: sha512-BNzC5XhCzzCaggJ8s53DP+WeHHGT/NfTsx2wUSSGKR2/ikLFQTBCDzMvGz/PxYMqRko/LwncQtKXGOYp1PkPaw==}
    dependencies:
      '@supabase/node-fetch': 2.6.14
    dev: false

  /@supabase/gotrue-js@2.51.0:
    resolution: {integrity: sha512-9bXV38OTd4tNHukwPDkfYNLyoGuzKeNPRaQ675rsv4JV7YCTliGLJiDadTCZjsMo2v1gVDDUtrJHF8kIxxPP1w==}
    dependencies:
      '@supabase/node-fetch': 2.6.14
    dev: false

  /@supabase/node-fetch@2.6.14:
    resolution: {integrity: sha512-w/Tsd22e/5fAeoxqQ4P2MX6EyF+iM6rc9kmlMVFkHuG0rAltt2TLhFbDJfemnHbtvnazWaRfy5KnFU/SYT37dQ==}
    engines: {node: 4.x || >=6.0.0}
    dependencies:
      whatwg-url: 5.0.0
    dev: false

  /@supabase/postgrest-js@1.8.4:
    resolution: {integrity: sha512-ELjpvhb04wILUiJz9zIsTSwaz9LQNlX+Ig5/LgXQ7k68qQI6NqHVn+ISRNt53DngUIyOnLHjeqqIRHBZ7zpgGA==}
    dependencies:
      '@supabase/node-fetch': 2.6.14
    dev: false

  /@supabase/realtime-js@2.7.4:
    resolution: {integrity: sha512-FzSzs1k9ruh/uds5AJ95Nc3beiMCCIhougExJ3O98CX1LMLAKUKFy5FivKLvcNhXnNfUEL0XUfGMb4UH2J7alg==}
    dependencies:
      '@types/phoenix': 1.6.0
      '@types/websocket': 1.0.5
      websocket: 1.0.34
    transitivePeerDependencies:
      - supports-color
    dev: false

  /@supabase/storage-js@2.5.4:
    resolution: {integrity: sha512-yspHD19I9uQUgfTh0J94+/r/g6hnhdQmw6Y7OWqr/EbnL6uvicGV1i1UDkkmeUHqfF9Mbt2sLtuxRycYyKv2ew==}
    dependencies:
      '@supabase/node-fetch': 2.6.14
    dev: false

  /@supabase/supabase-js@2.33.2:
    resolution: {integrity: sha512-r+xCaERasxI0fMqOTp4zwur200X6HCjif48WKIcWrZgtzdtyP6CsP6J3rwZWfR/mR5MN0qLdK0SGA0QCgxS3Nw==}
    dependencies:
      '@supabase/functions-js': 2.1.5
      '@supabase/gotrue-js': 2.51.0
      '@supabase/node-fetch': 2.6.14
      '@supabase/postgrest-js': 1.8.4
      '@supabase/realtime-js': 2.7.4
      '@supabase/storage-js': 2.5.4
    transitivePeerDependencies:
      - supports-color
    dev: false

  /@swc/helpers@0.5.2:
    resolution: {integrity: sha512-E4KcWTpoLHqwPHLxidpOqQbcrZVgi0rsmmZXUle1jXmJfuIf/UWpczUJ7MZZ5tlxytgJXyp0w4PGkkeLiuIdZw==}
    dependencies:
      tslib: 2.6.1
    dev: false

  /@tailwindcss/forms@0.5.6(tailwindcss@3.3.3):
    resolution: {integrity: sha512-Fw+2BJ0tmAwK/w01tEFL5TiaJBX1NLT1/YbWgvm7ws3Qcn11kiXxzNTEQDMs5V3mQemhB56l3u0i9dwdzSQldA==}
    peerDependencies:
      tailwindcss: '>=3.0.0 || >= 3.0.0-alpha.1'
    dependencies:
      mini-svg-data-uri: 1.4.4
      tailwindcss: 3.3.3(ts-node@10.9.1)
    dev: true

  /@tailwindcss/typography@0.5.10(tailwindcss@3.3.3):
    resolution: {integrity: sha512-Pe8BuPJQJd3FfRnm6H0ulKIGoMEQS+Vq01R6M5aCrFB/ccR/shT+0kXLjouGC1gFLm9hopTFN+DMP0pfwRWzPw==}
    peerDependencies:
      tailwindcss: '>=3.0.0 || insiders'
    dependencies:
      lodash.castarray: 4.4.0
      lodash.isplainobject: 4.0.6
      lodash.merge: 4.6.2
      postcss-selector-parser: 6.0.10
      tailwindcss: 3.3.3
    dev: true

  /@transloadit/prettier-bytes@0.0.7:
    resolution: {integrity: sha512-VeJbUb0wEKbcwaSlj5n+LscBl9IPgLPkHVGBkh00cztv6X4L/TJXK58LzFuBKX7/GAfiGhIwH67YTLTlzvIzBA==}
    dev: false

  /@transloadit/prettier-bytes@0.0.9:
    resolution: {integrity: sha512-pCvdmea/F3Tn4hAtHqNXmjcixSaroJJ+L3STXlYJdir1g1m2mRQpWbN8a4SvgQtaw2930Ckhdx8qXdXBFMKbAA==}
    dev: false

  /@ts-react/form@1.8.3(@hookform/resolvers@3.3.1)(react-hook-form@7.46.1)(react@18.2.0)(zod@3.21.4):
    resolution: {integrity: sha512-r/QALdzmMHh8zkVA3YCjmzIInIEx4QwWUeffE0t8TGRj0qaszGXmGvlX4ZrNGnB67bQj/g+doDwa2FEyvJ7yfw==}
    peerDependencies:
      '@hookform/resolvers': ^2.8.0 || ^3.0.0
      react: ^16.8.0 || ^17 || ^18
      react-hook-form: ^7.39.0
      zod: ^3.19.0
    dependencies:
      '@hookform/resolvers': 3.3.1(react-hook-form@7.46.1)
      react: 18.2.0
      react-hook-form: 7.46.1(react@18.2.0)
      zod: 3.21.4
    dev: false

  /@ts-rest/core@3.28.0(zod@3.21.4):
    resolution: {integrity: sha512-m0Wn2DgO3O57dsGT5fqxvF/WNFPx/8/dxbqLMV9TYXwLBgaJG4vDgR7qXVIYss/c5vlHTQ0oB9X+PwxhI3ksMg==}
    peerDependencies:
      zod: ^3.21.0
    peerDependenciesMeta:
      zod:
        optional: true
    dependencies:
      zod: 3.21.4

  /@ts-rest/next@3.28.0(@ts-rest/core@3.28.0)(next@13.5.2)(zod@3.21.4):
    resolution: {integrity: sha512-Ao9UyxuboVgpFDBAYOASPe47IYXpVO6KpMMZ/c/hJVE6KN66Re/CeIjz3sqetG5G36HoqxyhpkUBr6p22xYLSw==}
    peerDependencies:
      '@ts-rest/core': 3.28.0
      next: ^12.0.0 || ^13.0.0
      zod: ^3.21.0
    peerDependenciesMeta:
      zod:
        optional: true
    dependencies:
      '@ts-rest/core': 3.28.0(zod@3.21.4)
      next: 13.5.2(@babel/core@7.22.17)(react-dom@18.2.0)(react@18.2.0)
      zod: 3.21.4
    dev: false

  /@ts-rest/open-api@3.28.0(@ts-rest/core@3.28.0)(zod@3.21.4):
    resolution: {integrity: sha512-9EG1mWxzcTriWAQGLNLXvpRT5VLKIQGPcBfTndRDsHUQe9jor+GtjEP8ttuoTfo3GlhkND9V6Qrikda1/kM0tg==}
    peerDependencies:
      '@ts-rest/core': 3.28.0
      zod: ^3.21.0
    dependencies:
      '@anatine/zod-openapi': 1.14.2(openapi3-ts@2.0.2)(zod@3.21.4)
      '@ts-rest/core': 3.28.0(zod@3.21.4)
      openapi3-ts: 2.0.2
      zod: 3.21.4
    dev: false

  /@tsconfig/node10@1.0.9:
    resolution: {integrity: sha512-jNsYVVxU8v5g43Erja32laIDHXeoNvFEpX33OK4d6hljo3jDhCBDhx5dhCCTMWUojscpAagGiRkBKxpdl9fxqA==}

  /@tsconfig/node12@1.0.11:
    resolution: {integrity: sha512-cqefuRsh12pWyGsIoBKJA9luFu3mRxCA+ORZvA4ktLSzIuCUtWVxGIuXigEwO5/ywWFMZ2QEGKWvkZG1zDMTag==}

  /@tsconfig/node14@1.0.3:
    resolution: {integrity: sha512-ysT8mhdixWK6Hw3i1V2AeRqZ5WfXg1G43mqoYlM2nc6388Fq5jcXyr5mRsqViLx/GJYdoL0bfXD8nmF+Zn/Iow==}

  /@tsconfig/node16@1.0.4:
    resolution: {integrity: sha512-vxhUy4J8lyeyinH7Azl1pdd43GJhZH/tP2weN8TntQblOY+A0XbT8DJk1/oCPuOOyg/Ja757rG0CgHcWC8OfMA==}

  /@types/debug@4.1.9:
    resolution: {integrity: sha512-8Hz50m2eoS56ldRlepxSBa6PWEVCtzUo/92HgLc2qTMnotJNIm7xP+UZhyWoYsyOdd5dxZ+NZLb24rsKyFs2ow==}
    dependencies:
      '@types/ms': 0.7.32
    dev: false

  /@types/diacritics@1.3.1:
    resolution: {integrity: sha512-tAH+RY51Zbz7ZSzN7yxQBKEue78U6weZ1UUBNjFoitoLbJGFJCKI7KVHwGsnYo4s2xSFr9KGEkjst2FolpYqyA==}
    dev: true

  /@types/estree@0.0.39:
    resolution: {integrity: sha512-EYNwp3bU+98cpU4lAWYYL7Zz+2gryWH1qbdDTidVd6hkiR6weksdbMadyXKXNPEkQFhXM+hVO9ZygomHXp+AIw==}
    dev: true

  /@types/estree@1.0.1:
    resolution: {integrity: sha512-LG4opVs2ANWZ1TJoKc937iMmNstM/d0ae1vNbnBvBhqCSezgVUOzcLCqbI5elV8Vy6WKwKjaqR+zO9VKirBBCA==}

  /@types/har-format@1.2.13:
    resolution: {integrity: sha512-PwBsCBD3lDODn4xpje3Y1di0aDJp4Ww7aSfMRVw6ysnxD4I7Wmq2mBkSKaDtN403hqH5sp6c9xQUvFYY3+lkBg==}
    dev: false

  /@types/hast@2.3.5:
    resolution: {integrity: sha512-SvQi0L/lNpThgPoleH53cdjB3y9zpLlVjRbqB3rH8hx1jiRSBGAhyjV3H+URFjNVRqt2EdYNrbZE5IsGlNfpRg==}
    dependencies:
      '@types/unist': 2.0.7
    dev: false

  /@types/is-ci@3.0.0:
    resolution: {integrity: sha512-Q0Op0hdWbYd1iahB+IFNQcWXFq4O0Q5MwQP7uN0souuQ4rPg1vEYcnIOfr1gY+M+6rc8FGoRaBO1mOOvL29sEQ==}
    dependencies:
      ci-info: 3.8.0
    dev: true

  /@types/js-cookie@2.2.7:
    resolution: {integrity: sha512-aLkWa0C0vO5b4Sr798E26QgOkss68Un0bLjs7u9qxzPT5CG+8DuNTffWES58YzJs3hrVAOs1wonycqEBqNJubA==}
    dev: false

  /@types/json-schema@7.0.11:
    resolution: {integrity: sha512-wOuvG1SN4Us4rez+tylwwwCV1psiNVOkJeM3AUWUNWg/jDQY2+HE/444y5gc+jBmRqASOm2Oeh5c1axHobwRKQ==}
    dev: false

  /@types/json-schema@7.0.12:
    resolution: {integrity: sha512-Hr5Jfhc9eYOQNPYO5WLDq/n4jqijdHNlDXjuAQkkt+mWdQR+XJToOHrsD4cPaMXpn6KO7y2+wM8AZEs8VpBLVA==}
    dev: false

  /@types/json5@0.0.29:
    resolution: {integrity: sha512-dRLjCWHYg4oaA77cxO64oO+7JwCwnIzkZPdrrC71jQmQtlhM556pwKo5bUzqvZndkVbeFLIIi+9TC40JNF5hNQ==}
    dev: true

  /@types/jsonwebtoken@9.0.2:
    resolution: {integrity: sha512-drE6uz7QBKq1fYqqoFKTDRdFCPHd5TCub75BM+D+cMx7NU9hUz7SESLfC2fSCXVFMO5Yj8sOWHuGqPgjc+fz0Q==}
    dependencies:
      '@types/node': 20.4.8
    dev: true

  /@types/mdast@3.0.13:
    resolution: {integrity: sha512-HjiGiWedR0DVFkeNljpa6Lv4/IZU1+30VY5d747K7lBudFc3R0Ibr6yJ9lN3BE28VnZyDfLF/VB1Ql1ZIbKrmg==}
    dependencies:
      '@types/unist': 2.0.7
    dev: false

  /@types/mdurl@1.0.3:
    resolution: {integrity: sha512-T5k6kTXak79gwmIOaDF2UUQXFbnBE0zBUzF20pz7wDYu0RQMzWg+Ml/Pz50214NsFHBITkoi5VtdjFZnJ2ijjA==}
    dev: false

  /@types/minimist@1.2.2:
    resolution: {integrity: sha512-jhuKLIRrhvCPLqwPcx6INqmKeiA5EWrsCOPhrlFSrbrmU4ZMPjj5Ul/oLCMDO98XRUIwVm78xICz4EPCektzeQ==}
    dev: true

  /@types/ms@0.7.32:
    resolution: {integrity: sha512-xPSg0jm4mqgEkNhowKgZFBNtwoEwF6gJ4Dhww+GFpm3IgtNseHQZ5IqdNwnquZEoANxyDAKDRAdVo4Z72VvD/g==}
    dev: false

  /@types/node@12.20.55:
    resolution: {integrity: sha512-J8xLz7q2OFulZ2cyGTLE1TbbZcjpno7FaN6zdJNrgAdrJ+DZzh/uFR6YrTb4C+nXakvud8Q4+rbhoIWlYQbUFQ==}
    dev: true

  /@types/node@20.3.1:
    resolution: {integrity: sha512-EhcH/wvidPy1WeML3TtYFGR83UzjxeWRen9V402T8aUGYsCHOmfoisV3ZSg03gAFIbLq8TnWOJ0f4cALtnSEUg==}

  /@types/node@20.4.2:
    resolution: {integrity: sha512-Dd0BYtWgnWJKwO1jkmTrzofjK2QXXcai0dmtzvIBhcA+RsG5h8R3xlyta0kGOZRNfL9GuRtb1knmPEhQrePCEw==}
    dev: true

  /@types/node@20.4.8:
    resolution: {integrity: sha512-0mHckf6D2DiIAzh8fM8f3HQCvMKDpK94YQ0DSVkfWTG9BZleYIWudw9cJxX8oCk9bM+vAkDyujDV6dmKHbvQpg==}

  /@types/nodemailer@6.4.9:
    resolution: {integrity: sha512-XYG8Gv+sHjaOtUpiuytahMy2mM3rectgroNbs6R3djZEKmPNiIJwe9KqOJBGzKKnNZNKvnuvmugBgpq3w/S0ig==}
    dependencies:
      '@types/node': 20.4.8
    dev: true

  /@types/normalize-package-data@2.4.1:
    resolution: {integrity: sha512-Gj7cI7z+98M282Tqmp2K5EIsoouUEzbBJhQQzDE3jSIRk6r9gsz0oUokqIUR4u1R3dMHo0pDHM7sNOHyhulypw==}
    dev: true

  /@types/parse-json@4.0.0:
    resolution: {integrity: sha512-//oorEZjL6sbPcKUaCdIGlIUeH26mgzimjBB77G6XRgnDl/L5wOnpyBGRe/Mmf5CVW3PwEBE1NjiMZ/ssFh4wA==}
    dev: false

  /@types/parse5@6.0.3:
    resolution: {integrity: sha512-SuT16Q1K51EAVPz1K29DJ/sXjhSQ0zjvsypYJ6tlwVsRV9jwW5Adq2ch8Dq8kDBCkYnELS7N7VNCSB5nC56t/g==}
    dev: false

  /@types/pg@8.10.3:
    resolution: {integrity: sha512-BACzsw64lCZesclRpZGu55tnqgFAYcrCBP92xLh1KLypZLCOsvJTSTgaoFVTy3lCys/aZTQzfeDxtjwrvdzL2g==}
    dependencies:
      '@types/node': 20.4.8
      pg-protocol: 1.6.0
      pg-types: 4.0.1
    dev: false

  /@types/phoenix@1.6.0:
    resolution: {integrity: sha512-qwfpsHmFuhAS/dVd4uBIraMxRd56vwBUYQGZ6GpXnFuM2XMRFJbIyruFKKlW2daQliuYZwe0qfn/UjFCDKic5g==}
    dev: false

  /@types/prop-types@15.7.5:
    resolution: {integrity: sha512-JCB8C6SnDoQf0cNycqd/35A7MjcnK+ZTqE7judS6o7utxUCg6imJg3QK2qzHKszlTjcj2cn+NwMB2i96ubpj7w==}

  /@types/react-dom@17.0.21:
    resolution: {integrity: sha512-3rQEFUNUUz2MYiRwJJj6UekcW7rFLOtmK7ajQP7qJpjNdggInl3I/xM4I3Hq1yYPdCGVMgax1gZsB7BBTtayXg==}
    dependencies:
      '@types/react': 17.0.68
    dev: false

  /@types/react-dom@18.2.5:
    resolution: {integrity: sha512-sRQsOS/sCLnpQhR4DSKGTtWFE3FZjpQa86KPVbhUqdYMRZ9FEFcfAytKhR/vUG2rH1oFbOOej6cuD7MFSobDRQ==}
    dependencies:
      '@types/react': 18.2.12
    dev: true

  /@types/react@17.0.68:
    resolution: {integrity: sha512-y8heXejd/Gi43S28GOqIFmr6BzhLa3anMlPojRu4rHh3MtRrrpB+BtLEcqP3XPO1urXByzBdkOLU7sodYWnpkA==}
    dependencies:
      '@types/prop-types': 15.7.5
      '@types/scheduler': 0.16.3
      csstype: 3.1.2
    dev: false

  /@types/react@18.2.12:
    resolution: {integrity: sha512-ndmBMLCgn38v3SntMeoJaIrO6tGHYKMEBohCUmw8HoLLQdRMOIGXfeYaBTLe2lsFaSB3MOK1VXscYFnmLtTSmw==}
    dependencies:
      '@types/prop-types': 15.7.5
      '@types/scheduler': 0.16.3
      csstype: 3.1.2

  /@types/resolve@1.17.1:
    resolution: {integrity: sha512-yy7HuzQhj0dhGpD8RLXSZWEkLsV9ibvxvi6EiJ3bkqLAO1RGo0WbkWQiwpRlSFymTJRz0d3k5LM3kkx8ArDbLw==}
    dependencies:
      '@types/node': 20.4.8
    dev: true

  /@types/retry@0.12.2:
    resolution: {integrity: sha512-XISRgDJ2Tc5q4TRqvgJtzsRkFYNJzZrhTdtMoGVBttwzzQJkPnS3WWTFc7kuDRoPtPakl+T+OfdEUjYJj7Jbow==}
    dev: false

  /@types/scheduler@0.16.3:
    resolution: {integrity: sha512-5cJ8CB4yAx7BH1oMvdU0Jh9lrEXyPkar6F9G/ERswkCuvP4KQZfZkSjcMbAICCpQTN4OuZn8tz0HiKv9TGZgrQ==}

  /@types/semver@7.5.0:
    resolution: {integrity: sha512-G8hZ6XJiHnuhQKR7ZmysCeJWE08o8T0AXtk5darsCaTVsYZhhgUrq53jizaR2FvsoeCwJhlmwTjkXBY5Pn/ZHw==}
    dev: true

  /@types/swagger-schema-official@2.0.23:
    resolution: {integrity: sha512-9b+/Lh14ROankvt9sWprogb1vK6mn7pXzAhHiEG76I5O3RXJhtdv0IQSGvL5Huezj68IEH8KVPkNZzlNdanTYw==}
    dev: false

  /@types/type-is@1.6.4:
    resolution: {integrity: sha512-2ONCAm+KdTDcSZdYj3xWT+GAfgLNXpEUIyCMYofzwoVYORXf7tqq2jDf3dd4J+4y96YVcTXbZsdJf4LSGGUc/A==}
    dependencies:
      '@types/node': 20.4.8
    dev: false

  /@types/unist@2.0.7:
    resolution: {integrity: sha512-cputDpIbFgLUaGQn6Vqg3/YsJwxUwHLO13v3i5ouxT4lat0khip9AEWxtERujXV9wxIB1EyF97BSJFt6vpdI8g==}
    dev: false

  /@types/uuid@9.0.2:
    resolution: {integrity: sha512-kNnC1GFBLuhImSnV7w4njQkUiJi0ZXUycu1rUaouPqiKlXkh77JKgdRnTAp1x5eBwcIwbtI+3otwzuIDEuDoxQ==}
    dev: true

  /@types/websocket@1.0.5:
    resolution: {integrity: sha512-NbsqiNX9CnEfC1Z0Vf4mE1SgAJ07JnRYcNex7AJ9zAVzmiGHmjKFEk7O4TJIsgv2B1sLEb6owKFZrACwdYngsQ==}
    dependencies:
      '@types/node': 20.4.8
    dev: false

<<<<<<< HEAD
  /@typescript-eslint/parser@6.13.1(eslint@8.54.0)(typescript@5.1.3):
    resolution: {integrity: sha512-fs2XOhWCzRhqMmQf0eicLa/CWSaYss2feXsy7xBD/pLyWke/jCIVc2s1ikEAtSW7ina1HNhv7kONoEfVNEcdDQ==}
    engines: {node: ^16.0.0 || >=18.0.0}
    peerDependencies:
      eslint: ^7.0.0 || ^8.0.0
      typescript: '*'
    peerDependenciesMeta:
      typescript:
        optional: true
    dependencies:
      '@typescript-eslint/scope-manager': 6.13.1
      '@typescript-eslint/types': 6.13.1
      '@typescript-eslint/typescript-estree': 6.13.1(typescript@5.1.3)
      '@typescript-eslint/visitor-keys': 6.13.1
      debug: 4.3.4
      eslint: 8.54.0
      typescript: 5.1.3
    transitivePeerDependencies:
      - supports-color
    dev: true

  /@typescript-eslint/scope-manager@6.13.1:
    resolution: {integrity: sha512-BW0kJ7ceiKi56GbT2KKzZzN+nDxzQK2DS6x0PiSMPjciPgd/JRQGMibyaN2cPt2cAvuoH0oNvn2fwonHI+4QUQ==}
    engines: {node: ^16.0.0 || >=18.0.0}
    dependencies:
      '@typescript-eslint/types': 6.13.1
      '@typescript-eslint/visitor-keys': 6.13.1
    dev: true

  /@typescript-eslint/types@6.13.1:
    resolution: {integrity: sha512-gjeEskSmiEKKFIbnhDXUyiqVma1gRCQNbVZ1C8q7Zjcxh3WZMbzWVfGE9rHfWd1msQtPS0BVD9Jz9jded44eKg==}
    engines: {node: ^16.0.0 || >=18.0.0}
    dev: true

  /@typescript-eslint/typescript-estree@6.13.1(typescript@5.1.3):
    resolution: {integrity: sha512-sBLQsvOC0Q7LGcUHO5qpG1HxRgePbT6wwqOiGLpR8uOJvPJbfs0mW3jPA3ujsDvfiVwVlWUDESNXv44KtINkUQ==}
    engines: {node: ^16.0.0 || >=18.0.0}
    peerDependencies:
      typescript: '*'
    peerDependenciesMeta:
      typescript:
        optional: true
    dependencies:
      '@typescript-eslint/types': 6.13.1
      '@typescript-eslint/visitor-keys': 6.13.1
      debug: 4.3.4
      globby: 11.1.0
      is-glob: 4.0.3
      semver: 7.5.4
      ts-api-utils: 1.0.3(typescript@5.1.3)
      typescript: 5.1.3
    transitivePeerDependencies:
      - supports-color
    dev: true

  /@typescript-eslint/visitor-keys@6.13.1:
    resolution: {integrity: sha512-NDhQUy2tg6XGNBGDRm1XybOHSia8mcXmlbKWoQP+nm1BIIMxa55shyJfZkHpEBN62KNPLrocSM2PdPcaLgDKMQ==}
    engines: {node: ^16.0.0 || >=18.0.0}
    dependencies:
      '@typescript-eslint/types': 6.13.1
      eslint-visitor-keys: 3.4.3
    dev: true

  /@ungap/structured-clone@1.2.0:
    resolution: {integrity: sha512-zuVdFrMJiuCDQUMCzQaD6KL28MjnqqN8XnAqiEq9PNm/hCPTSGfrXCOfwj1ow4LFb/tNymJPwsNbVePc1xFqrQ==}
    dev: true

  /@uppy/aws-s3-multipart@3.8.0(@uppy/core@3.6.1):
    resolution: {integrity: sha512-EPWMR8TLw98CTGEDT2JXAs3bqk3HREl/285Aqm7JMDFk6Xq+TpXP6nieOE+5WxOfNEypPDcITirdDh6kKqaz4w==}
=======
  /@uppy/aws-s3-multipart@3.9.0(@uppy/core@3.6.1):
    resolution: {integrity: sha512-xBhiB2jqcVOi4O3BbIrJlpRoFLCbKDes7ki6mGJ5TXTBt7fxRlvB/PwK1UTioG7fiecqskxQEA2uYWb80j+XNA==}
>>>>>>> c219a3da
    peerDependencies:
      '@uppy/core': ^3.7.0
    dependencies:
      '@uppy/companion-client': 3.6.1
      '@uppy/core': 3.6.1
      '@uppy/utils': 5.6.0
    dev: false

  /@uppy/aws-s3@3.4.0(@uppy/core@3.6.1):
    resolution: {integrity: sha512-meuGMK6qCnoLE27QM0SlR79jKZkpF5zgW7HqTc+BvY1sSvUTsftQ3YkoNPFN3sP+aqSbrb5LwOvWUzQ7LKQjGQ==}
    peerDependencies:
      '@uppy/core': ^3.6.0
    dependencies:
      '@uppy/aws-s3-multipart': 3.9.0(@uppy/core@3.6.1)
      '@uppy/companion-client': 3.6.1
      '@uppy/core': 3.6.1
      '@uppy/utils': 5.6.0
      '@uppy/xhr-upload': 3.5.0(@uppy/core@3.6.1)
      nanoid: 4.0.2
    dev: false

  /@uppy/companion-client@3.6.1:
    resolution: {integrity: sha512-UqerOPC2s2OTGliKcgkPn28XtxxLScNGGsV3gV5xGjN5LhWjKEsNXAmqFu9lsoAfL4PbDphVELvsuSmXkxVeig==}
    dependencies:
      '@uppy/utils': 5.6.0
      namespace-emitter: 2.0.1
      p-retry: 6.1.0
    dev: false

  /@uppy/core@3.6.1:
    resolution: {integrity: sha512-DZWSCcQlRbYmIjZ5cl4PMqnvssgpovLQ9Ke/9N8djIcVZdUV4TwNlF3ctdYaFSwsthIkxjR+h3Hf4cWDCZujJg==}
    dependencies:
      '@transloadit/prettier-bytes': 0.0.9
      '@uppy/store-default': 3.1.0
      '@uppy/utils': 5.6.0
      lodash: 4.17.21
      mime-match: 1.0.2
      namespace-emitter: 2.0.1
      nanoid: 4.0.2
      preact: 10.19.2
    dev: false

  /@uppy/dashboard@3.6.0(@uppy/core@3.6.1):
    resolution: {integrity: sha512-OVUbOxMnZzR9xREk73HcYHc6UCgDFvuB5ctVma41z/xlgi6wHczqNu6RFuWhh2WdNxgNLcQvllLzy3VcaybE/A==}
    peerDependencies:
      '@uppy/core': ^3.6.0
    dependencies:
      '@transloadit/prettier-bytes': 0.0.7
      '@uppy/core': 3.6.1
      '@uppy/informer': 3.0.4(@uppy/core@3.6.1)
      '@uppy/provider-views': 3.7.0(@uppy/core@3.6.1)
      '@uppy/status-bar': 3.2.5(@uppy/core@3.6.1)
      '@uppy/thumbnail-generator': 3.0.6(@uppy/core@3.6.1)
      '@uppy/utils': 5.6.0
      classnames: 2.3.2
      is-shallow-equal: 1.0.1
      lodash: 4.17.21
      memoize-one: 6.0.0
      nanoid: 4.0.2
      preact: 10.19.2
    dev: false

  /@uppy/drag-drop@3.0.3(@uppy/core@3.6.1):
    resolution: {integrity: sha512-0bCgQKxg+9vkxQipTgrX9yQIuK9a0hZrkipm1+Ynq6jTeig49b7II1bWYnoKdiYhi6nRE4UnDJf4z09yCAU7rA==}
    peerDependencies:
      '@uppy/core': ^3.4.0
    dependencies:
      '@uppy/core': 3.6.1
      '@uppy/utils': 5.6.0
      preact: 10.19.2
    dev: false

  /@uppy/file-input@3.0.4(@uppy/core@3.6.1):
    resolution: {integrity: sha512-D7Nw9GgpABYTcC8SZluDyxd+ppe7+gJejNbPZqMpQyW1S/ME3me55dkDQaVWn8yrgv7347zO2ciue9Rfmko+rQ==}
    peerDependencies:
      '@uppy/core': ^3.6.0
    dependencies:
      '@uppy/core': 3.6.1
      '@uppy/utils': 5.6.0
      preact: 10.19.2
    dev: false

  /@uppy/informer@3.0.4(@uppy/core@3.6.1):
    resolution: {integrity: sha512-gzocdxn8qAFsW2EryehwjghladaBgv6Isjte53FTBV7o/vjaHPP6huKGbYpljyuQi8i9V+KrmvNGslofssgJ4g==}
    peerDependencies:
      '@uppy/core': ^3.6.0
    dependencies:
      '@uppy/core': 3.6.1
      '@uppy/utils': 5.6.0
      preact: 10.19.2
    dev: false

  /@uppy/progress-bar@3.0.4(@uppy/core@3.6.1):
    resolution: {integrity: sha512-sxv/mG7Uc9uyTnRvfcXBhO+TWd+UqjuW5aHXCKWwTkMgDShHR0T46sEk12q+jwgbFwyeFg3p0GU3hgUxqxiEUQ==}
    peerDependencies:
      '@uppy/core': ^3.6.0
    dependencies:
      '@uppy/core': 3.6.1
      '@uppy/utils': 5.6.0
      preact: 10.19.2
    dev: false

  /@uppy/provider-views@3.7.0(@uppy/core@3.6.1):
    resolution: {integrity: sha512-tMdJ/7IaqRtUUwWdiXnOzR3IKJ+82junwkPE6li/MzPWbPCutPuGH113q4vAymxw7oLs2U2VRjivEQcIB+NAMg==}
    peerDependencies:
      '@uppy/core': ^3.7.0
    dependencies:
      '@uppy/core': 3.6.1
      '@uppy/utils': 5.6.0
      classnames: 2.3.2
      nanoid: 4.0.2
      p-queue: 7.4.1
      preact: 10.19.2
    dev: false

  /@uppy/react@3.1.4(@uppy/core@3.6.1)(@uppy/dashboard@3.6.0)(@uppy/drag-drop@3.0.3)(@uppy/file-input@3.0.4)(@uppy/progress-bar@3.0.4)(react@18.2.0):
    resolution: {integrity: sha512-yCltrbiKhNSBkoZj2X2j3/n/9gt5vI+wcwVFyBh+p0uUbPqtiGU7WYP9jBZKvuq9YA7CXDf/Lks778rR1ajjyQ==}
    peerDependencies:
      '@uppy/core': ^3.6.0
      '@uppy/dashboard': ^3.6.0
      '@uppy/drag-drop': ^3.0.3
      '@uppy/file-input': ^3.0.4
      '@uppy/progress-bar': ^3.0.4
      '@uppy/status-bar': ^3.2.5
      react: ^16.0.0 || ^17.0.0 || ^18.0.0
    peerDependenciesMeta:
      '@uppy/dashboard':
        optional: true
      '@uppy/drag-drop':
        optional: true
      '@uppy/file-input':
        optional: true
      '@uppy/progress-bar':
        optional: true
      '@uppy/status-bar':
        optional: true
    dependencies:
      '@uppy/core': 3.6.1
      '@uppy/dashboard': 3.6.0(@uppy/core@3.6.1)
      '@uppy/drag-drop': 3.0.3(@uppy/core@3.6.1)
      '@uppy/file-input': 3.0.4(@uppy/core@3.6.1)
      '@uppy/progress-bar': 3.0.4(@uppy/core@3.6.1)
      '@uppy/utils': 5.6.0
      prop-types: 15.8.1
      react: 18.2.0
    dev: false

  /@uppy/status-bar@3.2.5(@uppy/core@3.6.1):
    resolution: {integrity: sha512-bRSxBPio5B+Kuf6w8ll+/i9VUwG8f0FnbZ1yQvCr8J9vxhd0Z5hvwhX4NP8uzHC6ZPJHlEQOTsxzGQ6y+Mdm0A==}
    peerDependencies:
      '@uppy/core': ^3.6.0
    dependencies:
      '@transloadit/prettier-bytes': 0.0.9
      '@uppy/core': 3.6.1
      '@uppy/utils': 5.6.0
      classnames: 2.3.2
      preact: 10.19.2
    dev: false

  /@uppy/store-default@3.1.0:
    resolution: {integrity: sha512-I0Ouxom5wPb/M4SQourDKq6nQXZobNwp6x91zdkDhGtOA9GgDKJ/eYDthFRV+lj9NKAjZWjbOhV+DO9rVnEUeA==}
    dev: false

  /@uppy/thumbnail-generator@3.0.6(@uppy/core@3.6.1):
    resolution: {integrity: sha512-gsi/BQBiunHneXCbo8VglFbhEb0CoQXQjCyGNKoEq/deEcbXhBBDxkiGcgv83l5GZJl2jLiKWqXnXAXREkldrQ==}
    peerDependencies:
      '@uppy/core': ^3.6.0
    dependencies:
      '@uppy/core': 3.6.1
      '@uppy/utils': 5.6.0
      exifr: 7.1.3
    dev: false

  /@uppy/utils@5.6.0:
    resolution: {integrity: sha512-Blr6Po6a49niTugSzuguNtH9M1wSU4vdRnaGBsScv+JjcslzG3OkMmfnnhesj1ZIVyxMdVDjyPGXoqh4Wm2Dzg==}
    dependencies:
      lodash: 4.17.21
      preact: 10.19.2
    dev: false

  /@uppy/xhr-upload@3.5.0(@uppy/core@3.6.1):
    resolution: {integrity: sha512-dSmEjVu8spidRYYOxRI2qw9E/Jpiy1qKNdluay7YYPIJDd0tp/shkgB4Zk2CVGKKTatLccZKzjNlJ7nOyaikow==}
    peerDependencies:
      '@uppy/core': ^3.7.0
    dependencies:
      '@uppy/companion-client': 3.6.1
      '@uppy/core': 3.6.1
      '@uppy/utils': 5.6.0
      nanoid: 4.0.2
    dev: false

  /@xobotyi/scrollbar-width@1.9.5:
    resolution: {integrity: sha512-N8tkAACJx2ww8vFMneJmaAgmjAG1tnVBZJRLRcx061tmsLRZHSEZSLuGWnwPtunsSLvSqXQ2wfp7Mgqg1I+2dQ==}
    dev: false

  /acorn-jsx@5.3.2(acorn@8.10.0):
    resolution: {integrity: sha512-rq9s+JNhf0IChjtDXxllJ7g41oZk5SlXtp0LHwyA5cejwn7vKmKp4pPri6YEePv2PU65sAsegbXtIinmDFDXgQ==}
    peerDependencies:
      acorn: ^6.0.0 || ^7.0.0 || ^8.0.0
    dependencies:
      acorn: 8.10.0
    dev: true

  /acorn-walk@8.2.0:
    resolution: {integrity: sha512-k+iyHEuPgSw6SbuDpGQM+06HQUa04DZ3o+F6CSzXMvvI5KMvnaEqXe+YVe555R9nn6GPt404fos4wcgpw12SDA==}
    engines: {node: '>=0.4.0'}

  /acorn@8.10.0:
    resolution: {integrity: sha512-F0SAmZ8iUtS//m8DmCTA0jlh6TDKkHQyK6xc6V4KDTyZKA9dnvX9/3sRTVQrWm79glUAZbnmmNcdYwUIHWVybw==}
    engines: {node: '>=0.4.0'}
    hasBin: true

  /agent-base@6.0.2:
    resolution: {integrity: sha512-RZNwNclF7+MS/8bDg70amg32dyeZGZxiDuQmZxKLAlQjr3jGyLx+4Kkk58UO7D2QdgFIQCovuSuZESne6RG6XQ==}
    engines: {node: '>= 6.0.0'}
    dependencies:
      debug: 4.3.4
    transitivePeerDependencies:
      - supports-color
    dev: false

  /aggregate-error@3.1.0:
    resolution: {integrity: sha512-4I7Td01quW/RpocfNayFdFVk1qSuoh0E7JrbRJ16nH01HhKFQ88INq9Sd+nd72zqRySlr9BmDA8xlEJ6vJMrYA==}
    engines: {node: '>=8'}
    dependencies:
      clean-stack: 2.2.0
      indent-string: 4.0.0
    dev: true

  /ajv-errors@3.0.0(ajv@8.12.0):
    resolution: {integrity: sha512-V3wD15YHfHz6y0KdhYFjyy9vWtEVALT9UrxfN3zqlI6dMioHnJrqOYfyPKol3oqrnCM9uwkcdCwkJ0WUcbLMTQ==}
    peerDependencies:
      ajv: ^8.0.1
    dependencies:
      ajv: 8.12.0
    dev: false

  /ajv-formats@2.1.1(ajv@8.12.0):
    resolution: {integrity: sha512-Wx0Kx52hxE7C18hkMEggYlEifqWZtYaRgouJor+WMdPnQyEK13vgEWyVNup7SoeeoLMsr4kf5h6dOW11I15MUA==}
    peerDependencies:
      ajv: ^8.0.0
    peerDependenciesMeta:
      ajv:
        optional: true
    dependencies:
      ajv: 8.12.0
    dev: false

  /ajv@6.12.6:
    resolution: {integrity: sha512-j3fVLgvTo527anyYyJOGTYJbG+vnnQYvE0m5mmkc1TK+nxAppkCLMIL0aZ4dblVCNoGShhm+kzE4ZUykBoMg4g==}
    dependencies:
      fast-deep-equal: 3.1.3
      fast-json-stable-stringify: 2.1.0
      json-schema-traverse: 0.4.1
      uri-js: 4.4.1
    dev: true

  /ajv@8.12.0:
    resolution: {integrity: sha512-sRu1kpcO9yLtYxBKvqfTeh9KzZEwO3STyX1HT+4CaDzC6HpTGYhIhPIzj9XuKU7KYDwnaeh5hcOwjy1QuJzBPA==}
    dependencies:
      fast-deep-equal: 3.1.3
      json-schema-traverse: 1.0.0
      require-from-string: 2.0.2
      uri-js: 4.4.1
    dev: false

  /ansi-colors@4.1.3:
    resolution: {integrity: sha512-/6w/C21Pm1A7aZitlI5Ni/2J6FFQN8i1Cvz3kHABAAbw93v/NlvKdVOqz7CCWz/3iv/JplRSEEZ83XION15ovw==}
    engines: {node: '>=6'}
    dev: true

  /ansi-escapes@4.3.2:
    resolution: {integrity: sha512-gKXj5ALrKWQLsYG9jlTRmR/xKluxHV+Z9QEwNIgCfM1/uwPMCuzVVnh5mwTd+OuBZcwSIMbqssNWRm1lE51QaQ==}
    engines: {node: '>=8'}
    dependencies:
      type-fest: 0.21.3
    dev: true

  /ansi-regex@5.0.1:
    resolution: {integrity: sha512-quJQXlTSUGL2LH9SUXo8VwsY4soanhgo6LNSm84E1LBcE8s3O0wpdiRzyR9z/ZZJMlMWv37qOOb9pdJlMUEKFQ==}
    engines: {node: '>=8'}

  /ansi-regex@6.0.1:
    resolution: {integrity: sha512-n5M855fKb2SsfMIiFFoVrABHJC8QtHwVx+mHWP3QcEqBHYienj5dHSgjbxtC0WEZXYt4wcD6zrQElDPhFuZgfA==}
    engines: {node: '>=12'}
    dev: true

  /ansi-styles@3.2.1:
    resolution: {integrity: sha512-VT0ZI6kZRdTh8YyJw3SMbYm/u+NqfsAxEpWO0Pf9sq8/e94WxxOpPKx9FR1FlyCtOVDNOQ+8ntlqFxiRc+r5qA==}
    engines: {node: '>=4'}
    dependencies:
      color-convert: 1.9.3

  /ansi-styles@4.3.0:
    resolution: {integrity: sha512-zbB9rCJAT1rbjiVDb2hqKFHNYLxgtk8NURxZ3IZwD3F6NtxbXZQCnnSi1Lkx+IDohdPlFp222wVALIheZJQSEg==}
    engines: {node: '>=8'}
    dependencies:
      color-convert: 2.0.1

  /ansi-styles@6.2.1:
    resolution: {integrity: sha512-bN798gFfQX+viw3R7yrGWRqnrN2oRkEkUjjl4JNn4E8GxxbjtG3FbrEIIY3l8/hrwUwIeCZvi4QuOTP4MErVug==}
    engines: {node: '>=12'}
    dev: true

  /any-promise@1.3.0:
    resolution: {integrity: sha512-7UvmKalWRt1wgjL1RrGxoSJW/0QZFIegpeGvZG9kjp8vrRu55XTHbwnqq2GpXm9uLbcuhxm3IqX9OB4MZR1b2A==}

  /anymatch@3.1.3:
    resolution: {integrity: sha512-KMReFUr0B4t+D+OBkjR3KYqvocp2XaSzO55UcB6mgQMd3KbcE+mWTyvVV7D/zsdEbNnV6acZUutkiHQXvTr1Rw==}
    engines: {node: '>= 8'}
    dependencies:
      normalize-path: 3.0.0
      picomatch: 2.3.1

  /arg@4.1.3:
    resolution: {integrity: sha512-58S9QDqG0Xx27YwPSt9fJxivjYl432YCwfDMfZ+71RAqUrZef7LrKQZ3LHLOwCS4FLNBplP533Zx895SeOCHvA==}

  /arg@5.0.2:
    resolution: {integrity: sha512-PYjyFOLKQ9y57JvQ6QLo8dAgNqswh8M1RMJYdQduT6xbWSgK36P/Z/v+p888pM69jMMfS8Xd8F6I1kQ/I9HUGg==}

  /argparse@1.0.10:
    resolution: {integrity: sha512-o5Roy6tNG4SL/FOkCAN6RzjiakZS25RLYFrcMttJqbdd8BWrnA+fGz57iN5Pb06pvBGvl5gQ0B48dJlslXvoTg==}
    dependencies:
      sprintf-js: 1.0.3
    dev: true

  /argparse@2.0.1:
    resolution: {integrity: sha512-8+9WqebbFzpX9OR+Wa6O29asIogeRMzcGtAINdpMHHyAg10f05aSFVBbcEqGf/PXw1EjAZ+q2/bEBg3DvurK3Q==}
    dev: true

  /aria-hidden@1.2.3:
    resolution: {integrity: sha512-xcLxITLe2HYa1cnYnwCjkOO1PqUHQpozB8x9AR0OgWN2woOBi5kSDVxKfd0b7sb1hw5qFeJhXm9H1nu3xSfLeQ==}
    engines: {node: '>=10'}
    dependencies:
      tslib: 2.6.1
    dev: false

  /aria-query@5.3.0:
    resolution: {integrity: sha512-b0P0sZPKtyu8HkeRAfCq0IfURZK+SuwMjY1UXGBU27wpAiTwQAIlq56IbIO+ytk/JjS1fMR14ee5WBBfKi5J6A==}
    dependencies:
      dequal: 2.0.3
    dev: true

  /array-buffer-byte-length@1.0.0:
    resolution: {integrity: sha512-LPuwb2P+NrQw3XhxGc36+XSvuBPopovXYTR9Ew++Du9Yb/bx5AzBfrIsBoj0EZUifjQU+sHL21sseZ3jerWO/A==}
    dependencies:
      call-bind: 1.0.2
      is-array-buffer: 3.0.2
    dev: true

  /array-includes@3.1.7:
    resolution: {integrity: sha512-dlcsNBIiWhPkHdOEEKnehA+RNUWDc4UqFtnIXU4uuYDPtA4LDkr7qip2p0VvFAEXNDr0yWZ9PJyIRiGjRLQzwQ==}
    engines: {node: '>= 0.4'}
    dependencies:
      call-bind: 1.0.2
      define-properties: 1.2.0
      es-abstract: 1.22.1
      get-intrinsic: 1.2.1
      is-string: 1.0.7
    dev: true

  /array-union@2.1.0:
    resolution: {integrity: sha512-HGyxoOTYUyCM6stUe6EJgnd4EoewAI7zMdfqO+kGjnlZmBDz/cR5pf8r/cR4Wq60sL/p0IkcjUEEPwS3GFrIyw==}
    engines: {node: '>=8'}
    dev: true

  /array.prototype.findlastindex@1.2.3:
    resolution: {integrity: sha512-LzLoiOMAxvy+Gd3BAq3B7VeIgPdo+Q8hthvKtXybMvRV0jrXfJM/t8mw7nNlpEcVlVUnCnM2KSX4XU5HmpodOA==}
    engines: {node: '>= 0.4'}
    dependencies:
      call-bind: 1.0.2
      define-properties: 1.2.0
      es-abstract: 1.22.1
      es-shim-unscopables: 1.0.0
      get-intrinsic: 1.2.1
    dev: true

  /array.prototype.flat@1.3.1:
    resolution: {integrity: sha512-roTU0KWIOmJ4DRLmwKd19Otg0/mT3qPNt0Qb3GWW8iObuZXxrjB/pzn0R3hqpRSWg4HCwqx+0vwOnWnvlOyeIA==}
    engines: {node: '>= 0.4'}
    dependencies:
      call-bind: 1.0.2
      define-properties: 1.2.0
      es-abstract: 1.22.1
      es-shim-unscopables: 1.0.0
    dev: true

  /array.prototype.flat@1.3.2:
    resolution: {integrity: sha512-djYB+Zx2vLewY8RWlNCUdHjDXs2XOgm602S9E7P/UpHgfeHL00cRiIF+IN/G/aUJ7kGPb6yO/ErDI5V2s8iycA==}
    engines: {node: '>= 0.4'}
    dependencies:
      call-bind: 1.0.2
      define-properties: 1.2.0
      es-abstract: 1.22.1
      es-shim-unscopables: 1.0.0
    dev: true

  /array.prototype.flatmap@1.3.2:
    resolution: {integrity: sha512-Ewyx0c9PmpcsByhSW4r+9zDU7sGjFc86qf/kKtuSCRdhfbk0SNLLkaT5qvcHnRGgc5NP/ly/y+qkXkqONX54CQ==}
    engines: {node: '>= 0.4'}
    dependencies:
      call-bind: 1.0.2
      define-properties: 1.2.0
      es-abstract: 1.22.1
      es-shim-unscopables: 1.0.0
    dev: true

  /array.prototype.tosorted@1.1.2:
    resolution: {integrity: sha512-HuQCHOlk1Weat5jzStICBCd83NxiIMwqDg/dHEsoefabn/hJRj5pVdWcPUSpRrwhwxZOsQassMpgN/xRYFBMIg==}
    dependencies:
      call-bind: 1.0.2
      define-properties: 1.2.0
      es-abstract: 1.22.1
      es-shim-unscopables: 1.0.0
      get-intrinsic: 1.2.1
    dev: true

  /arraybuffer.prototype.slice@1.0.1:
    resolution: {integrity: sha512-09x0ZWFEjj4WD8PDbykUwo3t9arLn8NIzmmYEJFpYekOAQjpkGSyrQhNoRTcwwcFRu+ycWF78QZ63oWTqSjBcw==}
    engines: {node: '>= 0.4'}
    dependencies:
      array-buffer-byte-length: 1.0.0
      call-bind: 1.0.2
      define-properties: 1.2.0
      get-intrinsic: 1.2.1
      is-array-buffer: 3.0.2
      is-shared-array-buffer: 1.0.2
    dev: true

  /arrify@1.0.1:
    resolution: {integrity: sha512-3CYzex9M9FGQjCGMGyi6/31c8GJbgb0qGyrx5HWxPd0aCwh4cB2YjMb2Xf9UuoogrMrlO9cTqnB5rI5GHZTcUA==}
    engines: {node: '>=0.10.0'}
    dev: true

  /ast-types-flow@0.0.8:
    resolution: {integrity: sha512-OH/2E5Fg20h2aPrbe+QL8JZQFko0YZaF+j4mnQ7BGhfavO7OpSLa8a0y9sBwomHdSbkhTS8TQNayBfnW5DwbvQ==}
    dev: true

  /astral-regex@2.0.0:
    resolution: {integrity: sha512-Z7tMw1ytTXt5jqMcOP+OQteU1VuNK9Y02uuJtKQ1Sv69jXQKKg5cibLwGJow8yzZP+eAc18EmLGPal0bp36rvQ==}
    engines: {node: '>=8'}
    dev: true

  /asynciterator.prototype@1.0.0:
    resolution: {integrity: sha512-wwHYEIS0Q80f5mosx3L/dfG5t5rjEa9Ft51GTaNt862EnpyGHpgz2RkZvLPp1oF5TnAiTohkEKVEu8pQPJI7Vg==}
    dependencies:
      has-symbols: 1.0.3
    dev: true

  /at-least-node@1.0.0:
    resolution: {integrity: sha512-+q/t7Ekv1EDY2l6Gda6LLiX14rU9TV20Wa3ofeQmwPFZbOMo9DXrLbOjFaaclkXKWidIaopwAObQDqwWtGUjqg==}
    engines: {node: '>= 4.0.0'}
    dev: true

  /autoprefixer@10.4.14(postcss@8.4.27):
    resolution: {integrity: sha512-FQzyfOsTlwVzjHxKEqRIAdJx9niO6VCBCoEwax/VLSoQF29ggECcPuBqUMZ+u8jCZOPSy8b8/8KnuFbp0SaFZQ==}
    engines: {node: ^10 || ^12 || >=14}
    hasBin: true
    peerDependencies:
      postcss: ^8.1.0
    dependencies:
      browserslist: 4.21.10
      caniuse-lite: 1.0.30001519
      fraction.js: 4.2.0
      normalize-range: 0.1.2
      picocolors: 1.0.0
      postcss: 8.4.27
      postcss-value-parser: 4.2.0
    dev: true

  /available-typed-arrays@1.0.5:
    resolution: {integrity: sha512-DMD0KiN46eipeziST1LPP/STfDU0sufISXmjSgvVsoU2tqxctQeASejWcfNtxYKqETM1UxQ8sp2OrSBWpHY6sw==}
    engines: {node: '>= 0.4'}

  /axe-core@4.7.0:
    resolution: {integrity: sha512-M0JtH+hlOL5pLQwHOLNYZaXuhqmvS8oExsqB1SBYgA4Dk7u/xx+YdGHXaK5pyUfed5mYXdlYiphWq3G8cRi5JQ==}
    engines: {node: '>=4'}
    dev: true

  /axobject-query@3.2.1:
    resolution: {integrity: sha512-jsyHu61e6N4Vbz/v18DHwWYKK0bSWLqn47eeDSKPB7m8tqMHF9YJ+mhIk2lVteyZrY8tnSj/jHOv4YiTCuCJgg==}
    dependencies:
      dequal: 2.0.3
    dev: true

  /babel-plugin-polyfill-corejs2@0.4.5(@babel/core@7.22.17):
    resolution: {integrity: sha512-19hwUH5FKl49JEsvyTcoHakh6BE0wgXLLptIyKZ3PijHc/Ci521wygORCUCCred+E/twuqRyAkE02BAWPmsHOg==}
    peerDependencies:
      '@babel/core': ^7.4.0 || ^8.0.0-0 <8.0.0
    dependencies:
      '@babel/compat-data': 7.22.9
      '@babel/core': 7.22.17
      '@babel/helper-define-polyfill-provider': 0.4.2(@babel/core@7.22.17)
      semver: 6.3.1
    transitivePeerDependencies:
      - supports-color
    dev: true

  /babel-plugin-polyfill-corejs3@0.8.3(@babel/core@7.22.17):
    resolution: {integrity: sha512-z41XaniZL26WLrvjy7soabMXrfPWARN25PZoriDEiLMxAp50AUW3t35BGQUMg5xK3UrpVTtagIDklxYa+MhiNA==}
    peerDependencies:
      '@babel/core': ^7.4.0 || ^8.0.0-0 <8.0.0
    dependencies:
      '@babel/core': 7.22.17
      '@babel/helper-define-polyfill-provider': 0.4.2(@babel/core@7.22.17)
      core-js-compat: 3.32.2
    transitivePeerDependencies:
      - supports-color
    dev: true

  /babel-plugin-polyfill-regenerator@0.5.2(@babel/core@7.22.17):
    resolution: {integrity: sha512-tAlOptU0Xj34V1Y2PNTL4Y0FOJMDB6bZmoW39FeCQIhigGLkqu3Fj6uiXpxIf6Ij274ENdYx64y6Au+ZKlb1IA==}
    peerDependencies:
      '@babel/core': ^7.4.0 || ^8.0.0-0 <8.0.0
    dependencies:
      '@babel/core': 7.22.17
      '@babel/helper-define-polyfill-provider': 0.4.2(@babel/core@7.22.17)
    transitivePeerDependencies:
      - supports-color
    dev: true

  /bail@1.0.5:
    resolution: {integrity: sha512-xFbRxM1tahm08yHBP16MMjVUAvDaBMD38zsM9EMAUN61omwLmKlOpB/Zku5QkjZ8TZ4vn53pj+t518cH0S03RQ==}
    dev: false

  /balanced-match@1.0.2:
    resolution: {integrity: sha512-3oSeUO0TMV67hN1AmbXsK4yaqU7tjiHlbxRDZOpH0KW9+CeX4bRAaX0Anxt0tx2MrpRpWwQaPwIlISEJhYU5Pw==}

  /better-path-resolve@1.0.0:
    resolution: {integrity: sha512-pbnl5XzGBdrFU/wT4jqmJVPn2B6UHPBOhzMQkY/SPUPB6QtUXtmBHBIwCbXJol93mOpGMnQyP/+BB19q04xj7g==}
    engines: {node: '>=4'}
    dependencies:
      is-windows: 1.0.2
    dev: true

  /big-integer@1.6.51:
    resolution: {integrity: sha512-GPEid2Y9QU1Exl1rpO9B2IPJGHPSupF5GnVIP0blYvNOMer2bTvSWs1jGOUg04hTmu67nmLsQ9TBo1puaotBHg==}
    engines: {node: '>=0.6'}
    dev: false

  /bin-links@4.0.2:
    resolution: {integrity: sha512-jxJ0PbXR8eQyPlExCvCs3JFnikvs1Yp4gUJt6nmgathdOwvur+q22KWC3h20gvWl4T/14DXKj2IlkJwwZkZPOw==}
    engines: {node: ^14.17.0 || ^16.13.0 || >=18.0.0}
    dependencies:
      cmd-shim: 6.0.1
      npm-normalize-package-bin: 3.0.1
      read-cmd-shim: 4.0.0
      write-file-atomic: 5.0.1
    dev: true

  /binary-extensions@2.2.0:
    resolution: {integrity: sha512-jDctJ/IVQbZoJykoeHbhXpOlNBqGNcwXJKJog42E5HDPUwQTSdjCHdihjj0DlnheQ7blbT6dHOafNAiS8ooQKA==}
    engines: {node: '>=8'}

  /bluebird@3.7.2:
    resolution: {integrity: sha512-XpNj6GDQzdfW+r2Wnn7xiSAd7TM3jzkxGXBGTtWKuSXv1xUV+azxAm8jdWZN06QTQk+2N2XB9jRDkvbmQmcRtg==}
    dev: false

  /boolbase@1.0.0:
    resolution: {integrity: sha512-JZOSA7Mo9sNGB8+UjSgzdLtokWAky1zbztM3WRLCbZ70/3cTANmQmOdR7y2g+J0e2WXywy1yS468tY+IruqEww==}
    dev: false

  /bowser@2.11.0:
    resolution: {integrity: sha512-AlcaJBi/pqqJBIQ8U9Mcpc9i8Aqxn88Skv5d+xBX006BY5u8N3mGLHa5Lgppa7L/HfwgwLgZ6NYs+Ag6uUmJRA==}
    dev: false

  /brace-expansion@1.1.11:
    resolution: {integrity: sha512-iCuPHDFgrHX7H2vEI/5xpz07zSHB00TpugqhmYtVmMO6518mCuRMoOYFldEBl0g187ufozdaHgWKcYFb61qGiA==}
    dependencies:
      balanced-match: 1.0.2
      concat-map: 0.0.1

  /brace-expansion@2.0.1:
    resolution: {integrity: sha512-XnAIvQ8eM+kC6aULx6wuQiwVsnzsi9d3WxzV3FpWTGA19F621kwdbsAcFKXgKUHZWsy+mY6iL1sHTxWEFCytDA==}
    dependencies:
      balanced-match: 1.0.2
    dev: false

  /braces@3.0.2:
    resolution: {integrity: sha512-b8um+L1RzM3WDSzvhm6gIz1yfTbBt6YTlcEKAvsmqCZZFw46z626lVj9j1yEPW33H5H+lBQpZMP1k8l+78Ha0A==}
    engines: {node: '>=8'}
    dependencies:
      fill-range: 7.0.1

  /breakword@1.0.6:
    resolution: {integrity: sha512-yjxDAYyK/pBvws9H4xKYpLDpYKEH6CzrBPAuXq3x18I+c/2MkVtT3qAr7Oloi6Dss9qNhPVueAAVU1CSeNDIXw==}
    dependencies:
      wcwidth: 1.0.1
    dev: true

  /broadcast-channel@3.7.0:
    resolution: {integrity: sha512-cIAKJXAxGJceNZGTZSBzMxzyOn72cVgPnKx4dc6LRjQgbaJUQqhy5rzL3zbMxkMWsGKkv2hSFkPRMEXfoMZ2Mg==}
    dependencies:
      '@babel/runtime': 7.22.10
      detect-node: 2.1.0
      js-sha3: 0.8.0
      microseconds: 0.2.0
      nano-time: 1.0.0
      oblivious-set: 1.0.0
      rimraf: 3.0.2
      unload: 2.2.0
    dev: false

  /browserslist@4.21.10:
    resolution: {integrity: sha512-bipEBdZfVH5/pwrvqc+Ub0kUPVfGUhlKxbvfD+z1BDnPEO/X98ruXGA1WP5ASpAFKan7Qr6j736IacbZQuAlKQ==}
    engines: {node: ^6 || ^7 || ^8 || ^9 || ^10 || ^11 || ^12 || >=13.7}
    hasBin: true
    dependencies:
      caniuse-lite: 1.0.30001519
      electron-to-chromium: 1.4.487
      node-releases: 2.0.13
      update-browserslist-db: 1.0.11(browserslist@4.21.10)

  /buffer-equal-constant-time@1.0.1:
    resolution: {integrity: sha512-zRpUiDwd/xk6ADqPMATG8vc9VPrkck7T07OIx0gnjmJAnHnTVXNQG3vfvWNuiZIkwu9KrKdA1iJKfsfTVxE6NA==}
    dev: false

  /buffer-from@1.1.2:
    resolution: {integrity: sha512-E+XQCRwSbaaiChtv6k6Dwgc+bx+Bs6vuKJHHl5kox/BaKbhiXzqQOwK4cO22yElGp2OCmjwVhT3HmxgyPGnJfQ==}

  /buffer-writer@2.0.0:
    resolution: {integrity: sha512-a7ZpuTZU1TRtnwyCNW3I5dc0wWNC3VR9S++Ewyk2HHZdrO3CQJqSpd+95Us590V6AL7JqUAH2IwZ/398PmNFgw==}
    engines: {node: '>=4'}
    dev: false

  /bufferutil@4.0.7:
    resolution: {integrity: sha512-kukuqc39WOHtdxtw4UScxF/WVnMFVSQVKhtx3AjZJzhd0RGZZldcrfSEbVsWWe6KNH253574cq5F+wpv0G9pJw==}
    engines: {node: '>=6.14.2'}
    requiresBuild: true
    dependencies:
      node-gyp-build: 4.6.0
    dev: false

  /builtin-modules@3.3.0:
    resolution: {integrity: sha512-zhaCDicdLuWN5UbN5IMnFqNMhNfo919sH85y2/ea+5Yg9TsTkeZxpL+JLbp6cgYFS4sRLp3YV4S6yDuqVWHYOw==}
    engines: {node: '>=6'}
    dev: true

  /builtins@5.0.1:
    resolution: {integrity: sha512-qwVpFEHNfhYJIzNRBvd2C1kyo6jz3ZSMPyyuR47OPdiKWlbYnZNyDWuyR175qDnAJLiCo5fBBqPb3RiXgWlkOQ==}
    dependencies:
      semver: 7.5.4
    dev: true

  /busboy@1.6.0:
    resolution: {integrity: sha512-8SFQbg/0hQ9xy3UNTB0YEnsNBbWfhf7RtnzpL7TkBiTBRfrQ9Fxcnz7VJsleJpyp6rVLvXiuORqjlHi5q+PYuA==}
    engines: {node: '>=10.16.0'}
    dependencies:
      streamsearch: 1.1.0
    dev: false

  /call-bind@1.0.2:
    resolution: {integrity: sha512-7O+FbCihrB5WGbFYesctwmTKae6rOiIzmz1icreWJ+0aA7LJfuqhEso2T9ncpcFtzMQtzXf2QGGueWJGTYsqrA==}
    dependencies:
      function-bind: 1.1.1
      get-intrinsic: 1.2.1

  /call-me-maybe@1.0.2:
    resolution: {integrity: sha512-HpX65o1Hnr9HH25ojC1YGs7HCQLq0GCOibSaWER0eNpgJ/Z1MZv2mTc7+xh6WOPxbRVcmgbv4hGU+uSQ/2xFZQ==}
    dev: false

  /callsites@3.1.0:
    resolution: {integrity: sha512-P8BjAsXvZS+VIDUI11hHCQEv74YT67YUi5JJFNWIqL235sBmjX4+qx9Muvls5ivyNENctx46xQLQ3aTuE7ssaQ==}
    engines: {node: '>=6'}

  /camelcase-css@2.0.1:
    resolution: {integrity: sha512-QOSvevhslijgYwRx6Rv7zKdMF8lbRmx+uQGx2+vDc+KI/eBnsy9kit5aj23AgGu3pa4t9AgwbnXWqS+iOY+2aA==}
    engines: {node: '>= 6'}

  /camelcase-keys@6.2.2:
    resolution: {integrity: sha512-YrwaA0vEKazPBkn0ipTiMpSajYDSe+KjQfrjhcBMxJt/znbvlHd8Pw/Vamaz5EB4Wfhs3SUR3Z9mwRu/P3s3Yg==}
    engines: {node: '>=8'}
    dependencies:
      camelcase: 5.3.1
      map-obj: 4.3.0
      quick-lru: 4.0.1
    dev: true

  /camelcase@5.3.1:
    resolution: {integrity: sha512-L28STB170nwWS63UjtlEOE3dldQApaJXZkOI1uMFfzf3rRuPegHaHesyee+YxQ+W6SvRDQV6UrdOdRiR153wJg==}
    engines: {node: '>=6'}
    dev: true

  /caniuse-lite@1.0.30001519:
    resolution: {integrity: sha512-0QHgqR+Jv4bxHMp8kZ1Kn8CH55OikjKJ6JmKkZYP1F3D7w+lnFXF70nG5eNfsZS89jadi5Ywy5UCSKLAglIRkg==}

  /ccount@1.1.0:
    resolution: {integrity: sha512-vlNK021QdI7PNeiUh/lKkC/mNHHfV0m/Ad5JoI0TYtlBnJAslM/JIkm/tGC88bkLIwO6OQ5uV6ztS6kVAtCDlg==}
    dev: false

  /chalk@2.4.2:
    resolution: {integrity: sha512-Mti+f9lpJNcwF4tWV8/OrTTtF1gZi+f8FqlyAdouralcFWFQWF2+NgCHShjkCb+IFBLq9buZwE1xckQU4peSuQ==}
    engines: {node: '>=4'}
    dependencies:
      ansi-styles: 3.2.1
      escape-string-regexp: 1.0.5
      supports-color: 5.5.0

  /chalk@3.0.0:
    resolution: {integrity: sha512-4D3B6Wf41KOYRFdszmDqMCGq5VV/uMAB273JILmO+3jAlh8X4qDtdtgCR3fxtbLEMzSx22QdhnDcJvu2u1fVwg==}
    engines: {node: '>=8'}
    dependencies:
      ansi-styles: 4.3.0
      supports-color: 7.2.0
    dev: false

  /chalk@4.1.2:
    resolution: {integrity: sha512-oKnbhFyRIXpUuez8iBMmyEa4nbj4IOQyuhc/wy9kY7/WVPcwIO9VA668Pu8RkO7+0G76SLROeyw9CpQ061i4mA==}
    engines: {node: '>=10'}
    dependencies:
      ansi-styles: 4.3.0
      supports-color: 7.2.0
    dev: true

  /chalk@5.2.0:
    resolution: {integrity: sha512-ree3Gqw/nazQAPuJJEy+avdl7QfZMcUvmHIKgEZkGL+xOBzRvup5Hxo6LHuMceSxOabuJLJm5Yp/92R9eMmMvA==}
    engines: {node: ^12.17.0 || ^14.13 || >=16.0.0}
    dev: true

  /character-entities-legacy@1.1.4:
    resolution: {integrity: sha512-3Xnr+7ZFS1uxeiUDvV02wQ+QDbc55o97tIV5zHScSPJpcLm/r0DFPcoY3tYRp+VZukxuMeKgXYmsXQHO05zQeA==}
    dev: false

  /character-entities@1.2.4:
    resolution: {integrity: sha512-iBMyeEHxfVnIakwOuDXpVkc54HijNgCyQB2w0VfGQThle6NXn50zU6V/u+LDhxHcDUPojn6Kpga3PTAD8W1bQw==}
    dev: false

  /character-reference-invalid@1.1.4:
    resolution: {integrity: sha512-mKKUkUbhPpQlCOfIuZkvSEgktjPFIsZKRRbC6KWVEMvlzblj3i3asQv5ODsrwt0N3pHAEvjP8KTQPHkp0+6jOg==}
    dev: false

  /chardet@0.7.0:
    resolution: {integrity: sha512-mT8iDcrh03qDGRRmoA2hmBJnxpllMR+0/0qlzjqZES6NdiWDcZkCNAk4rPFZ9Q85r27unkiNNg8ZOiwZXBHwcA==}
    dev: true

  /charset@1.0.1:
    resolution: {integrity: sha512-6dVyOOYjpfFcL1Y4qChrAoQLRHvj2ziyhcm0QJlhOcAhykL/k1kTUPbeo+87MNRTRdk2OIIsIXbuF3x2wi5EXg==}
    engines: {node: '>=4.0.0'}
    dev: false

  /chokidar@3.5.3:
    resolution: {integrity: sha512-Dr3sfKRP6oTcjf2JmUmFJfeVMvXBdegxB0iVQ5eb2V10uFJUCAS8OByZdVAyVb8xXNz3GjjTgj9kLWsZTqE6kw==}
    engines: {node: '>= 8.10.0'}
    dependencies:
      anymatch: 3.1.3
      braces: 3.0.2
      glob-parent: 5.1.2
      is-binary-path: 2.1.0
      is-glob: 4.0.3
      normalize-path: 3.0.0
      readdirp: 3.6.0
    optionalDependencies:
      fsevents: 2.3.3

  /chownr@2.0.0:
    resolution: {integrity: sha512-bIomtDF5KGpdogkLd9VspvFzk9KfpyyGlS8YFVZl7TGPBHL5snIOnxeshwVgPteQ9b4Eydl+pVbIyE1DcvCWgQ==}
    engines: {node: '>=10'}
    dev: true

  /ci-info@2.0.0:
    resolution: {integrity: sha512-5tK7EtrZ0N+OLFMthtqOj4fI2Jeb88C4CAZPu25LDVUgXJ0A3Js4PMGqrn0JU1W0Mh1/Z8wZzYPxqUrXeBboCQ==}
    dev: true

  /ci-info@3.8.0:
    resolution: {integrity: sha512-eXTggHWSooYhq49F2opQhuHWgzucfF2YgODK4e1566GQs5BIfP30B0oenwBJHfWxAs2fyPB1s7Mg949zLf61Yw==}
    engines: {node: '>=8'}
    dev: true

  /class-variance-authority@0.7.0:
    resolution: {integrity: sha512-jFI8IQw4hczaL4ALINxqLEXQbWcNjoSkloa4IaufXCJr6QawJyw7tuRysRsrE8w2p/4gGaxKIt/hX3qz/IbD1A==}
    dependencies:
      clsx: 2.0.0
    dev: false

  /classnames@2.3.2:
    resolution: {integrity: sha512-CSbhY4cFEJRe6/GQzIk5qXZ4Jeg5pcsP7b5peFSDpffpe1cqjASH/n9UTjBwOp6XpMSTwQ8Za2K5V02ueA7Tmw==}
    dev: false

  /clean-stack@2.2.0:
    resolution: {integrity: sha512-4diC9HaTE+KRAMWhDhrGOECgWZxoevMc5TlkObMqNSsVU62PYzXZ/SMTjzyGAFF1YusgxGcSWTEXBhp0CPwQ1A==}
    engines: {node: '>=6'}
    dev: true

  /cli-cursor@3.1.0:
    resolution: {integrity: sha512-I/zHAwsKf9FqGoXM4WWRACob9+SNukZTd94DWF57E4toouRulbCxcUh6RKUEOQlYTHJnzkPMySvPNaaSLNfLZw==}
    engines: {node: '>=8'}
    dependencies:
      restore-cursor: 3.1.0
    dev: true

  /cli-truncate@2.1.0:
    resolution: {integrity: sha512-n8fOixwDD6b/ObinzTrp1ZKFzbgvKZvuz/TvejnLn1aQfC6r52XEx85FmuC+3HI+JM7coBRXUvNqEU2PHVrHpg==}
    engines: {node: '>=8'}
    dependencies:
      slice-ansi: 3.0.0
      string-width: 4.2.3
    dev: true

  /cli-truncate@3.1.0:
    resolution: {integrity: sha512-wfOBkjXteqSnI59oPcJkcPl/ZmwvMMOj340qUIY1SKZCv0B9Cf4D4fAucRkIKQmsIuYK3x1rrgU7MeGRruiuiA==}
    engines: {node: ^12.20.0 || ^14.13.1 || >=16.0.0}
    dependencies:
      slice-ansi: 5.0.0
      string-width: 5.1.2
    dev: true

  /client-only@0.0.1:
    resolution: {integrity: sha512-IV3Ou0jSMzZrd3pZ48nLkT9DA7Ag1pnPzaiQhpW7c3RbcqqzvzzVu+L8gfqMp/8IM2MQtSiqaCxrrcfu8I8rMA==}
    dev: false

  /cliui@6.0.0:
    resolution: {integrity: sha512-t6wbgtoCXvAzst7QgXxJYqPt0usEfbgQdftEPbLL/cvv6HPE5VgvqCuAIDR0NgU52ds6rFwqrgakNLrHEjCbrQ==}
    dependencies:
      string-width: 4.2.3
      strip-ansi: 6.0.1
      wrap-ansi: 6.2.0
    dev: true

  /cliui@8.0.1:
    resolution: {integrity: sha512-BSeNnyus75C4//NQ9gQt1/csTXyo/8Sb+afLAkzAptFuMsod9HFokGNudZpi/oQV73hnVK+sR+5PVRMd+Dr7YQ==}
    engines: {node: '>=12'}
    dependencies:
      string-width: 4.2.3
      strip-ansi: 6.0.1
      wrap-ansi: 7.0.0

  /clone@1.0.4:
    resolution: {integrity: sha512-JQHZ2QMW6l3aH/j6xCqQThY/9OH4D/9ls34cgkUBiEeocRTU04tHfKPBsUK1PqZCUQM7GiA0IIXJSuXHI64Kbg==}
    engines: {node: '>=0.8'}
    dev: true

  /clsx@1.2.1:
    resolution: {integrity: sha512-EcR6r5a8bj6pu3ycsa/E/cKVGuTgZJZdsyUYHOksG/UHIiKfjxzRxYJpyVBwYaQeOvghal9fcc4PidlgzugAQg==}
    engines: {node: '>=6'}
    dev: false

  /clsx@2.0.0:
    resolution: {integrity: sha512-rQ1+kcj+ttHG0MKVGBUXwayCCF1oh39BF5COIpRzuCEv8Mwjv0XucrI2ExNTOn9IlLifGClWQcU9BrZORvtw6Q==}
    engines: {node: '>=6'}
    dev: false

  /cmd-shim@6.0.1:
    resolution: {integrity: sha512-S9iI9y0nKR4hwEQsVWpyxld/6kRfGepGfzff83FcaiEBpmvlbA2nnGe7Cylgrx2f/p1P5S5wpRm9oL8z1PbS3Q==}
    engines: {node: ^14.17.0 || ^16.13.0 || >=18.0.0}
    dev: true

  /color-convert@1.9.3:
    resolution: {integrity: sha512-QfAUtd+vFdAtFQcC8CCyYt1fYWxSqAiK2cSD6zDB8N3cpsEBAvRxp9zOGg6G/SHHJYAT88/az/IuDGALsNVbGg==}
    dependencies:
      color-name: 1.1.3

  /color-convert@2.0.1:
    resolution: {integrity: sha512-RRECPsj7iu/xb5oKYcsFHSppFNnsj/52OVTRKb4zP5onXwVF3zVmmToNcOfGC+CRDpfK/U584fMg38ZHCaElKQ==}
    engines: {node: '>=7.0.0'}
    dependencies:
      color-name: 1.1.4

  /color-name@1.1.3:
    resolution: {integrity: sha512-72fSenhMw2HZMTVHeCA9KCmpEIbzWiQsjN+BHcBbS9vr1mtt+vJjPdksIBNUmKAW8TFUDPJK5SUU3QhE9NEXDw==}

  /color-name@1.1.4:
    resolution: {integrity: sha512-dOy+3AuW3a2wNbZHIuMZpTcgjGuLU/uBL/ubcZF9OXbDo8ff4O8yVp5Bf0efS8uEoYo5q4Fx7dY9OgQGXgAsQA==}

  /colorette@2.0.20:
    resolution: {integrity: sha512-IfEDxwoWIjkeXL1eXcDiow4UbKjhLdq6/EuSVR9GMN7KVH3r9gQ83e73hsz1Nd1T3ijd5xv1wcWRYO+D6kCI2w==}
    dev: true

  /comma-separated-tokens@2.0.3:
    resolution: {integrity: sha512-Fu4hJdvzeylCfQPp9SGWidpzrMs7tTrlu6Vb8XGaRGck8QSNZJJp538Wrb60Lax4fPwR64ViY468OIUTbRlGZg==}
    dev: false

  /commander@10.0.1:
    resolution: {integrity: sha512-y4Mg2tXshplEbSGzx7amzPwKKOCGuoSRP/CjEdwwk0FOGlUbq6lKuoyDZTNZkmxHdJtp54hdfY/JUrdL7Xfdug==}
    engines: {node: '>=14'}
    dev: true

  /commander@2.20.3:
    resolution: {integrity: sha512-GpVkmM8vF2vQUkj2LvZmD35JxeJOLCwJ9cUkugyk2nuhbv3+mJvpLYYt+0+USMxE+oj+ey/lJEnhZw75x/OMcQ==}
    dev: true

  /commander@4.1.1:
    resolution: {integrity: sha512-NOKm8xhkzAjzFx8B2v5OAHT+u5pRQc2UCa2Vq9jYL/31o2wi9mxBA7LIFs3sV5VSC49z6pEhfbMULvShKj26WA==}
    engines: {node: '>= 6'}

  /commondir@1.0.1:
    resolution: {integrity: sha512-W9pAhw0ja1Edb5GVdIF1mjZw/ASI0AlShXM83UUGe2DVr5TdAPEA1OA8m/g8zWp9x6On7gqufY+FatDbC3MDQg==}

  /compute-gcd@1.2.1:
    resolution: {integrity: sha512-TwMbxBNz0l71+8Sc4czv13h4kEqnchV9igQZBi6QUaz09dnz13juGnnaWWJTRsP3brxOoxeB4SA2WELLw1hCtg==}
    dependencies:
      validate.io-array: 1.0.6
      validate.io-function: 1.0.2
      validate.io-integer-array: 1.0.0
    dev: false

  /compute-lcm@1.1.2:
    resolution: {integrity: sha512-OFNPdQAXnQhDSKioX8/XYT6sdUlXwpeMjfd6ApxMJfyZ4GxmLR1xvMERctlYhlHwIiz6CSpBc2+qYKjHGZw4TQ==}
    dependencies:
      compute-gcd: 1.2.1
      validate.io-array: 1.0.6
      validate.io-function: 1.0.2
      validate.io-integer-array: 1.0.0
    dev: false

  /concat-map@0.0.1:
    resolution: {integrity: sha512-/Srv4dswyQNBfohGpz9o6Yb3Gz3SrUDqBH5rTuhGR7ahtlbYKnVxw2bCFMRljaA7EXHaXZ8wsHdodFvbkhKmqg==}

  /convert-source-map@1.9.0:
    resolution: {integrity: sha512-ASFBup0Mz1uyiIjANan1jzLQami9z1PoYSZCiiYW2FczPbenXc45FZdBZLzOT+r6+iciuEModtmCti+hjaAk0A==}

  /cookie@0.5.0:
    resolution: {integrity: sha512-YZ3GUyn/o8gfKJlnlX7g7xq4gyO6OSuhGPKaaGssGB2qgDUS0gPgtTvoyZLTt9Ab6dC4hfc9dV5arkvc/OCmrw==}
    engines: {node: '>= 0.6'}
    dev: false

  /copy-to-clipboard@3.3.3:
    resolution: {integrity: sha512-2KV8NhB5JqC3ky0r9PMCAZKbUHSwtEo4CwCs0KXgruG43gX5PMqDEBbVU4OUzw2MuAWUfsuFmWvEKG5QRfSnJA==}
    dependencies:
      toggle-selection: 1.0.6
    dev: false

  /core-js-compat@3.32.2:
    resolution: {integrity: sha512-+GjlguTDINOijtVRUxrQOv3kfu9rl+qPNdX2LTbJ/ZyVTuxK+ksVSAGX1nHstu4hrv1En/uPTtWgq2gI5wt4AQ==}
    dependencies:
      browserslist: 4.21.10
    dev: true

  /cosmiconfig@7.1.0:
    resolution: {integrity: sha512-AdmX6xUzdNASswsFtmwSt7Vj8po9IuqXm0UXz7QKPuEUmPB4XyjGfaAr2PSuELMwkRMVH1EpIkX5bTZGRB3eCA==}
    engines: {node: '>=10'}
    dependencies:
      '@types/parse-json': 4.0.0
      import-fresh: 3.3.0
      parse-json: 5.2.0
      path-type: 4.0.0
      yaml: 1.10.2
    dev: false

  /create-require@1.1.1:
    resolution: {integrity: sha512-dcKFX3jn0MpIaXjisoRvexIJVEKzaq7z2rZKxf+MSr9TkdmHmsU4m2lcLojrj/FHl8mk5VxMmYA+ftRkP/3oKQ==}

  /cross-fetch@3.1.8:
    resolution: {integrity: sha512-cvA+JwZoU0Xq+h6WkMvAUqPEYy92Obet6UdKLfW60qn99ftItKjB5T+BkyWOFWe2pUyfQ+IJHmpOTznqk1M6Kg==}
    dependencies:
      node-fetch: 2.6.12
    transitivePeerDependencies:
      - encoding
    dev: false

  /cross-spawn@5.1.0:
    resolution: {integrity: sha512-pTgQJ5KC0d2hcY8eyL1IzlBPYjTkyH72XRZPnLyKus2mBfNjQs3klqbJU2VILqZryAZUt9JOb3h/mWMy23/f5A==}
    dependencies:
      lru-cache: 4.1.5
      shebang-command: 1.2.0
      which: 1.3.1
    dev: true

  /cross-spawn@7.0.3:
    resolution: {integrity: sha512-iRDPJKUPVEND7dHPO8rkbOnPpyDygcDFtWjpeWNCgy8WP2rXcxXL8TskReQl6OrB2G7+UJrags1q15Fudc7G6w==}
    engines: {node: '>= 8'}
    dependencies:
      path-key: 3.1.1
      shebang-command: 2.0.0
      which: 2.0.2
    dev: true

  /css-in-js-utils@3.1.0:
    resolution: {integrity: sha512-fJAcud6B3rRu+KHYk+Bwf+WFL2MDCJJ1XG9x137tJQ0xYxor7XziQtuGFbWNdqrvF4Tk26O3H73nfVqXt/fW1A==}
    dependencies:
      hyphenate-style-name: 1.0.4
    dev: false

  /css-selector-parser@1.4.1:
    resolution: {integrity: sha512-HYPSb7y/Z7BNDCOrakL4raGO2zltZkbeXyAd6Tg9obzix6QhzxCotdBl6VT0Dv4vZfJGVz3WL/xaEI9Ly3ul0g==}
    dev: false

  /css-tree@1.1.3:
    resolution: {integrity: sha512-tRpdppF7TRazZrjJ6v3stzv93qxRcSsFmW6cX0Zm2NVKpxE1WV1HblnghVv9TreireHkqI/VDEsfolRF1p6y7Q==}
    engines: {node: '>=8.0.0'}
    dependencies:
      mdn-data: 2.0.14
      source-map: 0.6.1
    dev: false

  /cssesc@3.0.0:
    resolution: {integrity: sha512-/Tb/JcjK111nNScGob5MNtsntNM1aCNUDipB/TkwZFhyDrrE47SOx/18wF2bbjgc3ZzCSKW1T5nt5EbFoAz/Vg==}
    engines: {node: '>=4'}
    hasBin: true

  /csstype@3.1.2:
    resolution: {integrity: sha512-I7K1Uu0MBPzaFKg4nI5Q7Vs2t+3gWWW648spaF+Rg7pI9ds18Ugn+lvg4SHczUdKlHI5LWBXyqfS8+DufyBsgQ==}

  /csv-generate@3.4.3:
    resolution: {integrity: sha512-w/T+rqR0vwvHqWs/1ZyMDWtHHSJaN06klRqJXBEpDJaM/+dZkso0OKh1VcuuYvK3XM53KysVNq8Ko/epCK8wOw==}
    dev: true

  /csv-parse@4.16.3:
    resolution: {integrity: sha512-cO1I/zmz4w2dcKHVvpCr7JVRu8/FymG5OEpmvsZYlccYolPBLoVGKUHgNoc4ZGkFeFlWGEDmMyBM+TTqRdW/wg==}
    dev: true

  /csv-parse@5.5.2:
    resolution: {integrity: sha512-YRVtvdtUNXZCMyK5zd5Wty1W6dNTpGKdqQd4EQ8tl/c6KW1aMBB1Kg1ppky5FONKmEqGJ/8WjLlTNLPne4ioVA==}
    dev: true

  /csv-stringify@5.6.5:
    resolution: {integrity: sha512-PjiQ659aQ+fUTQqSrd1XEDnOr52jh30RBurfzkscaE2tPaFsDH5wOAHJiw8XAHphRknCwMUE9KRayc4K/NbO8A==}
    dev: true

  /csv@5.5.3:
    resolution: {integrity: sha512-QTaY0XjjhTQOdguARF0lGKm5/mEq9PD9/VhZZegHDIBq2tQwgNpHc3dneD4mGo2iJs+fTKv5Bp0fZ+BRuY3Z0g==}
    engines: {node: '>= 0.1.90'}
    dependencies:
      csv-generate: 3.4.3
      csv-parse: 4.16.3
      csv-stringify: 5.6.5
      stream-transform: 2.1.3
    dev: true

  /d@1.0.1:
    resolution: {integrity: sha512-m62ShEObQ39CfralilEQRjH6oAMtNCV1xJyEx5LpRYUVN+EviphDgUc/F3hnYbADmkiNs67Y+3ylmlG7Lnu+FA==}
    dependencies:
      es5-ext: 0.10.62
      type: 1.2.0
    dev: false

  /damerau-levenshtein@1.0.8:
    resolution: {integrity: sha512-sdQSFB7+llfUcQHUQO3+B8ERRj0Oa4w9POWMI/puGtuf7gFywGmkaLCElnudfTiKZV+NvHqL0ifzdrI8Ro7ESA==}
    dev: true

  /data-uri-to-buffer@4.0.1:
    resolution: {integrity: sha512-0R9ikRb668HB7QDxT1vkpuUBtqc53YyAwMwGeUFKRojY/NWKvdZ+9UYtRfGmhqNbRkTSVpMbmyhXipFFv2cb/A==}
    engines: {node: '>= 12'}
    dev: true

  /dataloader@2.2.2:
    resolution: {integrity: sha512-8YnDaaf7N3k/q5HnTJVuzSyLETjoZjVmHc4AeKAzOvKHEFQKcn64OKBfzHYtE9zGjctNM7V9I0MfnUVLpi7M5g==}
    dev: true

  /date-fns@3.3.1:
    resolution: {integrity: sha512-y8e109LYGgoQDveiEBD3DYXKba1jWf5BA8YU1FL5Tvm0BTdEfy54WLCwnuYWZNnzzvALy/QQ4Hov+Q9RVRv+Zw==}
    dev: false

  /debug@2.6.9:
    resolution: {integrity: sha512-bC7ElrdJaJnPbAP+1EotYvqZsb3ecl5wi6Bfi6BJTUcNowp6cvspg0jXznRTKDjm/E7AdgFBVeAPVMNcKGsHMA==}
    peerDependencies:
      supports-color: '*'
    peerDependenciesMeta:
      supports-color:
        optional: true
    dependencies:
      ms: 2.0.0
    dev: false

  /debug@3.2.7:
    resolution: {integrity: sha512-CFjzYYAi4ThfiQvizrFQevTTXHtnCqWfe7x1AhgEscTz6ZbLbfoLRLPugTQyBth6f8ZERVUSyWHFD/7Wu4t1XQ==}
    peerDependencies:
      supports-color: '*'
    peerDependenciesMeta:
      supports-color:
        optional: true
    dependencies:
      ms: 2.1.3
    dev: true

  /debug@4.3.4:
    resolution: {integrity: sha512-PRWFHuSU3eDtQJPvnNY7Jcket1j0t5OuOsFzPPzsekD52Zl8qUfFIPEiswXqIvHWGVHOgX+7G/vCNNhehwxfkQ==}
    engines: {node: '>=6.0'}
    peerDependencies:
      supports-color: '*'
    peerDependenciesMeta:
      supports-color:
        optional: true
    dependencies:
      ms: 2.1.2

  /decamelize-keys@1.1.1:
    resolution: {integrity: sha512-WiPxgEirIV0/eIOMcnFBA3/IJZAZqKnwAwWyvvdi4lsr1WCN22nhdf/3db3DoZcUjTV2SqfzIwNyp6y2xs3nmg==}
    engines: {node: '>=0.10.0'}
    dependencies:
      decamelize: 1.2.0
      map-obj: 1.0.1
    dev: true

  /decamelize@1.2.0:
    resolution: {integrity: sha512-z2S+W9X73hAUUki+N+9Za2lBlun89zigOyGrsax+KUQ6wKW4ZoWpEYBkGhQjwAjjDCkWxhY0VKEhk8wzY7F5cA==}
    engines: {node: '>=0.10.0'}
    dev: true

  /deep-is@0.1.4:
    resolution: {integrity: sha512-oIPzksmTg4/MriiaYGO+okXDT7ztn/w3Eptv/+gSIdMdKsJo0u4CfYNFJPy+4SKMuCqGw2wxnA+URMg3t8a/bQ==}
    dev: true

  /deepmerge@4.3.1:
    resolution: {integrity: sha512-3sUqbMEc77XqpdNO7FRyRog+eW3ph+GYCbj+rK+uYyRMuwsVy0rMiVtPn+QJlKFvWP/1PYpapqYn0Me2knFn+A==}
    engines: {node: '>=0.10.0'}

  /defaults@1.0.4:
    resolution: {integrity: sha512-eFuaLoy/Rxalv2kr+lqMlUnrDWV+3j4pljOIJgLIhI058IQfWJ7vXhyEIHu+HtC738klGALYxOKDO0bQP3tg8A==}
    dependencies:
      clone: 1.0.4
    dev: true

  /define-data-property@1.1.1:
    resolution: {integrity: sha512-E7uGkTzkk1d0ByLeSc6ZsFS79Axg+m1P/VsgYsxHgiuc3tFSj+MjMIwe90FC4lOAZzNBdY7kkO2P2wKdsQ1vgQ==}
    engines: {node: '>= 0.4'}
    dependencies:
      get-intrinsic: 1.2.1
      gopd: 1.0.1
      has-property-descriptors: 1.0.0
    dev: true

  /define-properties@1.2.0:
    resolution: {integrity: sha512-xvqAVKGfT1+UAvPwKTVw/njhdQ8ZhXK4lI0bCIuCMrp2up9nPnaDftrLtmpTazqd1o+UY4zgzU+avtMbDP+ldA==}
    engines: {node: '>= 0.4'}
    dependencies:
      has-property-descriptors: 1.0.0
      object-keys: 1.1.1
    dev: true

  /define-properties@1.2.1:
    resolution: {integrity: sha512-8QmQKqEASLd5nx0U1B1okLElbUuuttJ/AnYmRXbbbGDWh6uS208EjD4Xqq/I9wK7u0v6O08XhTWnt5XtEbR6Dg==}
    engines: {node: '>= 0.4'}
    dependencies:
      define-data-property: 1.1.1
      has-property-descriptors: 1.0.0
      object-keys: 1.1.1
    dev: true

  /dequal@2.0.3:
    resolution: {integrity: sha512-0je+qPKHEMohvfRTCEo3CrPG6cAzAYgmzKyxRiYSSDkS6eGJdyVJm7WaYA5ECaAD9wLB2T4EEeymA5aFVcYXCA==}
    engines: {node: '>=6'}
    dev: true

  /detect-indent@6.1.0:
    resolution: {integrity: sha512-reYkTUJAZb9gUuZ2RvVCNhVHdg62RHnJ7WJl8ftMi4diZ6NWlciOzQN88pUhSELEwflJht4oQDv0F0BMlwaYtA==}
    engines: {node: '>=8'}
    dev: true

  /detect-node-es@1.1.0:
    resolution: {integrity: sha512-ypdmJU/TbBby2Dxibuv7ZLW3Bs1QEmM7nHjEANfohJLvE0XVujisn1qPJcZxg+qDucsr+bP6fLD1rPS3AhJ7EQ==}
    dev: false

  /detect-node@2.1.0:
    resolution: {integrity: sha512-T0NIuQpnTvFDATNuHN5roPwSBG83rFsuO+MXXH9/3N1eFbn4wcPjttvjMLEPWJ0RGUYgQE7cGgS3tNxbqCGM7g==}
    dev: false

  /diacritics@1.3.0:
    resolution: {integrity: sha512-wlwEkqcsaxvPJML+rDh/2iS824jbREk6DUMUKkEaSlxdYHeS43cClJtsWglvw2RfeXGm6ohKDqsXteJ5sP5enA==}
    dev: false

  /didyoumean@1.2.2:
    resolution: {integrity: sha512-gxtyfqMg7GKyhQmb056K7M3xszy/myH8w+B4RT+QXBQsvAOdc3XymqDDPHx1BgPgsdAA5SIifona89YtRATDzw==}

  /diff@4.0.2:
    resolution: {integrity: sha512-58lmxKSA4BNyLz+HHMUzlOEpg09FV+ev6ZMe3vJihgdxzgcwZ8VoEEPmALCZG9LmqfVoNMMKpttIYTVG6uDY7A==}
    engines: {node: '>=0.3.1'}

  /dir-glob@3.0.1:
    resolution: {integrity: sha512-WkrWp9GR4KXfKGYzOLmTuGVi1UWFfws377n9cc55/tb6DuqyF6pcQ5AbiHEshaDpY9v6oaSr2XCDidGmMwdzIA==}
    engines: {node: '>=8'}
    dependencies:
      path-type: 4.0.0
    dev: true

  /dlv@1.1.3:
    resolution: {integrity: sha512-+HlytyjlPKnIG8XuRG8WvmBP8xs8P71y+SKKS6ZXWoEgLuePxtDoUEiH7WkdePWrQ5JBpE6aoVqfZfJUQkjXwA==}

  /doctrine@2.1.0:
    resolution: {integrity: sha512-35mSku4ZXK0vfCuHEDAwt55dg2jNajHZ1odvF+8SSr82EsZY4QmXfuWso8oEd8zRhVObSN18aM0CjSdoBX7zIw==}
    engines: {node: '>=0.10.0'}
    dependencies:
      esutils: 2.0.3
    dev: true

  /doctrine@3.0.0:
    resolution: {integrity: sha512-yS+Q5i3hBf7GBkd4KG8a7eBNNWNGLTaEwwYWUijIYM7zrlYDM0BFXHjjPWlWZ1Rg7UaddZeIDmi9jF3HmqiQ2w==}
    engines: {node: '>=6.0.0'}
    dependencies:
      esutils: 2.0.3
    dev: true

  /dom-helpers@3.4.0:
    resolution: {integrity: sha512-LnuPJ+dwqKDIyotW1VzmOZ5TONUN7CwkCR5hrgawTUbkBGYdeoNLZo6nNfGkCrjtE1nXXaj7iMMpDa8/d9WoIA==}
    dependencies:
      '@babel/runtime': 7.22.10
    dev: false

  /dotenv-cli@7.2.1:
    resolution: {integrity: sha512-ODHbGTskqRtXAzZapDPvgNuDVQApu4oKX8lZW7Y0+9hKA6le1ZJlyRS687oU9FXjOVEDU/VFV6zI125HzhM1UQ==}
    hasBin: true
    dependencies:
      cross-spawn: 7.0.3
      dotenv: 16.3.1
      dotenv-expand: 10.0.0
      minimist: 1.2.8
    dev: true

  /dotenv-expand@10.0.0:
    resolution: {integrity: sha512-GopVGCpVS1UKH75VKHGuQFqS1Gusej0z4FyQkPdwjil2gNIv+LNsqBlboOzpJFZKVT95GkCyWJbBSdFEFUWI2A==}
    engines: {node: '>=12'}
    dev: true

  /dotenv@16.3.1:
    resolution: {integrity: sha512-IPzF4w4/Rd94bA9imS68tZBaYyBWSCE47V1RGuMrB94iyTOIEwRmVL2x/4An+6mETpLrKJ5hQkB8W4kFAadeIQ==}
    engines: {node: '>=12'}
    dev: true

  /eastasianwidth@0.2.0:
    resolution: {integrity: sha512-I88TYZWc9XiYHRQ4/3c5rjjfgkjhLyW2luGIheGERbNQ6OY7yTybanSpDXZa8y7VUP9YmDcYa+eyq4ca7iLqWA==}
    dev: true

  /ecdsa-sig-formatter@1.0.11:
    resolution: {integrity: sha512-nagl3RYrbNv6kQkeJIpt6NJZy8twLB/2vtz6yN9Z4vRKHN4/QZJIEbqohALSgwKdnksuY3k5Addp5lg8sVoVcQ==}
    dependencies:
      safe-buffer: 5.2.1
    dev: false

  /electron-to-chromium@1.4.487:
    resolution: {integrity: sha512-XbCRs/34l31np/p33m+5tdBrdXu9jJkZxSbNxj5I0H1KtV2ZMSB+i/HYqDiRzHaFx2T5EdytjoBRe8QRJE2vQg==}

  /emoji-regex@8.0.0:
    resolution: {integrity: sha512-MSjYzcWNOA0ewAHpz0MxpYFvwg6yjy1NG3xteoqz644VCo/RPgnr1/GGt+ic3iJTzQ8Eu3TdM14SawnVUmGE6A==}

  /emoji-regex@9.2.2:
    resolution: {integrity: sha512-L18DaJsXSUk2+42pv8mLs5jJT2hqFkFE4j21wOmgbUqsZ2hL72NsUU785g9RXgo3s0ZNgVl42TiHp3ZtOv/Vyg==}
    dev: true

  /enhanced-resolve@5.15.0:
    resolution: {integrity: sha512-LXYT42KJ7lpIKECr2mAXIaMldcNCh/7E0KBKOu4KSfkHmP+mZmSs+8V5gBAqisWBy0OO4W5Oyys0GO1Y8KtdKg==}
    engines: {node: '>=10.13.0'}
    dependencies:
      graceful-fs: 4.2.11
      tapable: 2.2.1
    dev: true

  /enquirer@2.4.1:
    resolution: {integrity: sha512-rRqJg/6gd538VHvR3PSrdRBb/1Vy2YfzHqzvbhGIQpDRKIa4FgV/54b5Q1xYSxOOwKvjXweS26E0Q+nAMwp2pQ==}
    engines: {node: '>=8.6'}
    dependencies:
      ansi-colors: 4.1.3
      strip-ansi: 6.0.1
    dev: true

  /entities@4.5.0:
    resolution: {integrity: sha512-V0hjH4dGPh9Ao5p0MoRY6BVqtwCjhz6vI5LT8AJ55H+4g9/4vbHx1I54fS0XuclLhDHArPQCiMjDxjaL8fPxhw==}
    engines: {node: '>=0.12'}
    dev: false

  /error-ex@1.3.2:
    resolution: {integrity: sha512-7dFHNmqeFSEt2ZBsCriorKnn3Z2pj+fd9kmI6QoWw4//DL+icEBfc0U7qJCisqrTsKTjw4fNFy2pW9OqStD84g==}
    dependencies:
      is-arrayish: 0.2.1

  /error-stack-parser@2.1.4:
    resolution: {integrity: sha512-Sk5V6wVazPhq5MhpO+AUxJn5x7XSXGl1R93Vn7i+zS15KDVxQijejNCrz8340/2bgLBjR9GtEG8ZVKONDjcqGQ==}
    dependencies:
      stackframe: 1.3.4
    dev: false

  /es-abstract@1.22.1:
    resolution: {integrity: sha512-ioRRcXMO6OFyRpyzV3kE1IIBd4WG5/kltnzdxSCqoP8CMGs/Li+M1uF5o7lOkZVFjDs+NLesthnF66Pg/0q0Lw==}
    engines: {node: '>= 0.4'}
    dependencies:
      array-buffer-byte-length: 1.0.0
      arraybuffer.prototype.slice: 1.0.1
      available-typed-arrays: 1.0.5
      call-bind: 1.0.2
      es-set-tostringtag: 2.0.1
      es-to-primitive: 1.2.1
      function.prototype.name: 1.1.5
      get-intrinsic: 1.2.1
      get-symbol-description: 1.0.0
      globalthis: 1.0.3
      gopd: 1.0.1
      has: 1.0.3
      has-property-descriptors: 1.0.0
      has-proto: 1.0.1
      has-symbols: 1.0.3
      internal-slot: 1.0.5
      is-array-buffer: 3.0.2
      is-callable: 1.2.7
      is-negative-zero: 2.0.2
      is-regex: 1.1.4
      is-shared-array-buffer: 1.0.2
      is-string: 1.0.7
      is-typed-array: 1.1.12
      is-weakref: 1.0.2
      object-inspect: 1.12.3
      object-keys: 1.1.1
      object.assign: 4.1.4
      regexp.prototype.flags: 1.5.0
      safe-array-concat: 1.0.0
      safe-regex-test: 1.0.0
      string.prototype.trim: 1.2.7
      string.prototype.trimend: 1.0.6
      string.prototype.trimstart: 1.0.6
      typed-array-buffer: 1.0.0
      typed-array-byte-length: 1.0.0
      typed-array-byte-offset: 1.0.0
      typed-array-length: 1.0.4
      unbox-primitive: 1.0.2
      which-typed-array: 1.1.11
    dev: true

  /es-iterator-helpers@1.0.15:
    resolution: {integrity: sha512-GhoY8uYqd6iwUl2kgjTm4CZAf6oo5mHK7BPqx3rKgx893YSsy0LGHV6gfqqQvZt/8xM8xeOnfXBCfqclMKkJ5g==}
    dependencies:
      asynciterator.prototype: 1.0.0
      call-bind: 1.0.2
      define-properties: 1.2.1
      es-abstract: 1.22.1
      es-set-tostringtag: 2.0.1
      function-bind: 1.1.1
      get-intrinsic: 1.2.1
      globalthis: 1.0.3
      has-property-descriptors: 1.0.0
      has-proto: 1.0.1
      has-symbols: 1.0.3
      internal-slot: 1.0.5
      iterator.prototype: 1.1.2
      safe-array-concat: 1.0.1
    dev: true

  /es-set-tostringtag@2.0.1:
    resolution: {integrity: sha512-g3OMbtlwY3QewlqAiMLI47KywjWZoEytKr8pf6iTC8uJq5bIAH52Z9pnQ8pVL6whrCto53JZDuUIsifGeLorTg==}
    engines: {node: '>= 0.4'}
    dependencies:
      get-intrinsic: 1.2.1
      has: 1.0.3
      has-tostringtag: 1.0.0
    dev: true

  /es-shim-unscopables@1.0.0:
    resolution: {integrity: sha512-Jm6GPcCdC30eMLbZ2x8z2WuRwAws3zTBBKuusffYVUrNj/GVSUAZ+xKMaUpfNDR5IbyNA5LJbaecoUVbmUcB1w==}
    dependencies:
      has: 1.0.3
    dev: true

  /es-to-primitive@1.2.1:
    resolution: {integrity: sha512-QCOllgZJtaUo9miYBcLChTUaHNjJF3PYs1VidD7AwiEj1kYxKeQTctLAezAOH5ZKRH0g2IgPn6KwB4IT8iRpvA==}
    engines: {node: '>= 0.4'}
    dependencies:
      is-callable: 1.2.7
      is-date-object: 1.0.5
      is-symbol: 1.0.4
    dev: true

  /es5-ext@0.10.62:
    resolution: {integrity: sha512-BHLqn0klhEpnOKSrzn/Xsz2UIW8j+cGmo9JLzr8BiUapV8hPL9+FliFqjwr9ngW7jWdnxv6eO+/LqyhJVqgrjA==}
    engines: {node: '>=0.10'}
    requiresBuild: true
    dependencies:
      es6-iterator: 2.0.3
      es6-symbol: 3.1.3
      next-tick: 1.1.0
    dev: false

  /es6-iterator@2.0.3:
    resolution: {integrity: sha512-zw4SRzoUkd+cl+ZoE15A9o1oQd920Bb0iOJMQkQhl3jNc03YqVjAhG7scf9C5KWRU/R13Orf588uCC6525o02g==}
    dependencies:
      d: 1.0.1
      es5-ext: 0.10.62
      es6-symbol: 3.1.3
    dev: false

  /es6-symbol@3.1.3:
    resolution: {integrity: sha512-NJ6Yn3FuDinBaBRWl/q5X/s4koRHBrgKAu+yGI6JCBeiu3qrcbJhwT2GeR/EXVfylRk8dpQVJoLEFhK+Mu31NA==}
    dependencies:
      d: 1.0.1
      ext: 1.7.0
    dev: false

  /esbuild@0.18.20:
    resolution: {integrity: sha512-ceqxoedUrcayh7Y7ZX6NdbbDzGROiyVBgC4PriJThBKSVPWnnFHZAkfI1lJT8QFkOwH4qOS2SJkS4wvpGl8BpA==}
    engines: {node: '>=12'}
    hasBin: true
    requiresBuild: true
    optionalDependencies:
      '@esbuild/android-arm': 0.18.20
      '@esbuild/android-arm64': 0.18.20
      '@esbuild/android-x64': 0.18.20
      '@esbuild/darwin-arm64': 0.18.20
      '@esbuild/darwin-x64': 0.18.20
      '@esbuild/freebsd-arm64': 0.18.20
      '@esbuild/freebsd-x64': 0.18.20
      '@esbuild/linux-arm': 0.18.20
      '@esbuild/linux-arm64': 0.18.20
      '@esbuild/linux-ia32': 0.18.20
      '@esbuild/linux-loong64': 0.18.20
      '@esbuild/linux-mips64el': 0.18.20
      '@esbuild/linux-ppc64': 0.18.20
      '@esbuild/linux-riscv64': 0.18.20
      '@esbuild/linux-s390x': 0.18.20
      '@esbuild/linux-x64': 0.18.20
      '@esbuild/netbsd-x64': 0.18.20
      '@esbuild/openbsd-x64': 0.18.20
      '@esbuild/sunos-x64': 0.18.20
      '@esbuild/win32-arm64': 0.18.20
      '@esbuild/win32-ia32': 0.18.20
      '@esbuild/win32-x64': 0.18.20
    dev: false

  /escalade@3.1.1:
    resolution: {integrity: sha512-k0er2gUkLf8O0zKJiAhmkTnJlTvINGv7ygDNPbeIsX/TJjGJZHuh9B2UxbsaEkmlEo9MfhrSzmhIlhRlI2GXnw==}
    engines: {node: '>=6'}

  /escape-string-regexp@1.0.5:
    resolution: {integrity: sha512-vbRorB5FUQWvla16U8R/qgaFIya2qGzwDrNmCZuYKrbdSUMG6I1ZCGQRefkRVhuOkIGVne7BQ35DSfo1qvJqFg==}
    engines: {node: '>=0.8.0'}

  /escape-string-regexp@4.0.0:
    resolution: {integrity: sha512-TtpcNJ3XAzx3Gq8sWRzJaVajRs0uVxA2YAkdb1jm2YkPz4G6egUFAyA3n5vtEIZefPk5Wa4UXbKuS5fKkJWdgA==}
    engines: {node: '>=10'}

  /eslint-compat-utils@0.1.2(eslint@8.54.0):
    resolution: {integrity: sha512-Jia4JDldWnFNIru1Ehx1H5s9/yxiRHY/TimCuUc0jNexew3cF1gI6CYZil1ociakfWO3rRqFjl1mskBblB3RYg==}
    engines: {node: '>=12'}
    peerDependencies:
      eslint: '>=6.0.0'
    dependencies:
      eslint: 8.54.0
    dev: true

  /eslint-config-next@14.0.3(eslint@8.54.0)(typescript@5.1.3):
    resolution: {integrity: sha512-IKPhpLdpSUyKofmsXUfrvBC49JMUTdeaD8ZIH4v9Vk0sC1X6URTuTJCLtA0Vwuj7V/CQh0oISuSTvNn5//Buew==}
    peerDependencies:
      eslint: ^7.23.0 || ^8.0.0
      typescript: '>=3.3.1'
    peerDependenciesMeta:
      typescript:
        optional: true
    dependencies:
      '@next/eslint-plugin-next': 14.0.3
      '@rushstack/eslint-patch': 1.6.0
      '@typescript-eslint/parser': 6.13.1(eslint@8.54.0)(typescript@5.1.3)
      eslint: 8.54.0
      eslint-import-resolver-node: 0.3.9
      eslint-import-resolver-typescript: 3.6.1(@typescript-eslint/parser@6.13.1)(eslint-import-resolver-node@0.3.9)(eslint-plugin-import@2.29.0)(eslint@8.54.0)
      eslint-plugin-import: 2.29.0(@typescript-eslint/parser@6.13.1)(eslint-import-resolver-typescript@3.6.1)(eslint@8.54.0)
      eslint-plugin-jsx-a11y: 6.8.0(eslint@8.54.0)
      eslint-plugin-react: 7.33.2(eslint@8.54.0)
      eslint-plugin-react-hooks: 4.6.0(eslint@8.54.0)
      typescript: 5.1.3
    transitivePeerDependencies:
      - eslint-import-resolver-webpack
      - supports-color
    dev: true

  /eslint-config-prettier@9.0.0(eslint@8.54.0):
    resolution: {integrity: sha512-IcJsTkJae2S35pRsRAwoCE+925rJJStOdkKnLVgtE+tEpqU0EVVM7OqrwxqgptKdX29NUwC82I5pXsGFIgSevw==}
    hasBin: true
    peerDependencies:
      eslint: '>=7.0.0'
    dependencies:
      eslint: 8.54.0
    dev: true

  /eslint-import-resolver-node@0.3.9:
    resolution: {integrity: sha512-WFj2isz22JahUv+B788TlO3N6zL3nNJGU8CcZbPZvVEkBPaJdCV4vy5wyghty5ROFbCRnm132v8BScu5/1BQ8g==}
    dependencies:
      debug: 3.2.7
      is-core-module: 2.13.0
      resolve: 1.22.4
    transitivePeerDependencies:
      - supports-color
    dev: true

  /eslint-import-resolver-typescript@3.6.1(@typescript-eslint/parser@6.13.1)(eslint-import-resolver-node@0.3.9)(eslint-plugin-import@2.29.0)(eslint@8.54.0):
    resolution: {integrity: sha512-xgdptdoi5W3niYeuQxKmzVDTATvLYqhpwmykwsh7f6HIOStGWEIL9iqZgQDF9u9OEzrRwR8no5q2VT+bjAujTg==}
    engines: {node: ^14.18.0 || >=16.0.0}
    peerDependencies:
      eslint: '*'
      eslint-plugin-import: '*'
    dependencies:
      debug: 4.3.4
      enhanced-resolve: 5.15.0
      eslint: 8.54.0
      eslint-module-utils: 2.8.0(@typescript-eslint/parser@6.13.1)(eslint-import-resolver-node@0.3.9)(eslint-import-resolver-typescript@3.6.1)(eslint@8.54.0)
      eslint-plugin-import: 2.29.0(@typescript-eslint/parser@6.13.1)(eslint-import-resolver-typescript@3.6.1)(eslint@8.54.0)
      fast-glob: 3.3.1
      get-tsconfig: 4.7.2
      is-core-module: 2.13.0
      is-glob: 4.0.3
    transitivePeerDependencies:
      - '@typescript-eslint/parser'
      - eslint-import-resolver-node
      - eslint-import-resolver-webpack
      - supports-color
    dev: true

  /eslint-module-utils@2.8.0(@typescript-eslint/parser@6.13.1)(eslint-import-resolver-node@0.3.9)(eslint-import-resolver-typescript@3.6.1)(eslint@8.54.0):
    resolution: {integrity: sha512-aWajIYfsqCKRDgUfjEXNN/JlrzauMuSEy5sbd7WXbtW3EH6A6MpwEh42c7qD+MqQo9QMJ6fWLAeIJynx0g6OAw==}
    engines: {node: '>=4'}
    peerDependencies:
      '@typescript-eslint/parser': '*'
      eslint: '*'
      eslint-import-resolver-node: '*'
      eslint-import-resolver-typescript: '*'
      eslint-import-resolver-webpack: '*'
    peerDependenciesMeta:
      '@typescript-eslint/parser':
        optional: true
      eslint:
        optional: true
      eslint-import-resolver-node:
        optional: true
      eslint-import-resolver-typescript:
        optional: true
      eslint-import-resolver-webpack:
        optional: true
    dependencies:
      '@typescript-eslint/parser': 6.13.1(eslint@8.54.0)(typescript@5.1.3)
      debug: 3.2.7
      eslint: 8.54.0
      eslint-import-resolver-node: 0.3.9
      eslint-import-resolver-typescript: 3.6.1(@typescript-eslint/parser@6.13.1)(eslint-import-resolver-node@0.3.9)(eslint-plugin-import@2.29.0)(eslint@8.54.0)
    transitivePeerDependencies:
      - supports-color
    dev: true

  /eslint-plugin-es-x@7.5.0(eslint@8.54.0):
    resolution: {integrity: sha512-ODswlDSO0HJDzXU0XvgZ3lF3lS3XAZEossh15Q2UHjwrJggWeBoKqqEsLTZLXl+dh5eOAozG0zRcYtuE35oTuQ==}
    engines: {node: ^14.18.0 || >=16.0.0}
    peerDependencies:
      eslint: '>=8'
    dependencies:
      '@eslint-community/eslint-utils': 4.4.0(eslint@8.54.0)
      '@eslint-community/regexpp': 4.10.0
      eslint: 8.54.0
      eslint-compat-utils: 0.1.2(eslint@8.54.0)
    dev: true

  /eslint-plugin-import@2.29.0(@typescript-eslint/parser@6.13.1)(eslint-import-resolver-typescript@3.6.1)(eslint@8.54.0):
    resolution: {integrity: sha512-QPOO5NO6Odv5lpoTkddtutccQjysJuFxoPS7fAHO+9m9udNHvTCPSAMW9zGAYj8lAIdr40I8yPCdUYrncXtrwg==}
    engines: {node: '>=4'}
    peerDependencies:
      '@typescript-eslint/parser': '*'
      eslint: ^2 || ^3 || ^4 || ^5 || ^6 || ^7.2.0 || ^8
    peerDependenciesMeta:
      '@typescript-eslint/parser':
        optional: true
    dependencies:
      '@typescript-eslint/parser': 6.13.1(eslint@8.54.0)(typescript@5.1.3)
      array-includes: 3.1.7
      array.prototype.findlastindex: 1.2.3
      array.prototype.flat: 1.3.2
      array.prototype.flatmap: 1.3.2
      debug: 3.2.7
      doctrine: 2.1.0
      eslint: 8.54.0
      eslint-import-resolver-node: 0.3.9
      eslint-module-utils: 2.8.0(@typescript-eslint/parser@6.13.1)(eslint-import-resolver-node@0.3.9)(eslint-import-resolver-typescript@3.6.1)(eslint@8.54.0)
      hasown: 2.0.0
      is-core-module: 2.13.1
      is-glob: 4.0.3
      minimatch: 3.1.2
      object.fromentries: 2.0.7
      object.groupby: 1.0.1
      object.values: 1.1.7
      semver: 6.3.1
      tsconfig-paths: 3.14.2
    transitivePeerDependencies:
      - eslint-import-resolver-typescript
      - eslint-import-resolver-webpack
      - supports-color
    dev: true

  /eslint-plugin-jsx-a11y@6.8.0(eslint@8.54.0):
    resolution: {integrity: sha512-Hdh937BS3KdwwbBaKd5+PLCOmYY6U4f2h9Z2ktwtNKvIdIEu137rjYbcb9ApSbVJfWxANNuiKTD/9tOKjK9qOA==}
    engines: {node: '>=4.0'}
    peerDependencies:
      eslint: ^3 || ^4 || ^5 || ^6 || ^7 || ^8
    dependencies:
      '@babel/runtime': 7.23.5
      aria-query: 5.3.0
      array-includes: 3.1.7
      array.prototype.flatmap: 1.3.2
      ast-types-flow: 0.0.8
      axe-core: 4.7.0
      axobject-query: 3.2.1
      damerau-levenshtein: 1.0.8
      emoji-regex: 9.2.2
      es-iterator-helpers: 1.0.15
      eslint: 8.54.0
      hasown: 2.0.0
      jsx-ast-utils: 3.3.5
      language-tags: 1.0.9
      minimatch: 3.1.2
      object.entries: 1.1.7
      object.fromentries: 2.0.7
    dev: true

  /eslint-plugin-n@16.3.1(eslint@8.54.0):
    resolution: {integrity: sha512-w46eDIkxQ2FaTHcey7G40eD+FhTXOdKudDXPUO2n9WNcslze/i/HT2qJ3GXjHngYSGDISIgPNhwGtgoix4zeOw==}
    engines: {node: '>=16.0.0'}
    peerDependencies:
      eslint: '>=7.0.0'
    dependencies:
      '@eslint-community/eslint-utils': 4.4.0(eslint@8.54.0)
      builtins: 5.0.1
      eslint: 8.54.0
      eslint-plugin-es-x: 7.5.0(eslint@8.54.0)
      get-tsconfig: 4.7.2
      ignore: 5.2.4
      is-builtin-module: 3.2.1
      is-core-module: 2.13.0
      minimatch: 3.1.2
      resolve: 1.22.4
      semver: 7.5.4
    dev: true

  /eslint-plugin-react-hooks@4.6.0(eslint@8.54.0):
    resolution: {integrity: sha512-oFc7Itz9Qxh2x4gNHStv3BqJq54ExXmfC+a1NjAta66IAN87Wu0R/QArgIS9qKzX3dXKPI9H5crl9QchNMY9+g==}
    engines: {node: '>=10'}
    peerDependencies:
      eslint: ^3.0.0 || ^4.0.0 || ^5.0.0 || ^6.0.0 || ^7.0.0 || ^8.0.0-0
    dependencies:
      eslint: 8.54.0
    dev: true

  /eslint-plugin-react@7.33.2(eslint@8.54.0):
    resolution: {integrity: sha512-73QQMKALArI8/7xGLNI/3LylrEYrlKZSb5C9+q3OtOewTnMQi5cT+aE9E41sLCmli3I9PGGmD1yiZydyo4FEPw==}
    engines: {node: '>=4'}
    peerDependencies:
      eslint: ^3 || ^4 || ^5 || ^6 || ^7 || ^8
    dependencies:
      array-includes: 3.1.7
      array.prototype.flatmap: 1.3.2
      array.prototype.tosorted: 1.1.2
      doctrine: 2.1.0
      es-iterator-helpers: 1.0.15
      eslint: 8.54.0
      estraverse: 5.3.0
      jsx-ast-utils: 3.3.5
      minimatch: 3.1.2
      object.entries: 1.1.7
      object.fromentries: 2.0.7
      object.hasown: 1.1.3
      object.values: 1.1.7
      prop-types: 15.8.1
      resolve: 2.0.0-next.5
      semver: 6.3.1
      string.prototype.matchall: 4.0.10
    dev: true

  /eslint-scope@7.2.2:
    resolution: {integrity: sha512-dOt21O7lTMhDM+X9mB4GX+DZrZtCUJPL/wlcTqxyrx5IvO0IYtILdtrQGQp+8n5S0gwSVmOf9NQrjMOgfQZlIg==}
    engines: {node: ^12.22.0 || ^14.17.0 || >=16.0.0}
    dependencies:
      esrecurse: 4.3.0
      estraverse: 5.3.0
    dev: true

  /eslint-visitor-keys@3.4.3:
    resolution: {integrity: sha512-wpc+LXeiyiisxPlEkUzU6svyS1frIO3Mgxj1fdy7Pm8Ygzguax2N3Fa/D/ag1WqbOprdI+uY6wMUl8/a2G+iag==}
    engines: {node: ^12.22.0 || ^14.17.0 || >=16.0.0}
    dev: true

  /eslint@8.54.0:
    resolution: {integrity: sha512-NY0DfAkM8BIZDVl6PgSa1ttZbx3xHgJzSNJKYcQglem6CppHyMhRIQkBVSSMaSRnLhig3jsDbEzOjwCVt4AmmA==}
    engines: {node: ^12.22.0 || ^14.17.0 || >=16.0.0}
    hasBin: true
    dependencies:
      '@eslint-community/eslint-utils': 4.4.0(eslint@8.54.0)
      '@eslint-community/regexpp': 4.10.0
      '@eslint/eslintrc': 2.1.3
      '@eslint/js': 8.54.0
      '@humanwhocodes/config-array': 0.11.13
      '@humanwhocodes/module-importer': 1.0.1
      '@nodelib/fs.walk': 1.2.8
      '@ungap/structured-clone': 1.2.0
      ajv: 6.12.6
      chalk: 4.1.2
      cross-spawn: 7.0.3
      debug: 4.3.4
      doctrine: 3.0.0
      escape-string-regexp: 4.0.0
      eslint-scope: 7.2.2
      eslint-visitor-keys: 3.4.3
      espree: 9.6.1
      esquery: 1.5.0
      esutils: 2.0.3
      fast-deep-equal: 3.1.3
      file-entry-cache: 6.0.1
      find-up: 5.0.0
      glob-parent: 6.0.2
      globals: 13.23.0
      graphemer: 1.4.0
      ignore: 5.2.4
      imurmurhash: 0.1.4
      is-glob: 4.0.3
      is-path-inside: 3.0.3
      js-yaml: 4.1.0
      json-stable-stringify-without-jsonify: 1.0.1
      levn: 0.4.1
      lodash.merge: 4.6.2
      minimatch: 3.1.2
      natural-compare: 1.4.0
      optionator: 0.9.3
      strip-ansi: 6.0.1
      text-table: 0.2.0
    transitivePeerDependencies:
      - supports-color
    dev: true

  /espree@9.6.1:
    resolution: {integrity: sha512-oruZaFkjorTpF32kDSI5/75ViwGeZginGGy2NoOSg3Q9bnwlnmDm4HLnkl0RE3n+njDXR037aY1+x58Z/zFdwQ==}
    engines: {node: ^12.22.0 || ^14.17.0 || >=16.0.0}
    dependencies:
      acorn: 8.10.0
      acorn-jsx: 5.3.2(acorn@8.10.0)
      eslint-visitor-keys: 3.4.3
    dev: true

  /esprima@4.0.1:
    resolution: {integrity: sha512-eGuFFw7Upda+g4p+QHvnW0RyTX/SVeJBDM/gCtMARO0cLuT2HcEKnTPvhjV6aGeqrCB/sbNop0Kszm0jsaWU4A==}
    engines: {node: '>=4'}
    hasBin: true
    dev: true

  /esquery@1.5.0:
    resolution: {integrity: sha512-YQLXUplAwJgCydQ78IMJywZCceoqk1oH01OERdSAJc/7U2AylwjhSCLDEtqwg811idIS/9fIU5GjG73IgjKMVg==}
    engines: {node: '>=0.10'}
    dependencies:
      estraverse: 5.3.0
    dev: true

  /esrecurse@4.3.0:
    resolution: {integrity: sha512-KmfKL3b6G+RXvP8N1vr3Tq1kL/oCFgn2NYXEtqP8/L3pKapUA4G8cFVaoF3SU323CD4XypR/ffioHmkti6/Tag==}
    engines: {node: '>=4.0'}
    dependencies:
      estraverse: 5.3.0
    dev: true

  /estraverse@5.3.0:
    resolution: {integrity: sha512-MMdARuVEQziNTeJD8DgMqmhwR11BRQ/cBP+pLtYdSTnf3MIO8fFeiINEbX36ZdNlfU/7A9f3gUw49B3oQsvwBA==}
    engines: {node: '>=4.0'}
    dev: true

  /estree-walker@1.0.1:
    resolution: {integrity: sha512-1fMXF3YP4pZZVozF8j/ZLfvnR8NSIljt56UhbZ5PeeDmmGHpgpdwQt7ITlGvYaQukCvuBRMLEiKiYC+oeIg4cg==}
    dev: true

  /estree-walker@2.0.2:
    resolution: {integrity: sha512-Rfkk/Mp/DL7JVje3u18FxFujQlTNR2q6QfMSMB7AvCBx91NGj/ba3kCfza0f6dVDbw7YlRf/nDrn7pQrCCyQ/w==}

  /esutils@2.0.3:
    resolution: {integrity: sha512-kVscqXk4OCp68SZ0dkgEKVi6/8ij300KBWTJq32P/dYeWTSwK41WyTxalN1eRmA5Z9UU/LX9D7FWSmV9SAYx6g==}
    engines: {node: '>=0.10.0'}
    dev: true

  /eta@3.1.1:
    resolution: {integrity: sha512-GVKq8BhYjvGiwKAnvPOnTwAHach3uHglvW0nG9gjEmo8ZIe8HR1aCLdQ97jlxXPcCWhB6E3rDWOk2fahFKG5Cw==}
    engines: {node: '>=6.0.0'}
    dev: false

  /eventemitter3@5.0.1:
    resolution: {integrity: sha512-GWkBvjiSZK87ELrYOSESUYeVIc9mvLLf/nXalMOS5dYrgZq9o5OVkbZAVM06CVxYsCwH9BDZFPlQTlPA1j4ahA==}
    dev: false

  /execa@7.2.0:
    resolution: {integrity: sha512-UduyVP7TLB5IcAQl+OzLyLcS/l32W/GLg+AhHJ+ow40FOk2U3SAllPwR44v4vmdFwIWqpdwxxpQbF1n5ta9seA==}
    engines: {node: ^14.18.0 || ^16.14.0 || >=18.0.0}
    dependencies:
      cross-spawn: 7.0.3
      get-stream: 6.0.1
      human-signals: 4.3.1
      is-stream: 3.0.0
      merge-stream: 2.0.0
      npm-run-path: 5.1.0
      onetime: 6.0.0
      signal-exit: 3.0.7
      strip-final-newline: 3.0.0
    dev: true

  /exifr@7.1.3:
    resolution: {integrity: sha512-g/aje2noHivrRSLbAUtBPWFbxKdKhgj/xr1vATDdUXPOFYJlQ62Ft0oy+72V6XLIpDJfHs6gXLbBLAolqOXYRw==}
    dev: false

  /ext@1.7.0:
    resolution: {integrity: sha512-6hxeJYaL110a9b5TEJSj0gojyHQAmA2ch5Os+ySCiA1QGdS697XWY1pzsrSjqA9LDEEgdB/KypIlR59RcLuHYw==}
    dependencies:
      type: 2.7.2
    dev: false

  /extend@3.0.2:
    resolution: {integrity: sha512-fjquC59cD7CyW6urNXK0FBufkZcoiGG80wTuPujX590cB5Ttln20E2UB4S/WARVqhXffZl2LNgS+gQdPIIim/g==}
    dev: false

  /extendable-error@0.1.7:
    resolution: {integrity: sha512-UOiS2in6/Q0FK0R0q6UY9vYpQ21mr/Qn1KOnte7vsACuNJf514WvCCUHSRCPcgjPT2bAhNIJdlE6bVap1GKmeg==}
    dev: true

  /external-editor@3.1.0:
    resolution: {integrity: sha512-hMQ4CX1p1izmuLYyZqLMO/qGNw10wSv9QDCPfzXfyFrOaCSSoRfqE1Kf1s5an66J5JZC62NewG+mK49jOCtQew==}
    engines: {node: '>=4'}
    dependencies:
      chardet: 0.7.0
      iconv-lite: 0.4.24
      tmp: 0.0.33
    dev: true

  /fast-deep-equal@2.0.1:
    resolution: {integrity: sha512-bCK/2Z4zLidyB4ReuIsvALH6w31YfAQDmXMqMx6FyfHqvBxtjC0eRumeSu4Bs3XtXwpyIywtSTrVT99BxY1f9w==}
    dev: true

  /fast-deep-equal@3.1.3:
    resolution: {integrity: sha512-f3qQ9oQy9j2AhBe/H9VC91wLmKBCCU/gDOnKNAYG5hswO7BLKj09Hc5HYNz9cGI++xlpDCIgDaitVs03ATR84Q==}

  /fast-glob@3.3.1:
    resolution: {integrity: sha512-kNFPyjhh5cKjrUltxs+wFx+ZkbRaxxmZ+X0ZU31SOsxCEtP9VPgtq2teZw1DebupL5GmDaNQ6yKMMVcM41iqDg==}
    engines: {node: '>=8.6.0'}
    dependencies:
      '@nodelib/fs.stat': 2.0.5
      '@nodelib/fs.walk': 1.2.8
      glob-parent: 5.1.2
      merge2: 1.4.1
      micromatch: 4.0.5

  /fast-json-stable-stringify@2.1.0:
    resolution: {integrity: sha512-lhd/wF+Lk98HZoTCtlVraHtfh5XYijIjalXck7saUtuanSDyLMxnHhSXEDJqHxD7msR8D0uCmqlkwjCV8xvwHw==}
    dev: true

  /fast-levenshtein@2.0.6:
    resolution: {integrity: sha512-DCXu6Ifhqcks7TZKY3Hxp3y6qphY5SJZmrWMDrKcERSOXWQdMhU9Ig/PYrzyw/ul9jOIyh0N4M0tbC5hodg8dw==}
    dev: true

  /fast-loops@1.1.3:
    resolution: {integrity: sha512-8EZzEP0eKkEEVX+drtd9mtuQ+/QrlfW/5MlwcwK5Nds6EkZ/tRzEexkzUY2mIssnAyVLT+TKHuRXmFNNXYUd6g==}
    dev: false

  /fast-shallow-equal@1.0.0:
    resolution: {integrity: sha512-HPtaa38cPgWvaCFmRNhlc6NG7pv6NUHqjPgVAkWGoB9mQMwYB27/K0CvOM5Czy+qpT3e8XJ6Q4aPAnzpNpzNaw==}
    dev: false

  /fast-xml-parser@4.2.5:
    resolution: {integrity: sha512-B9/wizE4WngqQftFPmdaMYlXoJlJOYxGQOanC77fq9k8+Z0v5dDSVh+3glErdIROP//s/jgb7ZuxKfB8nVyo0g==}
    hasBin: true
    dependencies:
      strnum: 1.0.5
    dev: false

  /fastest-stable-stringify@2.0.2:
    resolution: {integrity: sha512-bijHueCGd0LqqNK9b5oCMHc0MluJAx0cwqASgbWMvkO01lCYgIhacVRLcaDz3QnyYIRNJRDwMb41VuT6pHJ91Q==}
    dev: false

  /fastestsmallesttextencoderdecoder@1.0.22:
    resolution: {integrity: sha512-Pb8d48e+oIuY4MaM64Cd7OW1gt4nxCHs7/ddPPZ/Ic3sg8yVGM7O9wDvZ7us6ScaUupzM+pfBolwtYhN1IxBIw==}
    dev: false

  /fastq@1.15.0:
    resolution: {integrity: sha512-wBrocU2LCXXa+lWBt8RoIRD89Fi8OdABODa/kEnyeyjS5aZO5/GNvI5sEINADqP/h8M29UHTHUb53sUu5Ihqdw==}
    dependencies:
      reusify: 1.0.4

  /fault@1.0.4:
    resolution: {integrity: sha512-CJ0HCB5tL5fYTEA7ToAq5+kTwd++Borf1/bifxd9iT70QcXr4MRrO3Llf8Ifs70q+SJcGHFtnIE/Nw6giCtECA==}
    dependencies:
      format: 0.2.2
    dev: false

  /fetch-blob@3.2.0:
    resolution: {integrity: sha512-7yAQpD2UMJzLi1Dqv7qFYnPbaPx7ZfFK6PiIxQ4PfkGPyNyl2Ugx+a/umUonmKqjhM4DnfbMvdX6otXq83soQQ==}
    engines: {node: ^12.20 || >= 14.13}
    dependencies:
      node-domexception: 1.0.0
      web-streams-polyfill: 3.2.1
    dev: true

  /file-entry-cache@6.0.1:
    resolution: {integrity: sha512-7Gps/XWymbLk2QLYK4NzpMOrYjMhdIxXuIvy2QBsLE6ljuodKvdkWs/cpyJJ3CVIVpH0Oi1Hvg1ovbMzLdFBBg==}
    engines: {node: ^10.12.0 || >=12.0.0}
    dependencies:
      flat-cache: 3.2.0
    dev: true

  /file-saver@2.0.5:
    resolution: {integrity: sha512-P9bmyZ3h/PRG+Nzga+rbdI4OEpNDzAVyy74uVO9ATgzLK6VtAsYybF/+TOCvrc0MO793d6+42lLyZTw7/ArVzA==}
    dev: false

  /file-type@3.9.0:
    resolution: {integrity: sha512-RLoqTXE8/vPmMuTI88DAzhMYC99I8BWv7zYP4A1puo5HIjEJ5EX48ighy4ZyKMG9EDXxBgW6e++cn7d1xuFghA==}
    engines: {node: '>=0.10.0'}
    dev: false

  /fill-range@7.0.1:
    resolution: {integrity: sha512-qOo9F+dMUmC2Lcb4BbVvnKJxTPjCm+RRpe4gDuGrzkL7mEVl/djYSu2OdQ2Pa302N4oqkSg9ir6jaLWJ2USVpQ==}
    engines: {node: '>=8'}
    dependencies:
      to-regex-range: 5.0.1

  /find-up@4.1.0:
    resolution: {integrity: sha512-PpOwAdQ/YlXQ2vj8a3h8IipDuYRi3wceVQQGYWxNINccq40Anw7BlsEXCMbt1Zt+OLA6Fq9suIpIWD0OsnISlw==}
    engines: {node: '>=8'}
    dependencies:
      locate-path: 5.0.0
      path-exists: 4.0.0
    dev: true

  /find-up@5.0.0:
    resolution: {integrity: sha512-78/PXT1wlLLDgTzDs7sjq9hzz0vXD+zn+7wypEe4fXQxCmdmqfGsEPQxmiCSQI3ajFV91bVSsvNtrJRiW6nGng==}
    engines: {node: '>=10'}
    dependencies:
      locate-path: 6.0.0
      path-exists: 4.0.0
    dev: true

  /find-yarn-workspace-root2@1.2.16:
    resolution: {integrity: sha512-hr6hb1w8ePMpPVUK39S4RlwJzi+xPLuVuG8XlwXU3KD5Yn3qgBWVfy3AzNlDhWvE1EORCE65/Qm26rFQt3VLVA==}
    dependencies:
      micromatch: 4.0.5
      pkg-dir: 4.2.0
    dev: true

  /flat-cache@3.2.0:
    resolution: {integrity: sha512-CYcENa+FtcUKLmhhqyctpclsq7QF38pKjZHsGNiSQF5r4FtoKDWabFDl3hzaEQMvT1LHEysw5twgLvpYYb4vbw==}
    engines: {node: ^10.12.0 || >=12.0.0}
    dependencies:
      flatted: 3.2.9
      keyv: 4.5.4
      rimraf: 3.0.2
    dev: true

  /flatted@3.2.9:
    resolution: {integrity: sha512-36yxDn5H7OFZQla0/jFJmbIKTdZAQHngCedGxiMmpNfEZM0sdEeT+WczLQrjK6D7o2aiyLYDnkw0R3JK0Qv1RQ==}
    dev: true

  /fnv-plus@1.3.1:
    resolution: {integrity: sha512-Gz1EvfOneuFfk4yG458dJ3TLJ7gV19q3OM/vVvvHf7eT02Hm1DleB4edsia6ahbKgAYxO9gvyQ1ioWZR+a00Yw==}
    dev: false

  /for-each@0.3.3:
    resolution: {integrity: sha512-jqYfLp7mo9vIyQf8ykW2v7A+2N4QjeCeI5+Dz9XraiO1ign81wjiH7Fb9vSOWvQfNtmSa4H2RoQTrrXivdUZmw==}
    dependencies:
      is-callable: 1.2.7

  /foreach@2.0.6:
    resolution: {integrity: sha512-k6GAGDyqLe9JaebCsFCoudPPWfihKu8pylYXRlqP1J7ms39iPoTtk2fviNglIeQEwdh0bQeKJ01ZPyuyQvKzwg==}
    dev: false

  /format@0.2.2:
    resolution: {integrity: sha512-wzsgA6WOq+09wrU1tsJ09udeR/YZRaeArL9e1wPbFg3GG2yDnC2ldKpxs4xunpFF9DgqCqOIra3bc1HWrJ37Ww==}
    engines: {node: '>=0.4.x'}
    dev: false

  /formdata-node@4.4.1:
    resolution: {integrity: sha512-0iirZp3uVDjVGt9p49aTaqjk84TrglENEDuqfdlZQ1roC9CWlPk6Avf8EEnZNcAqPonwkG35x4n3ww/1THYAeQ==}
    engines: {node: '>= 12.20'}
    dependencies:
      node-domexception: 1.0.0
      web-streams-polyfill: 4.0.0-beta.3
    dev: false

  /formdata-polyfill@4.0.10:
    resolution: {integrity: sha512-buewHzMvYL29jdeQTVILecSaZKnt/RJWjoZCF5OW60Z67/GmSLBkOFM7qh1PI3zFNtJbaZL5eQu1vLfazOwj4g==}
    engines: {node: '>=12.20.0'}
    dependencies:
      fetch-blob: 3.2.0
    dev: true

  /fraction.js@4.2.0:
    resolution: {integrity: sha512-MhLuK+2gUcnZe8ZHlaaINnQLl0xRIGRfcGk2yl8xoQAfHrSsL3rYu6FCmBdkdbhc9EPlwyGHewaRsvwRMJtAlA==}
    dev: true

  /fs-extra@7.0.1:
    resolution: {integrity: sha512-YJDaCJZEnBmcbw13fvdAM9AwNOJwOzrE4pqMqBq5nFiEqXUqHwlK4B+3pUw6JNvfSPtX05xFHtYy/1ni01eGCw==}
    engines: {node: '>=6 <7 || >=8'}
    dependencies:
      graceful-fs: 4.2.11
      jsonfile: 4.0.0
      universalify: 0.1.2
    dev: true

  /fs-extra@8.1.0:
    resolution: {integrity: sha512-yhlQgA6mnOJUKOsRUFsgJdQCvkKhcz8tlZG5HBQfReYZy46OwLcY+Zia0mtdHsOo9y/hP+CxMN0TU9QxoOtG4g==}
    engines: {node: '>=6 <7 || >=8'}
    dependencies:
      graceful-fs: 4.2.11
      jsonfile: 4.0.0
      universalify: 0.1.2
    dev: true

  /fs-extra@9.1.0:
    resolution: {integrity: sha512-hcg3ZmepS30/7BSFqRvoo3DOMQu7IjqxO5nCDt+zM9XWjb33Wg7ziNT+Qvqbuc3+gWpzO02JubVyk2G4Zvo1OQ==}
    engines: {node: '>=10'}
    dependencies:
      at-least-node: 1.0.0
      graceful-fs: 4.2.11
      jsonfile: 6.1.0
      universalify: 2.0.0
    dev: true

  /fs-minipass@2.1.0:
    resolution: {integrity: sha512-V/JgOLFCS+R6Vcq0slCuaeWEdNC3ouDlJMNIsacH2VtALiu9mV4LPrHc5cDl8k5aw6J8jwgWWpiTo5RYhmIzvg==}
    engines: {node: '>= 8'}
    dependencies:
      minipass: 3.3.6
    dev: true

  /fs.realpath@1.0.0:
    resolution: {integrity: sha512-OO0pH2lK6a0hZnAdau5ItzHPI6pUlvI7jMVnxUQRtw4owF2wk8lOSabtGDCTP4Ggrg2MbGnWO9X8K1t4+fGMDw==}

  /fsevents@2.3.3:
    resolution: {integrity: sha512-5xoDfX+fL7faATnagmWPpbFtwh/R77WmMMqqHGS65C3vvB0YHrgF+B1YmZ3441tMj5n63k0212XNoJwzlhffQw==}
    engines: {node: ^8.16.0 || ^10.6.0 || >=11.0.0}
    os: [darwin]
    requiresBuild: true
    optional: true

  /function-bind@1.1.1:
    resolution: {integrity: sha512-yIovAzMX49sF8Yl58fSCWJ5svSLuaibPxXQJFLmBObTuCr0Mf1KiPopGM9NiFjiYBCbfaa2Fh6breQ6ANVTI0A==}

  /function-bind@1.1.2:
    resolution: {integrity: sha512-7XHNxH7qX9xG5mIwxkhumTox/MIRNcOgDrxWsMt2pAr23WHp6MrRlN7FBSFpCpr+oVO0F744iUgR82nJMfG2SA==}
    dev: true

  /function.prototype.name@1.1.5:
    resolution: {integrity: sha512-uN7m/BzVKQnCUF/iW8jYea67v++2u7m5UgENbHRtdDVclOUP+FMPlCNdmk0h/ysGyo2tavMJEDqJAkJdRa1vMA==}
    engines: {node: '>= 0.4'}
    dependencies:
      call-bind: 1.0.2
      define-properties: 1.2.0
      es-abstract: 1.22.1
      functions-have-names: 1.2.3
    dev: true

  /functions-have-names@1.2.3:
    resolution: {integrity: sha512-xckBUXyTIqT97tq2x2AMb+g163b5JFysYk0x4qxNFwbfQkmNZoiRHb6sPzI9/QV33WeuvVYBUIiD4NzNIyqaRQ==}
    dev: true

  /gensync@1.0.0-beta.2:
    resolution: {integrity: sha512-3hN7NaskYvMDLQY55gnW3NQ+mesEAepTqlg+VEbj7zzqEMBVNhzcGYYeqFo/TlYz6eQiFcp1HcsCZO+nGgS8zg==}
    engines: {node: '>=6.9.0'}

  /get-caller-file@2.0.5:
    resolution: {integrity: sha512-DyFP3BM/3YHTQOCUL/w0OZHR0lpKeGrxotcHWcqNEdnltqFwXVfhEBQ94eIo34AfQpo0rGki4cyIiftY06h2Fg==}
    engines: {node: 6.* || 8.* || >= 10.*}

  /get-intrinsic@1.2.1:
    resolution: {integrity: sha512-2DcsyfABl+gVHEfCOaTrWgyt+tb6MSEGmKq+kI5HwLbIYgjgmMcV8KQ41uaKz1xxUcn9tJtgFbQUEVcEbd0FYw==}
    dependencies:
      function-bind: 1.1.1
      has: 1.0.3
      has-proto: 1.0.1
      has-symbols: 1.0.3

  /get-nonce@1.0.1:
    resolution: {integrity: sha512-FJhYRoDaiatfEkUK8HKlicmu/3SGFD51q3itKDGoSTysQJBnfOcxU5GxnhE1E6soB76MbT0MBtnKJuXyAx+96Q==}
    engines: {node: '>=6'}
    dev: false

  /get-own-enumerable-property-symbols@3.0.2:
    resolution: {integrity: sha512-I0UBV/XOz1XkIJHEUDMZAbzCThU/H8DxmSfmdGcKPnVhu2VfFqr34jr9777IyaTYvxjedWhqVIilEDsCdP5G6g==}
    dev: false

  /get-stream@6.0.1:
    resolution: {integrity: sha512-ts6Wi+2j3jQjqi70w5AlN8DFnkSwC+MqmxEzdEALB2qXZYV3X/b1CTfgPLGJNMeAWxdPfU8FO1ms3NUfaHCPYg==}
    engines: {node: '>=10'}
    dev: true

  /get-symbol-description@1.0.0:
    resolution: {integrity: sha512-2EmdH1YvIQiZpltCNgkuiUnyukzxM/R6NDJX31Ke3BG1Nq5b0S2PhX59UKi9vZpPDQVdqn+1IcaAwnzTT5vCjw==}
    engines: {node: '>= 0.4'}
    dependencies:
      call-bind: 1.0.2
      get-intrinsic: 1.2.1
    dev: true

  /get-tsconfig@4.7.2:
    resolution: {integrity: sha512-wuMsz4leaj5hbGgg4IvDU0bqJagpftG5l5cXIAvo8uZrqn0NJqwtfupTN00VnkQJPcIRrxYrm1Ue24btpCha2A==}
    dependencies:
      resolve-pkg-maps: 1.0.0

  /github-slugger@1.5.0:
    resolution: {integrity: sha512-wIh+gKBI9Nshz2o46B0B3f5k/W+WI9ZAv6y5Dn5WJ5SK1t0TnDimB4WE5rmTD05ZAIn8HALCZVmCsvj0w0v0lw==}
    dev: false

  /glob-base@0.3.0:
    resolution: {integrity: sha512-ab1S1g1EbO7YzauaJLkgLp7DZVAqj9M/dvKlTt8DkXA2tiOIcSMrlVI2J1RZyB5iJVccEscjGn+kpOG9788MHA==}
    engines: {node: '>=0.10.0'}
    dependencies:
      glob-parent: 2.0.0
      is-glob: 2.0.1
    dev: true

  /glob-parent@2.0.0:
    resolution: {integrity: sha512-JDYOvfxio/t42HKdxkAYaCiBN7oYiuxykOxKxdaUW5Qn0zaYN3gRQWolrwdnf0shM9/EP0ebuuTmyoXNr1cC5w==}
    dependencies:
      is-glob: 2.0.1
    dev: true

  /glob-parent@5.1.2:
    resolution: {integrity: sha512-AOIgSQCepiJYwP3ARnGx+5VnTu2HBYdzbGP45eLw1vr3zB3vZLeyed1sC9hnbcOc9/SrMyM5RPQrkGz4aS9Zow==}
    engines: {node: '>= 6'}
    dependencies:
      is-glob: 4.0.3

  /glob-parent@6.0.2:
    resolution: {integrity: sha512-XxwI8EOhVQgWp6iDL+3b0r86f4d6AX6zSU55HfB4ydCEuXLXc5FcYeOu+nnGftS4TEju/11rt4KJPTMgbfmv4A==}
    engines: {node: '>=10.13.0'}
    dependencies:
      is-glob: 4.0.3

  /glob-to-regexp@0.4.1:
    resolution: {integrity: sha512-lkX1HJXwyMcprw/5YUZc2s7DrpAiHB21/V+E1rHUrVNokkvB6bqMzT0VfV6/86ZNabt1k14YOIaT7nDvOX3Iiw==}
    dev: false

  /glob@7.1.6:
    resolution: {integrity: sha512-LwaxwyZ72Lk7vZINtNNrywX0ZuLyStrdDtabefZKAY5ZGJhVtgdznluResxNmPitE0SAO+O26sWTHeKSI2wMBA==}
    dependencies:
      fs.realpath: 1.0.0
      inflight: 1.0.6
      inherits: 2.0.4
      minimatch: 3.1.2
      once: 1.4.0
      path-is-absolute: 1.0.1

  /glob@7.1.7:
    resolution: {integrity: sha512-OvD9ENzPLbegENnYP5UUfJIirTg4+XwMWGaQfQTY0JenxNvvIKP3U3/tAQSPIu/lHxXYSZmpXlUHeqAIdKzBLQ==}
    dependencies:
      fs.realpath: 1.0.0
      inflight: 1.0.6
      inherits: 2.0.4
      minimatch: 3.1.2
      once: 1.4.0
      path-is-absolute: 1.0.1
    dev: true

  /glob@8.1.0:
    resolution: {integrity: sha512-r8hpEjiQEYlF2QU0df3dS+nxxSIreXQS1qRhMJM0Q5NDdR386C7jb7Hwwod8Fgiuex+k0GFjgft18yvxm5XoCQ==}
    engines: {node: '>=12'}
    dependencies:
      fs.realpath: 1.0.0
      inflight: 1.0.6
      inherits: 2.0.4
      minimatch: 5.1.6
      once: 1.4.0
    dev: false

  /globals@11.12.0:
    resolution: {integrity: sha512-WOBp/EEGUiIsJSp7wcv/y6MO+lV9UoncWqxuFfm8eBwzWNgyfBd6Gz+IeKQ9jCmyhoH99g15M3T+QaVHFjizVA==}
    engines: {node: '>=4'}

  /globals@13.23.0:
    resolution: {integrity: sha512-XAmF0RjlrjY23MA51q3HltdlGxUpXPvg0GioKiD9X6HD28iMjo2dKC8Vqwm7lne4GNr78+RHTfliktR6ZH09wA==}
    engines: {node: '>=8'}
    dependencies:
      type-fest: 0.20.2
    dev: true

  /globalthis@1.0.3:
    resolution: {integrity: sha512-sFdI5LyBiNTHjRd7cGPWapiHWMOXKyuBNX/cWJ3NfzrZQVa8GI/8cofCl74AOVqq9W5kNmguTIzJ/1s2gyI9wA==}
    engines: {node: '>= 0.4'}
    dependencies:
      define-properties: 1.2.1
    dev: true

  /globby@11.1.0:
    resolution: {integrity: sha512-jhIXaOzy1sb8IyocaruWSn1TjmnBVs8Ayhcy83rmxNJ8q2uWKCAj3CnJY+KpGSXCueAPc0i05kVvVKtP1t9S3g==}
    engines: {node: '>=10'}
    dependencies:
      array-union: 2.1.0
      dir-glob: 3.0.1
      fast-glob: 3.3.1
      ignore: 5.2.4
      merge2: 1.4.1
      slash: 3.0.0
    dev: true

  /gopd@1.0.1:
    resolution: {integrity: sha512-d65bNlIadxvpb/A2abVdlqKqV563juRnZ1Wtk6s1sIR8uNsXR70xqIzVqxVf1eTqDunwT2MkczEeaezCKTZhwA==}
    dependencies:
      get-intrinsic: 1.2.1

  /graceful-fs@4.2.11:
    resolution: {integrity: sha512-RbJ5/jmFcNNCcDV5o9eTnBLJ/HszWV0P73bc+Ff4nS/rJj+YaS6IGyiOL0VoBYX+l1Wrl3k63h/KrH+nhJ0XvQ==}

  /grapheme-splitter@1.0.4:
    resolution: {integrity: sha512-bzh50DW9kTPM00T8y4o8vQg89Di9oLJVLW/KaOGIXJWP/iqCN6WKYkbNOF04vFLJhwcpYUh9ydh/+5vpOqV4YQ==}
    dev: true

  /graphemer@1.4.0:
    resolution: {integrity: sha512-EtKwoO6kxCL9WO5xipiHTZlSzBm7WLT627TqC/uVRd0HKmq8NXyebnNYxDoBi7wt8eTWrUrKXCOVaFq9x1kgag==}
    dev: true

  /graphile-worker@0.15.0:
    resolution: {integrity: sha512-3MZiamF1iJc3edd32bJyLSJbFK5I3WfVMDuK+s/4TPJJhzAXhiLOimYMqFUeRxg+KPUhM13l8tcV80lpn+4rFQ==}
    engines: {node: '>=14.0.0'}
    hasBin: true
    dependencies:
      '@graphile/logger': 0.2.0
      '@types/debug': 4.1.9
      '@types/pg': 8.10.3
      chokidar: 3.5.3
      cosmiconfig: 7.1.0
      json5: 2.2.3
      pg: 8.11.3
      tslib: 2.6.1
      yargs: 17.7.2
    transitivePeerDependencies:
      - pg-native
    dev: false

  /hard-rejection@2.1.0:
    resolution: {integrity: sha512-VIZB+ibDhx7ObhAe7OVtoEbuP4h/MuOTHJ+J8h/eBXotJYl0fBgR72xDFCKgIh22OJZIOVNxBMWuhAr10r8HdA==}
    engines: {node: '>=6'}
    dev: true

  /has-bigints@1.0.2:
    resolution: {integrity: sha512-tSvCKtBr9lkF0Ex0aQiP9N+OpV4zi2r/Nee5VkRDbaqv35RLYMzbwQfFSZZH0kR+Rd6302UJZ2p/bJCEoR3VoQ==}
    dev: true

  /has-flag@3.0.0:
    resolution: {integrity: sha512-sKJf1+ceQBr4SMkvQnBDNDtf4TXpVhVGateu0t918bl30FnbE2m4vNLX+VWe/dpjlb+HugGYzW7uQXH98HPEYw==}
    engines: {node: '>=4'}

  /has-flag@4.0.0:
    resolution: {integrity: sha512-EykJT/Q1KjTWctppgIAgfSO0tKVuZUjhgMr17kqTumMl6Afv3EISleU7qZUzoXDFTAHTDC4NOoG/ZxU3EvlMPQ==}
    engines: {node: '>=8'}

  /has-property-descriptors@1.0.0:
    resolution: {integrity: sha512-62DVLZGoiEBDHQyqG4w9xCuZ7eJEwNmJRWw2VY84Oedb7WFcA27fiEVe8oUQx9hAUJ4ekurquucTGwsyO1XGdQ==}
    dependencies:
      get-intrinsic: 1.2.1
    dev: true

  /has-proto@1.0.1:
    resolution: {integrity: sha512-7qE+iP+O+bgF9clE5+UoBFzE65mlBiVj3tKCrlNQ0Ogwm0BjpT/gK4SlLYDMybDh5I3TCTKnPPa0oMG7JDYrhg==}
    engines: {node: '>= 0.4'}

  /has-symbols@1.0.3:
    resolution: {integrity: sha512-l3LCuF6MgDNwTDKkdYGEihYjt5pRPbEg46rtlmnSPlUbgmB8LOIrKJbYYFBSbnPaJexMKtiPO8hmeRjRz2Td+A==}
    engines: {node: '>= 0.4'}

  /has-tostringtag@1.0.0:
    resolution: {integrity: sha512-kFjcSNhnlGV1kyoGk7OXKSawH5JOb/LzUc5w9B02hOTO0dfFRjbHQKvg1d6cf3HbeUmtU9VbbV3qzZ2Teh97WQ==}
    engines: {node: '>= 0.4'}
    dependencies:
      has-symbols: 1.0.3

  /has@1.0.3:
    resolution: {integrity: sha512-f2dvO0VU6Oej7RkWJGrehjbzMAjFp5/VKPp5tTpWIV4JHHZK1/BxbFRtf/siA2SWTe09caDmVtYYzWEIbBS4zw==}
    engines: {node: '>= 0.4.0'}
    dependencies:
      function-bind: 1.1.1

  /hasown@2.0.0:
    resolution: {integrity: sha512-vUptKVTpIJhcczKBbgnS+RtcuYMB8+oNzPK2/Hp3hanz8JmpATdmmgLgSaadVREkDm+e2giHwY3ZRkyjSIDDFA==}
    engines: {node: '>= 0.4'}
    dependencies:
      function-bind: 1.1.2
    dev: true

  /hast-to-hyperscript@10.0.3:
    resolution: {integrity: sha512-NuBoUStp4fRwmvlfbidlEiRSTk0gSHm+97q4Xn9CJ10HO+Py7nlTuDi6RhM1qLOureukGrCXLG7AAxaGqqyslQ==}
    dependencies:
      '@types/unist': 2.0.7
      comma-separated-tokens: 2.0.3
      property-information: 6.3.0
      space-separated-tokens: 2.0.2
      style-to-object: 0.4.2
      web-namespaces: 2.0.1
    dev: false

  /hast-util-from-parse5@7.1.2:
    resolution: {integrity: sha512-Nz7FfPBuljzsN3tCQ4kCBKqdNhQE2l0Tn+X1ubgKBPRoiDIu1mL08Cfw4k7q71+Duyaw7DXDN+VTAp4Vh3oCOw==}
    dependencies:
      '@types/hast': 2.3.5
      '@types/unist': 2.0.7
      hastscript: 7.2.0
      property-information: 6.3.0
      vfile: 5.3.7
      vfile-location: 4.1.0
      web-namespaces: 2.0.1
    dev: false

  /hast-util-parse-selector@3.1.1:
    resolution: {integrity: sha512-jdlwBjEexy1oGz0aJ2f4GKMaVKkA9jwjr4MjAAI22E5fM/TXVZHuS5OpONtdeIkRKqAaryQ2E9xNQxijoThSZA==}
    dependencies:
      '@types/hast': 2.3.5
    dev: false

  /hast-util-raw@7.0.0:
    resolution: {integrity: sha512-3UKuYgaqakZrY916JfQzqSk8xZGyxpj9zwfPB3MctXLDorPdyqk1QZGZoCEqU2LMIEzVXBZukAQs7aAH9TJPIw==}
    dependencies:
      '@types/hast': 2.3.5
      '@types/parse5': 6.0.3
      '@types/unist': 2.0.7
      hast-util-from-parse5: 7.1.2
      hast-util-to-parse5: 7.1.0
      html-void-elements: 2.0.1
      parse5: 6.0.1
      unist-util-position: 4.0.4
      unist-util-visit: 3.1.0
      vfile: 4.2.1
      web-namespaces: 2.0.1
      zwitch: 2.0.4
    dev: false

  /hast-util-sanitize@4.1.0:
    resolution: {integrity: sha512-Hd9tU0ltknMGRDv+d6Ro/4XKzBqQnP/EZrpiTbpFYfXv/uOhWeKc+2uajcbEvAEH98VZd7eII2PiXm13RihnLw==}
    dependencies:
      '@types/hast': 2.3.5
    dev: false

  /hast-util-to-parse5@7.1.0:
    resolution: {integrity: sha512-YNRgAJkH2Jky5ySkIqFXTQiaqcAtJyVE+D5lkN6CdtOqrnkLfGYYrEcKuHOJZlp+MwjSwuD3fZuawI+sic/RBw==}
    dependencies:
      '@types/hast': 2.3.5
      comma-separated-tokens: 2.0.3
      property-information: 6.3.0
      space-separated-tokens: 2.0.2
      web-namespaces: 2.0.1
      zwitch: 2.0.4
    dev: false

  /hast-util-whitespace@2.0.1:
    resolution: {integrity: sha512-nAxA0v8+vXSBDt3AnRUNjyRIQ0rD+ntpbAp4LnPkumc5M9yUbSMa4XDU9Q6etY4f1Wp4bNgvc1yjiZtsTTrSng==}
    dev: false

  /hastscript@7.2.0:
    resolution: {integrity: sha512-TtYPq24IldU8iKoJQqvZOuhi5CyCQRAbvDOX0x1eW6rsHSxa/1i2CCiptNTotGHJ3VoHRGmqiv6/D3q113ikkw==}
    dependencies:
      '@types/hast': 2.3.5
      comma-separated-tokens: 2.0.3
      hast-util-parse-selector: 3.1.1
      property-information: 6.3.0
      space-separated-tokens: 2.0.2
    dev: false

  /history@4.10.1:
    resolution: {integrity: sha512-36nwAD620w12kuzPAsyINPWJqlNbij+hpK1k9XRloDtym8mxzGYl2c17LnV6IAGB2Dmg4tEa7G7DlawS0+qjew==}
    dependencies:
      '@babel/runtime': 7.22.10
      loose-envify: 1.4.0
      resolve-pathname: 3.0.0
      tiny-invariant: 1.3.1
      tiny-warning: 1.0.3
      value-equal: 1.0.1
    dev: false

  /hoist-non-react-statics@3.3.2:
    resolution: {integrity: sha512-/gGivxi8JPKWNm/W0jSmzcMPpfpPLc3dY/6GxhX2hQ9iGj3aDfklV4ET7NjKpSinLpJ5vafa9iiGIEZg10SfBw==}
    dependencies:
      react-is: 16.13.1
    dev: false

  /hosted-git-info@2.8.9:
    resolution: {integrity: sha512-mxIDAb9Lsm6DoOJ7xH+5+X4y1LU/4Hi50L9C5sIswK3JzULS4bwk1FvjdBgvYR4bzT4tuUQiC15FE2f5HbLvYw==}
    dev: true

  /html-void-elements@2.0.1:
    resolution: {integrity: sha512-0quDb7s97CfemeJAnW9wC0hw78MtW7NU3hqtCD75g2vFlDLt36llsYD7uB7SUzojLMP24N5IatXf7ylGXiGG9A==}
    dev: false

  /http-reasons@0.1.0:
    resolution: {integrity: sha512-P6kYh0lKZ+y29T2Gqz+RlC9WBLhKe8kDmcJ+A+611jFfxdPsbMRQ5aNmFRM3lENqFkK+HTTL+tlQviAiv0AbLQ==}
    dev: false

  /https-proxy-agent@5.0.1:
    resolution: {integrity: sha512-dFcAjpTQFgoLMzC2VwU+C/CbS7uRL0lWmxDITmqm7C+7F0Odmj6s9l6alZc6AELXhrnggM2CeWSXHGOdX2YtwA==}
    engines: {node: '>= 6'}
    dependencies:
      agent-base: 6.0.2
      debug: 4.3.4
    transitivePeerDependencies:
      - supports-color
    dev: false

  /httpsnippet-lite@3.0.5:
    resolution: {integrity: sha512-So4qTXY5iFj5XtFDwyz2PicUu+8NWrI8e8h+ZeZoVtMNcFQp4FFIntBHUE+JPUG6QQU8o1VHCy+X4ETRDwt9CA==}
    engines: {node: '>=14.13'}
    dependencies:
      '@types/har-format': 1.2.13
      formdata-node: 4.4.1
      stringify-object: 3.3.0
    dev: false

  /human-id@1.0.2:
    resolution: {integrity: sha512-UNopramDEhHJD+VR+ehk8rOslwSfByxPIZyJRfV739NDhN5LF1fa1MqnzKm2lGTQRjNrjK19Q5fhkgIfjlVUKw==}
    dev: true

  /human-signals@4.3.1:
    resolution: {integrity: sha512-nZXjEF2nbo7lIw3mgYjItAfgQXog3OjJogSbKa2CQIIvSGWcKgeJnQlNXip6NglNzYH45nSRiEVimMvYL8DDqQ==}
    engines: {node: '>=14.18.0'}
    dev: true

  /husky@8.0.3:
    resolution: {integrity: sha512-+dQSyqPh4x1hlO1swXBiNb2HzTDN1I2IGLQx1GrBuiqFJfoMrnZWwVmatvSiO+Iz8fBUnf+lekwNo4c2LlXItg==}
    engines: {node: '>=14'}
    hasBin: true
    dev: true

  /hyphenate-style-name@1.0.4:
    resolution: {integrity: sha512-ygGZLjmXfPHj+ZWh6LwbC37l43MhfztxetbFCoYTM2VjkIUpeHgSNn7QIyVFj7YQ1Wl9Cbw5sholVJPzWvC2MQ==}
    dev: false

  /iconv-lite@0.4.24:
    resolution: {integrity: sha512-v3MXnZAcvnywkTUEZomIActle7RXXeedOR31wwl7VlyoXO4Qi9arvSenNQWne1TcRwhCL1HwLI21bEqdpj8/rA==}
    engines: {node: '>=0.10.0'}
    dependencies:
      safer-buffer: 2.1.2
    dev: true

  /iconv-lite@0.6.3:
    resolution: {integrity: sha512-4fCk79wshMdzMp2rH06qWrJE4iolqLhCUH+OiuIgU++RB0+94NlDL81atO7GX55uUKueo0txHNtvEyI6D7WdMw==}
    engines: {node: '>=0.10.0'}
    dependencies:
      safer-buffer: 2.1.2
    dev: false

  /ignore-walk@3.0.4:
    resolution: {integrity: sha512-PY6Ii8o1jMRA1z4F2hRkH/xN59ox43DavKvD3oDpfurRlOJyAHpifIwpbdv1n4jt4ov0jSpw3kQ4GhJnpBL6WQ==}
    dependencies:
      minimatch: 3.1.2
    dev: true

  /ignore@5.2.4:
    resolution: {integrity: sha512-MAb38BcSbH0eHNBxn7ql2NH/kX33OkB3lZ1BNdh7ENeRChHTYsTvWrMubiIAMNS2llXEEgZ1MUOBtXChP3kaFQ==}
    engines: {node: '>= 4'}
    dev: true

  /immediate@3.0.6:
    resolution: {integrity: sha512-XXOFtyqDjNDAQxVfYxuF7g9Il/IbWmmlQg2MYKOH8ExIT1qg6xc4zyS3HaEEATgs1btfzxq15ciUiY7gjSXRGQ==}
    dev: false

  /import-fresh@3.3.0:
    resolution: {integrity: sha512-veYYhQa+D1QBKznvhUHxb8faxlrwUnxseDAbAp457E0wLNio2bOSKnjYDhMj+YiAq61xrMGhQk9iXVk5FzgQMw==}
    engines: {node: '>=6'}
    dependencies:
      parent-module: 1.0.1
      resolve-from: 4.0.0

  /imurmurhash@0.1.4:
    resolution: {integrity: sha512-JmXMZ6wuvDmLiHEml9ykzqO6lwFbof0GG4IkcGaENdCRDDmMVnny7s5HsIgHCbaq0w2MyPhDqkhTUgS2LU2PHA==}
    engines: {node: '>=0.8.19'}
    dev: true

  /indent-string@4.0.0:
    resolution: {integrity: sha512-EdDDZu4A2OyIK7Lr/2zG+w5jmbuk1DVBnEwREQvBzspBJkCEbRa8GxU1lghYcaGJCnRWibjDXlq779X1/y5xwg==}
    engines: {node: '>=8'}
    dev: true

  /inflight@1.0.6:
    resolution: {integrity: sha512-k92I/b08q4wvFscXCLvqfsHCrjrF7yiXsQuIVvVE7N82W3+aqpzuUdBbfhWcy/FZR3/4IgflMgKLOsvPDrGCJA==}
    dependencies:
      once: 1.4.0
      wrappy: 1.0.2

  /inherits@2.0.4:
    resolution: {integrity: sha512-k/vGaX4/Yla3WzyMCvTQOXYeIHvqOKtnqBduzTHpzpQZzAskKMhZ2K+EnBiSM9zGSoIFeMpXKxa4dYeZIQqewQ==}

  /inline-style-parser@0.1.1:
    resolution: {integrity: sha512-7NXolsK4CAS5+xvdj5OMMbI962hU/wvwoxk+LWR9Ek9bVtyuuYScDN6eS0rUm6TxApFpw7CX1o4uJzcd4AyD3Q==}
    dev: false

  /inline-style-prefixer@6.0.4:
    resolution: {integrity: sha512-FwXmZC2zbeeS7NzGjJ6pAiqRhXR0ugUShSNb6GApMl6da0/XGc4MOJsoWAywia52EEWbXNSy0pzkwz/+Y+swSg==}
    dependencies:
      css-in-js-utils: 3.1.0
      fast-loops: 1.1.3
    dev: false

  /internal-slot@1.0.5:
    resolution: {integrity: sha512-Y+R5hJrzs52QCG2laLn4udYVnxsfny9CpOhNhUvk/SSSVyF6T27FzRbF0sroPidSu3X8oEAkOn2K804mjpt6UQ==}
    engines: {node: '>= 0.4'}
    dependencies:
      get-intrinsic: 1.2.1
      has: 1.0.3
      side-channel: 1.0.4
    dev: true

  /invariant@2.2.4:
    resolution: {integrity: sha512-phJfQVBuaJM5raOpJjSfkiD6BpbCE4Ns//LaXl6wGYtUBY83nWS6Rf9tXm2e8VaK60JEjYldbPif/A2B1C2gNA==}
    dependencies:
      loose-envify: 1.4.0
    dev: false

  /is-alphabetical@1.0.4:
    resolution: {integrity: sha512-DwzsA04LQ10FHTZuL0/grVDk4rFoVH1pjAToYwBrHSxcrBIGQuXrQMtD5U1b0U2XVgKZCTLLP8u2Qxqhy3l2Vg==}
    dev: false

  /is-alphanumerical@1.0.4:
    resolution: {integrity: sha512-UzoZUr+XfVz3t3v4KyGEniVL9BDRoQtY7tOyrRybkVNjDFWyo1yhXNGrrBTQxp3ib9BLAWs7k2YKBQsFRkZG9A==}
    dependencies:
      is-alphabetical: 1.0.4
      is-decimal: 1.0.4
    dev: false

  /is-arguments@1.1.1:
    resolution: {integrity: sha512-8Q7EARjzEnKpt/PCD7e1cgUS0a6X8u5tdSiMqXhojOdoV9TsMsiO+9VLC5vAmO8N7/GmXn7yjR8qnA6bVAEzfA==}
    engines: {node: '>= 0.4'}
    dependencies:
      call-bind: 1.0.2
      has-tostringtag: 1.0.0
    dev: false

  /is-array-buffer@3.0.2:
    resolution: {integrity: sha512-y+FyyR/w8vfIRq4eQcM1EYgSTnmHXPqaF+IgzgraytCFq5Xh8lllDVmAZolPJiZttZLeFSINPYMaEJ7/vWUa1w==}
    dependencies:
      call-bind: 1.0.2
      get-intrinsic: 1.2.1
      is-typed-array: 1.1.12
    dev: true

  /is-arrayish@0.2.1:
    resolution: {integrity: sha512-zz06S8t0ozoDXMG+ube26zeCTNXcKIPJZJi8hBrF4idCLms4CG9QtK7qBl1boi5ODzFpjswb5JPmHCbMpjaYzg==}

  /is-async-function@2.0.0:
    resolution: {integrity: sha512-Y1JXKrfykRJGdlDwdKlLpLyMIiWqWvuSd17TvZk68PLAOGOoF4Xyav1z0Xhoi+gCYjZVeC5SI+hYFOfvXmGRCA==}
    engines: {node: '>= 0.4'}
    dependencies:
      has-tostringtag: 1.0.0
    dev: true

  /is-bigint@1.0.4:
    resolution: {integrity: sha512-zB9CruMamjym81i2JZ3UMn54PKGsQzsJeo6xvN3HJJ4CAsQNB6iRutp2To77OfCNuoxspsIhzaPoO1zyCEhFOg==}
    dependencies:
      has-bigints: 1.0.2
    dev: true

  /is-binary-path@2.1.0:
    resolution: {integrity: sha512-ZMERYes6pDydyuGidse7OsHxtbI7WVeUEozgR/g7rd0xUimYNlvZRE/K2MgZTjWy725IfelLeVcEM97mmtRGXw==}
    engines: {node: '>=8'}
    dependencies:
      binary-extensions: 2.2.0

  /is-boolean-object@1.1.2:
    resolution: {integrity: sha512-gDYaKHJmnj4aWxyj6YHyXVpdQawtVLHU5cb+eztPGczf6cjuTdwve5ZIEfgXqH4e57An1D1AKf8CZ3kYrQRqYA==}
    engines: {node: '>= 0.4'}
    dependencies:
      call-bind: 1.0.2
      has-tostringtag: 1.0.0
    dev: true

  /is-buffer@2.0.5:
    resolution: {integrity: sha512-i2R6zNFDwgEHJyQUtJEk0XFi1i0dPFn/oqjK3/vPCcDeJvW5NQ83V8QbicfF1SupOaB0h8ntgBC2YiE7dfyctQ==}
    engines: {node: '>=4'}
    dev: false

  /is-builtin-module@3.2.1:
    resolution: {integrity: sha512-BSLE3HnV2syZ0FK0iMA/yUGplUeMmNz4AW5fnTunbCIqZi4vG3WjJT9FHMy5D69xmAYBHXQhJdALdpwVxV501A==}
    engines: {node: '>=6'}
    dependencies:
      builtin-modules: 3.3.0
    dev: true

  /is-callable@1.2.7:
    resolution: {integrity: sha512-1BC0BVFhS/p0qtw6enp8e+8OD0UrK0oFLztSjNzhcKA3WDuJxxAPXzPuPtKkjEY9UUoEWlX/8fgKeu2S8i9JTA==}
    engines: {node: '>= 0.4'}

  /is-ci@2.0.0:
    resolution: {integrity: sha512-YfJT7rkpQB0updsdHLGWrvhBJfcfzNNawYDNIyQXJz0IViGf75O8EBPKSdvw2rF+LGCsX4FZ8tcr3b19LcZq4w==}
    hasBin: true
    dependencies:
      ci-info: 2.0.0
    dev: true

  /is-ci@3.0.1:
    resolution: {integrity: sha512-ZYvCgrefwqoQ6yTyYUbQu64HsITZ3NfKX1lzaEYdkTDcfKzzCI/wthRRYKkdjHKFVgNiXKAKm65Zo1pk2as/QQ==}
    hasBin: true
    dependencies:
      ci-info: 3.8.0
    dev: true

  /is-core-module@2.13.0:
    resolution: {integrity: sha512-Z7dk6Qo8pOCp3l4tsX2C5ZVas4V+UxwQodwZhLopL91TX8UyyHEXafPcyoeeWuLrwzHcr3igO78wNLwHJHsMCQ==}
    dependencies:
      has: 1.0.3

  /is-core-module@2.13.1:
    resolution: {integrity: sha512-hHrIjvZsftOsvKSn2TRYl63zvxsgE0K+0mYMoH6gD4omR5IWB2KynivBQczo3+wF1cCkjzvptnI9Q0sPU66ilw==}
    dependencies:
      hasown: 2.0.0
    dev: true

  /is-date-object@1.0.5:
    resolution: {integrity: sha512-9YQaSxsAiSwcvS33MBk3wTCVnWK+HhF8VZR2jRxehM16QcVOdHqPn4VPHmRK4lSr38n9JriurInLcP90xsYNfQ==}
    engines: {node: '>= 0.4'}
    dependencies:
      has-tostringtag: 1.0.0
    dev: true

  /is-decimal@1.0.4:
    resolution: {integrity: sha512-RGdriMmQQvZ2aqaQq3awNA6dCGtKpiDFcOzrTWrDAT2MiWrKQVPmxLGHl7Y2nNu6led0kEyoX0enY0qXYsv9zw==}
    dev: false

  /is-dotfile@1.0.3:
    resolution: {integrity: sha512-9YclgOGtN/f8zx0Pr4FQYMdibBiTaH3sn52vjYip4ZSf6C4/6RfTEZ+MR4GvKhCxdPh21Bg42/WL55f6KSnKpg==}
    engines: {node: '>=0.10.0'}
    dev: true

  /is-extglob@1.0.0:
    resolution: {integrity: sha512-7Q+VbVafe6x2T+Tu6NcOf6sRklazEPmBoB3IWk3WdGZM2iGUwU/Oe3Wtq5lSEkDTTlpp8yx+5t4pzO/i9Ty1ww==}
    engines: {node: '>=0.10.0'}
    dev: true

  /is-extglob@2.1.1:
    resolution: {integrity: sha512-SbKbANkN603Vi4jEZv49LeVJMn4yGwsbzZworEoyEiutsN3nJYdbO36zfhGJ6QEDpOZIFkDtnq5JRxmvl3jsoQ==}
    engines: {node: '>=0.10.0'}

  /is-finalizationregistry@1.0.2:
    resolution: {integrity: sha512-0by5vtUJs8iFQb5TYUHHPudOR+qXYIMKtiUzvLIZITZUjknFmziyBJuLhVRc+Ds0dREFlskDNJKYIdIzu/9pfw==}
    dependencies:
      call-bind: 1.0.2
    dev: true

  /is-fullwidth-code-point@3.0.0:
    resolution: {integrity: sha512-zymm5+u+sCsSWyD9qNaejV3DFvhCKclKdizYaJUuHA83RLjb7nSuGnddCHGv0hk+KY7BMAlsWeK4Ueg6EV6XQg==}
    engines: {node: '>=8'}

  /is-fullwidth-code-point@4.0.0:
    resolution: {integrity: sha512-O4L094N2/dZ7xqVdrXhh9r1KODPJpFms8B5sGdJLPy664AgvXsreZUyCQQNItZRDlYug4xStLjNp/sz3HvBowQ==}
    engines: {node: '>=12'}
    dev: true

  /is-generator-function@1.0.10:
    resolution: {integrity: sha512-jsEjy9l3yiXEQ+PsXdmBwEPcOxaXWLspKdplFUVI9vq1iZgIekeC0L167qeu86czQaxed3q/Uzuw0swL0irL8A==}
    engines: {node: '>= 0.4'}
    dependencies:
      has-tostringtag: 1.0.0

  /is-glob@2.0.1:
    resolution: {integrity: sha512-a1dBeB19NXsf/E0+FHqkagizel/LQw2DjSQpvQrj3zT+jYPpaUCryPnrQajXKFLCMuf4I6FhRpaGtw4lPrG6Eg==}
    engines: {node: '>=0.10.0'}
    dependencies:
      is-extglob: 1.0.0
    dev: true

  /is-glob@4.0.3:
    resolution: {integrity: sha512-xelSayHH36ZgE7ZWhli7pW34hNbNl8Ojv5KVmkJD4hBdD3th8Tfk9vYasLM+mXWOZhFkgZfxhLSnrwRr4elSSg==}
    engines: {node: '>=0.10.0'}
    dependencies:
      is-extglob: 2.1.1

  /is-hexadecimal@1.0.4:
    resolution: {integrity: sha512-gyPJuv83bHMpocVYoqof5VDiZveEoGoFL8m3BXNb2VW8Xs+rz9kqO8LOQ5DH6EsuvilT1ApazU0pyl+ytbPtlw==}
    dev: false

  /is-map@2.0.2:
    resolution: {integrity: sha512-cOZFQQozTha1f4MxLFzlgKYPTyj26picdZTx82hbc/Xf4K/tZOOXSCkMvU4pKioRXGDLJRn0GM7Upe7kR721yg==}
    dev: true

  /is-module@1.0.0:
    resolution: {integrity: sha512-51ypPSPCoTEIN9dy5Oy+h4pShgJmPCygKfyRCISBI+JoWT/2oJvK8QPxmwv7b/p239jXrm9M1mlQbyKJ5A152g==}
    dev: true

  /is-negative-zero@2.0.2:
    resolution: {integrity: sha512-dqJvarLawXsFbNDeJW7zAz8ItJ9cd28YufuuFzh0G8pNHjJMnY08Dv7sYX2uF5UpQOwieAeOExEYAWWfu7ZZUA==}
    engines: {node: '>= 0.4'}
    dev: true

  /is-network-error@1.0.0:
    resolution: {integrity: sha512-P3fxi10Aji2FZmHTrMPSNFbNC6nnp4U5juPAIjXPHkUNubi4+qK7vvdsaNpAUwXslhYm9oyjEYTxs1xd/+Ph0w==}
    engines: {node: '>=16'}
    dev: false

  /is-number-object@1.0.7:
    resolution: {integrity: sha512-k1U0IRzLMo7ZlYIfzRu23Oh6MiIFasgpb9X76eqfFZAqwH44UI4KTBvBYIZ1dSL9ZzChTB9ShHfLkR4pdW5krQ==}
    engines: {node: '>= 0.4'}
    dependencies:
      has-tostringtag: 1.0.0
    dev: true

  /is-number@7.0.0:
    resolution: {integrity: sha512-41Cifkg6e8TylSpdtTpeLVMqvSBEVzTttHvERD741+pnZ8ANv0004MRL43QKPDlK9cGvNp6NZWZUBlbGXYxxng==}
    engines: {node: '>=0.12.0'}

  /is-obj@1.0.1:
    resolution: {integrity: sha512-l4RyHgRqGN4Y3+9JHVrNqO+tN0rV5My76uW5/nuO4K1b6vw5G8d/cmFjP9tRfEsdhZNt0IFdZuK/c2Vr4Nb+Qg==}
    engines: {node: '>=0.10.0'}
    dev: false

  /is-path-inside@3.0.3:
    resolution: {integrity: sha512-Fd4gABb+ycGAmKou8eMftCupSir5lRxqf4aD/vd0cD2qc4HL07OjCeuHMr8Ro4CoMaeCKDB0/ECBOVWjTwUvPQ==}
    engines: {node: '>=8'}
    dev: true

  /is-plain-obj@1.1.0:
    resolution: {integrity: sha512-yvkRyxmFKEOQ4pNXCmJG5AEQNlXJS5LaONXo5/cLdTZdWvsZ1ioJEonLGAosKlMWE8lwUy/bJzMjcw8az73+Fg==}
    engines: {node: '>=0.10.0'}
    dev: true

  /is-plain-obj@2.1.0:
    resolution: {integrity: sha512-YWnfyRwxL/+SsrWYfOpUtz5b3YD+nyfkHvjbcanzk8zgyO4ASD67uVMRt8k5bM4lLMDnXfriRhOpemw+NfT1eA==}
    engines: {node: '>=8'}
    dev: false

  /is-reference@1.2.1:
    resolution: {integrity: sha512-U82MsXXiFIrjCK4otLT+o2NA2Cd2g5MLoOVXUZjIOhLurrRxpEXzI8O0KZHr3IjLvlAH1kTPYSuqer5T9ZVBKQ==}
    dependencies:
      '@types/estree': 1.0.1

  /is-regex@1.1.4:
    resolution: {integrity: sha512-kvRdxDsxZjhzUX07ZnLydzS1TU/TJlTUHHY4YLL87e37oUA49DfkLqgy+VjFocowy29cKvcSiu+kIv728jTTVg==}
    engines: {node: '>= 0.4'}
    dependencies:
      call-bind: 1.0.2
      has-tostringtag: 1.0.0
    dev: true

  /is-regexp@1.0.0:
    resolution: {integrity: sha512-7zjFAPO4/gwyQAAgRRmqeEeyIICSdmCqa3tsVHMdBzaXXRiqopZL4Cyghg/XulGWrtABTpbnYYzzIRffLkP4oA==}
    engines: {node: '>=0.10.0'}
    dev: false

  /is-set@2.0.2:
    resolution: {integrity: sha512-+2cnTEZeY5z/iXGbLhPrOAaK/Mau5k5eXq9j14CpRTftq0pAJu2MwVRSZhyZWBzx3o6X795Lz6Bpb6R0GKf37g==}
    dev: true

  /is-shallow-equal@1.0.1:
    resolution: {integrity: sha512-lq5RvK+85Hs5J3p4oA4256M1FEffzmI533ikeDHvJd42nouRRx5wBzt36JuviiGe5dIPyHON/d0/Up+PBo6XkQ==}
    dev: false

  /is-shared-array-buffer@1.0.2:
    resolution: {integrity: sha512-sqN2UDu1/0y6uvXyStCOzyhAjCSlHceFoMKJW8W9EU9cvic/QdsZ0kEU93HEy3IUEFZIiH/3w+AH/UQbPHNdhA==}
    dependencies:
      call-bind: 1.0.2
    dev: true

  /is-stream@3.0.0:
    resolution: {integrity: sha512-LnQR4bZ9IADDRSkvpqMGvt/tEJWclzklNgSw48V5EAaAeDd6qGvN8ei6k5p0tvxSR171VmGyHuTiAOfxAbr8kA==}
    engines: {node: ^12.20.0 || ^14.13.1 || >=16.0.0}
    dev: true

  /is-string@1.0.7:
    resolution: {integrity: sha512-tE2UXzivje6ofPW7l23cjDOMa09gb7xlAqG6jG5ej6uPV32TlWP3NKPigtaGeHNu9fohccRYvIiZMfOOnOYUtg==}
    engines: {node: '>= 0.4'}
    dependencies:
      has-tostringtag: 1.0.0
    dev: true

  /is-subdir@1.2.0:
    resolution: {integrity: sha512-2AT6j+gXe/1ueqbW6fLZJiIw3F8iXGJtt0yDrZaBhAZEG1raiTxKWU+IPqMCzQAXOUCKdA4UDMgacKH25XG2Cw==}
    engines: {node: '>=4'}
    dependencies:
      better-path-resolve: 1.0.0
    dev: true

  /is-symbol@1.0.4:
    resolution: {integrity: sha512-C/CPBqKWnvdcxqIARxyOh4v1UUEOCHpgDa0WYgpKDFMszcrPcffg5uhwSgPCLD2WWxmq6isisz87tzT01tuGhg==}
    engines: {node: '>= 0.4'}
    dependencies:
      has-symbols: 1.0.3
    dev: true

  /is-typed-array@1.1.12:
    resolution: {integrity: sha512-Z14TF2JNG8Lss5/HMqt0//T9JeHXttXy5pH/DBU4vi98ozO2btxzq9MwYDZYnKwU8nRsz/+GVFVRDq3DkVuSPg==}
    engines: {node: '>= 0.4'}
    dependencies:
      which-typed-array: 1.1.11

  /is-typedarray@1.0.0:
    resolution: {integrity: sha512-cyA56iCMHAh5CdzjJIa4aohJyeO1YbwLi3Jc35MmRU6poroFjIGZzUzupGiRPOjgHg9TLu43xbpwXk523fMxKA==}
    dev: false

  /is-weakmap@2.0.1:
    resolution: {integrity: sha512-NSBR4kH5oVj1Uwvv970ruUkCV7O1mzgVFO4/rev2cLRda9Tm9HrL70ZPut4rOHgY0FNrUu9BCbXA2sdQ+x0chA==}
    dev: true

  /is-weakref@1.0.2:
    resolution: {integrity: sha512-qctsuLZmIQ0+vSSMfoVvyFe2+GSEvnmZ2ezTup1SBse9+twCCeial6EEi3Nc2KFcf6+qz2FBPnjXsk8xhKSaPQ==}
    dependencies:
      call-bind: 1.0.2
    dev: true

  /is-weakset@2.0.2:
    resolution: {integrity: sha512-t2yVvttHkQktwnNNmBQ98AhENLdPUTDTE21uPqAQ0ARwQfGeQKRVS0NNurH7bTf7RrvcVn1OOge45CnBeHCSmg==}
    dependencies:
      call-bind: 1.0.2
      get-intrinsic: 1.2.1
    dev: true

  /is-windows@1.0.2:
    resolution: {integrity: sha512-eXK1UInq2bPmjyX6e3VHIzMLobc4J94i4AWn+Hpq3OU5KkrRC96OAcR3PRJ/pGu6m8TRnBHP9dkXQVsT/COVIA==}
    engines: {node: '>=0.10.0'}
    dev: true

  /isarray@0.0.1:
    resolution: {integrity: sha512-D2S+3GLxWH+uhrNEcoh/fnmYeP8E8/zHl644d/jdA0g2uyXvy3sb0qxotE+ne0LtccHknQzWwZEzhak7oJ0COQ==}
    dev: false

  /isarray@2.0.5:
    resolution: {integrity: sha512-xHjhDr3cNBK0BzdUJSPXZntQUx/mwMS5Rw4A7lPJ90XGAO6ISP/ePDNuo0vhqOZU+UD5JoodwCAAoZQd3FeAKw==}
    dev: true

  /isexe@2.0.0:
    resolution: {integrity: sha512-RHxMLp9lnKHGHRng9QFhRCMbYAcVpn69smSGcq3f36xjgVVWThj4qqLbTLlq7Ssj8B+fIQ1EuCEGI2lKsyQeIw==}

  /isomorphic-fetch@3.0.0:
    resolution: {integrity: sha512-qvUtwJ3j6qwsF3jLxkZ72qCgjMysPzDfeV240JHiGZsANBYd+EEuu35v7dfrJ9Up0Ak07D7GGSkGhCHTqg/5wA==}
    dependencies:
      node-fetch: 2.6.12
      whatwg-fetch: 3.6.19
    transitivePeerDependencies:
      - encoding
    dev: false

  /iterator.prototype@1.1.2:
    resolution: {integrity: sha512-DR33HMMr8EzwuRL8Y9D3u2BMj8+RqSE850jfGu59kS7tbmPLzGkZmVSfyCFSDxuZiEY6Rzt3T2NA/qU+NwVj1w==}
    dependencies:
      define-properties: 1.2.1
      get-intrinsic: 1.2.1
      has-symbols: 1.0.3
      reflect.getprototypeof: 1.0.4
      set-function-name: 2.0.1
    dev: true

  /jest-worker@26.6.2:
    resolution: {integrity: sha512-KWYVV1c4i+jbMpaBC+U++4Va0cp8OisU185o73T1vo99hqi7w8tSJfUXYswwqqrjzwxa6KpRK54WhPvwf5w6PQ==}
    engines: {node: '>= 10.13.0'}
    dependencies:
      '@types/node': 20.4.8
      merge-stream: 2.0.0
      supports-color: 7.2.0
    dev: true

  /jiti@1.19.1:
    resolution: {integrity: sha512-oVhqoRDaBXf7sjkll95LHVS6Myyyb1zaunVwk4Z0+WPSW4gjS0pl01zYKHScTuyEhQsFxV5L4DR5r+YqSyqyyg==}
    hasBin: true

  /jotai@1.13.1(@babel/core@7.22.17)(react@18.2.0):
    resolution: {integrity: sha512-RUmH1S4vLsG3V6fbGlKzGJnLrDcC/HNb5gH2AeA9DzuJknoVxSGvvg8OBB7lke+gDc4oXmdVsaKn/xDUhWZ0vw==}
    engines: {node: '>=12.20.0'}
    peerDependencies:
      '@babel/core': '*'
      '@babel/template': '*'
      jotai-devtools: '*'
      jotai-immer: '*'
      jotai-optics: '*'
      jotai-redux: '*'
      jotai-tanstack-query: '*'
      jotai-urql: '*'
      jotai-valtio: '*'
      jotai-xstate: '*'
      jotai-zustand: '*'
      react: '>=16.8'
    peerDependenciesMeta:
      '@babel/core':
        optional: true
      '@babel/template':
        optional: true
      jotai-devtools:
        optional: true
      jotai-immer:
        optional: true
      jotai-optics:
        optional: true
      jotai-redux:
        optional: true
      jotai-tanstack-query:
        optional: true
      jotai-urql:
        optional: true
      jotai-valtio:
        optional: true
      jotai-xstate:
        optional: true
      jotai-zustand:
        optional: true
    dependencies:
      '@babel/core': 7.22.17
      react: 18.2.0
    dev: false

  /jotai@1.3.9(@babel/core@7.22.17)(react-query@3.39.3)(react@18.2.0):
    resolution: {integrity: sha512-b6DvH9gf+7TfjaboCO54g+C0yhaakIaUBtjLf0dk1p15FWCzNw/93sezdXy9cCaZ8qcEdMLJcjBwQlORmIq29g==}
    engines: {node: '>=12.7.0'}
    peerDependencies:
      '@babel/core': '*'
      '@babel/template': '*'
      '@urql/core': '*'
      immer: '*'
      optics-ts: '*'
      react: '>=16.8'
      react-query: '*'
      valtio: '*'
      wonka: '*'
      xstate: '*'
    peerDependenciesMeta:
      '@babel/core':
        optional: true
      '@babel/template':
        optional: true
      '@urql/core':
        optional: true
      immer:
        optional: true
      optics-ts:
        optional: true
      react-query:
        optional: true
      valtio:
        optional: true
      wonka:
        optional: true
      xstate:
        optional: true
    dependencies:
      '@babel/core': 7.22.17
      react: 18.2.0
      react-query: 3.39.3(react-dom@18.2.0)(react@18.2.0)
    dev: false

  /js-cookie@2.2.1:
    resolution: {integrity: sha512-HvdH2LzI/EAZcUwA8+0nKNtWHqS+ZmijLA30RwZA0bo7ToCckjK5MkGhjED9KoRcXO6BaGI3I9UIzSA1FKFPOQ==}
    dev: false

  /js-sha3@0.8.0:
    resolution: {integrity: sha512-gF1cRrHhIzNfToc802P800N8PpXS+evLLXfsVpowqmAFR9uwbi89WvXg2QspOmXL8QL86J4T1EpFu+yUkwJY3Q==}
    dev: false

  /js-tokens@4.0.0:
    resolution: {integrity: sha512-RdJUflcE3cUzKiMqQgsCu06FPu9UdIJO0beYbPhHN4k6apgJtifcoCtT9bcxOpYBtpD2kCM6Sbzg4CausW/PKQ==}

  /js-yaml@3.14.1:
    resolution: {integrity: sha512-okMH7OXXJ7YrN9Ok3/SXrnu4iX9yOk+25nqX4imS2npuvTYDmo/QEZoqwZkYaIDk3jVvBOTOIEgEhaLOynBS9g==}
    hasBin: true
    dependencies:
      argparse: 1.0.10
      esprima: 4.0.1
    dev: true

  /js-yaml@4.1.0:
    resolution: {integrity: sha512-wpxZs9NoxZaJESJGIZTyDEaYpl0FKSA+FB9aJiyemKhMwkxQg63h4T1KJgUGHpTqPDNRcmmYLugrRjJlBtWvRA==}
    hasBin: true
    dependencies:
      argparse: 2.0.1
    dev: true

  /jsesc@0.5.0:
    resolution: {integrity: sha512-uZz5UnB7u4T9LvwmFqXii7pZSouaRPorGs5who1Ip7VO0wxanFvBL7GkM6dTHlgX+jhBApRetaWpnDabOeTcnA==}
    hasBin: true
    dev: true

  /jsesc@2.5.2:
    resolution: {integrity: sha512-OYu7XEzjkCQ3C5Ps3QIZsQfNpqoJyZZA99wd9aWd05NCtC5pWOkShK2mkL6HXQR6/Cy2lbNdPlZBpuQHXE63gA==}
    engines: {node: '>=4'}
    hasBin: true

  /json-buffer@3.0.1:
    resolution: {integrity: sha512-4bV5BfR2mqfQTJm+V5tPPdf+ZpuhiIvTuAB5g8kcrXOZpTT/QwwVRWBywX1ozr6lEuPdbHxwaJlm9G6mI2sfSQ==}
    dev: true

  /json-parse-even-better-errors@2.3.1:
    resolution: {integrity: sha512-xyFwyhro/JEof6Ghe2iz2NcXoj2sloNsWr/XsERDK/oiPCfaNhl5ONfp+jQdAZRQQ0IJWNzH9zIZF7li91kh2w==}

  /json-pointer@0.6.2:
    resolution: {integrity: sha512-vLWcKbOaXlO+jvRy4qNd+TI1QUPZzfJj1tpJ3vAXDych5XJf93ftpUKe5pKCrzyIIwgBJcOcCVRUfqQP25afBw==}
    dependencies:
      foreach: 2.0.6
    dev: false

  /json-promise@1.1.8:
    resolution: {integrity: sha512-rz31P/7VfYnjQFrF60zpPTT0egMPlc8ZvIQHWs4ZtNZNnAXRmXo6oS+6eyWr5sEMG03OVhklNrTXxiIRYzoUgQ==}
    dependencies:
      bluebird: 3.7.2
    dev: false

  /json-schema-compare@0.2.2:
    resolution: {integrity: sha512-c4WYmDKyJXhs7WWvAWm3uIYnfyWFoIp+JEoX34rctVvEkMYCPGhXtvmFFXiffBbxfZsvQ0RNnV5H7GvDF5HCqQ==}
    dependencies:
      lodash: 4.17.21
    dev: false

  /json-schema-traverse@0.4.1:
    resolution: {integrity: sha512-xbbCH5dCYU5T8LcEhhuh7HJ88HXuW3qsI3Y0zOZFKfZEHcpWiHU/Jxzk629Brsab/mMiHQti9wMP+845RPe3Vg==}
    dev: true

  /json-schema-traverse@1.0.0:
    resolution: {integrity: sha512-NM8/P9n3XjXhIZn1lLhkFaACTOURQXjWhV4BA/RnOv8xvgqtqpAX9IO4mRQxSx1Rlo4tqzeqb0sOlruaOy3dug==}
    dev: false

  /json-schema@0.4.0:
    resolution: {integrity: sha512-es94M3nTIfsEPisRafak+HDLfHXnKBhV3vU5eqPcS3flIWqcxJWgXHXiey3YrpaNsanY5ei1VoYEbOzijuq9BA==}
    dev: false

  /json-stable-stringify-without-jsonify@1.0.1:
    resolution: {integrity: sha512-Bdboy+l7tA3OGW6FjyFHWkP5LuByj1Tk33Ljyq0axyzdk9//JSi2u3fP1QSmd1KNwq6VOKYGlAu87CisVir6Pw==}
    dev: true

  /json5@1.0.2:
    resolution: {integrity: sha512-g1MWMLBiz8FKi1e4w0UyVL3w+iJceWAFBAaBnnGKOpNa5f8TLktkbre1+s6oICydWAm+HRUGTmI+//xv2hvXYA==}
    hasBin: true
    dependencies:
      minimist: 1.2.8
    dev: true

  /json5@2.2.3:
    resolution: {integrity: sha512-XmOWe7eyHYH14cLdVPoyg+GOH3rYX++KpzrylJwSW98t3Nk+U8XOl8FWKOgwtzdb8lXGf6zYwDUzeHMWfxasyg==}
    engines: {node: '>=6'}
    hasBin: true

  /jsonc-parser@2.2.1:
    resolution: {integrity: sha512-o6/yDBYccGvTz1+QFevz6l6OBZ2+fMVu2JZ9CIhzsYRX4mjaK5IyX9eldUdCmga16zlgQxyrj5pt9kzuj2C02w==}
    dev: false

  /jsonfile@4.0.0:
    resolution: {integrity: sha512-m6F1R3z8jjlf2imQHS2Qez5sjKWQzbuuhuJ/FKYFRZvPE3PuHcSMVZzfsLhGVOkfd20obL5SWEBew5ShlquNxg==}
    optionalDependencies:
      graceful-fs: 4.2.11
    dev: true

  /jsonfile@6.1.0:
    resolution: {integrity: sha512-5dgndWOriYSm5cnYaJNhalLNDKOqFwyDB/rr1E9ZsGciGvKPs8R2xYGCacuf3z6K1YKDz182fd+fY3cn3pMqXQ==}
    dependencies:
      universalify: 2.0.0
    optionalDependencies:
      graceful-fs: 4.2.11
    dev: true

  /jsonwebtoken@9.0.0:
    resolution: {integrity: sha512-tuGfYXxkQGDPnLJ7SibiQgVgeDgfbPq2k2ICcbgqW8WxWLBAxKQM/ZCu/IT8SOSwmaYl4dpTFCW5xZv7YbbWUw==}
    engines: {node: '>=12', npm: '>=6'}
    dependencies:
      jws: 3.2.2
      lodash: 4.17.21
      ms: 2.1.3
      semver: 7.5.4
    dev: false

  /jsx-ast-utils@3.3.5:
    resolution: {integrity: sha512-ZZow9HBI5O6EPgSJLUb8n2NKgmVWTwCvHGwFuJlMjvLFqlGG6pjirPhtdsseaLZjSibD8eegzmYpUZwoIlj2cQ==}
    engines: {node: '>=4.0'}
    dependencies:
      array-includes: 3.1.7
      array.prototype.flat: 1.3.1
      object.assign: 4.1.4
      object.values: 1.1.7
    dev: true

  /jwa@1.4.1:
    resolution: {integrity: sha512-qiLX/xhEEFKUAJ6FiBMbes3w9ATzyk5W7Hvzpa/SLYdxNtng+gcurvrI7TbACjIXlsJyr05/S1oUhZrc63evQA==}
    dependencies:
      buffer-equal-constant-time: 1.0.1
      ecdsa-sig-formatter: 1.0.11
      safe-buffer: 5.2.1
    dev: false

  /jws@3.2.2:
    resolution: {integrity: sha512-YHlZCB6lMTllWDtSPHz/ZXTsi8S00usEV6v1tjq8tOUZzw7DpSDWVXjXDre6ed1w/pd495ODpHZYSdkRTsa0HA==}
    dependencies:
      jwa: 1.4.1
      safe-buffer: 5.2.1
    dev: false

  /keyv@4.5.4:
    resolution: {integrity: sha512-oxVHkHR/EJf2CNXnWxRLW6mg7JyCCUcG0DtEGmL2ctUo1PNTin1PUil+r/+4r5MpVgC/fn1kjsx7mjSujKqIpw==}
    dependencies:
      json-buffer: 3.0.1
    dev: true

  /kind-of@6.0.3:
    resolution: {integrity: sha512-dcS1ul+9tmeD95T+x28/ehLgd9mENa3LsvDTtzm3vyBEO7RPptvAD+t44WVXaUjTBRcrpFeFlC8WCruUR456hw==}
    engines: {node: '>=0.10.0'}
    dev: true

  /kleur@4.1.5:
    resolution: {integrity: sha512-o+NO+8WrRiQEE4/7nwRJhN1HWpVmJm511pBHUxPLtp0BUISzlBplORYSmTclCnJvQq2tKu/sgl3xVpkc7ZWuQQ==}
    engines: {node: '>=6'}
    dev: true

  /language-subtag-registry@0.3.22:
    resolution: {integrity: sha512-tN0MCzyWnoz/4nHS6uxdlFWoUZT7ABptwKPQ52Ea7URk6vll88bWBVhodtnlfEuCcKWNGoc+uGbw1cwa9IKh/w==}
    dev: true

  /language-tags@1.0.9:
    resolution: {integrity: sha512-MbjN408fEndfiQXbFQ1vnd+1NoLDsnQW41410oQBXiyXDMYH5z505juWa4KUE1LqxRC7DgOgZDbKLxHIwm27hA==}
    engines: {node: '>=0.10'}
    dependencies:
      language-subtag-registry: 0.3.22
    dev: true

  /levn@0.4.1:
    resolution: {integrity: sha512-+bT2uH4E5LGE7h/n3evcS/sQlJXCpIp6ym8OWJ5eV6+67Dsql/LaaT7qJBAt2rzfoa/5QBGBhxDix1dMt2kQKQ==}
    engines: {node: '>= 0.8.0'}
    dependencies:
      prelude-ls: 1.2.1
      type-check: 0.4.0
    dev: true

  /lie@3.1.1:
    resolution: {integrity: sha512-RiNhHysUjhrDQntfYSfY4MU24coXXdEOgw9WGcKHNeEwffDYbF//u87M1EWaMGzuFoSbqW0C9C6lEEhDOAswfw==}
    dependencies:
      immediate: 3.0.6
    dev: false

  /lilconfig@2.1.0:
    resolution: {integrity: sha512-utWOt/GHzuUxnLKxB6dk81RoOeoNeHgbrXiuGk4yyF5qlRz+iIVWu56E2fqGHFrXz0QNUhLB/8nKqvRH66JKGQ==}
    engines: {node: '>=10'}

  /lines-and-columns@1.2.4:
    resolution: {integrity: sha512-7ylylesZQ/PV29jhEDl3Ufjo6ZX7gCqJr5F7PKrqc93v7fzSymt1BpwEU8nAUXs8qzzvqhbjhK5QZg6Mt/HkBg==}

  /lint-staged@13.2.2:
    resolution: {integrity: sha512-71gSwXKy649VrSU09s10uAT0rWCcY3aewhMaHyl2N84oBk4Xs9HgxvUp3AYu+bNsK4NrOYYxvSgg7FyGJ+jGcA==}
    engines: {node: ^14.13.1 || >=16.0.0}
    hasBin: true
    dependencies:
      chalk: 5.2.0
      cli-truncate: 3.1.0
      commander: 10.0.1
      debug: 4.3.4
      execa: 7.2.0
      lilconfig: 2.1.0
      listr2: 5.0.8
      micromatch: 4.0.5
      normalize-path: 3.0.0
      object-inspect: 1.12.3
      pidtree: 0.6.0
      string-argv: 0.3.2
      yaml: 2.3.1
    transitivePeerDependencies:
      - enquirer
      - supports-color
    dev: true

  /liquid-json@0.3.1:
    resolution: {integrity: sha512-wUayTU8MS827Dam6MxgD72Ui+KOSF+u/eIqpatOtjnvgJ0+mnDq33uC2M7J0tPK+upe/DpUAuK4JUU89iBoNKQ==}
    engines: {node: '>=4'}
    dev: false

  /listr2@5.0.8:
    resolution: {integrity: sha512-mC73LitKHj9w6v30nLNGPetZIlfpUniNSsxxrbaPcWOjDb92SHPzJPi/t+v1YC/lxKz/AJ9egOjww0qUuFxBpA==}
    engines: {node: ^14.13.1 || >=16.0.0}
    peerDependencies:
      enquirer: '>= 2.3.0 < 3'
    peerDependenciesMeta:
      enquirer:
        optional: true
    dependencies:
      cli-truncate: 2.1.0
      colorette: 2.0.20
      log-update: 4.0.0
      p-map: 4.0.0
      rfdc: 1.3.0
      rxjs: 7.8.1
      through: 2.3.8
      wrap-ansi: 7.0.0
    dev: true

  /load-yaml-file@0.2.0:
    resolution: {integrity: sha512-OfCBkGEw4nN6JLtgRidPX6QxjBQGQf72q3si2uvqyFEMbycSFFHwAZeXx6cJgFM9wmLrf9zBwCP3Ivqa+LLZPw==}
    engines: {node: '>=6'}
    dependencies:
      graceful-fs: 4.2.11
      js-yaml: 3.14.1
      pify: 4.0.1
      strip-bom: 3.0.0
    dev: true

  /localforage@1.10.0:
    resolution: {integrity: sha512-14/H1aX7hzBBmmh7sGPd+AOMkkIrHM3Z1PAyGgZigA1H1p5O5ANnMyWzvpAETtG68/dC4pC0ncy3+PPGzXZHPg==}
    dependencies:
      lie: 3.1.1
    dev: false

  /locate-path@5.0.0:
    resolution: {integrity: sha512-t7hw9pI+WvuwNJXwk5zVHpyhIqzg2qTlklJOf0mVxGSbe3Fp2VieZcduNYjaLDoy6p9uGpQEGWG87WpMKlNq8g==}
    engines: {node: '>=8'}
    dependencies:
      p-locate: 4.1.0
    dev: true

  /locate-path@6.0.0:
    resolution: {integrity: sha512-iPZK6eYjbxRu3uB4/WZ3EsEIMJFMqAoopl3R+zuq0UjcAm/MO6KCweDgPfP3elTztoKP3KtnVHxTn2NHBSDVUw==}
    engines: {node: '>=10'}
    dependencies:
      p-locate: 5.0.0
    dev: true

  /lodash.castarray@4.4.0:
    resolution: {integrity: sha512-aVx8ztPv7/2ULbArGJ2Y42bG1mEQ5mGjpdvrbJcJFU3TbYybe+QlLS4pst9zV52ymy2in1KpFPiZnAOATxD4+Q==}
    dev: true

  /lodash.debounce@4.0.8:
    resolution: {integrity: sha512-FT1yDzDYEoYWhnSGnpE/4Kj1fLZkDFyqRb7fNt6FdYOSxlUWAtp42Eh6Wb0rGIv/m9Bgo7x4GhQbm5Ys4SG5ow==}
    dev: true

  /lodash.get@4.4.2:
    resolution: {integrity: sha512-z+Uw/vLuy6gQe8cfaFWD7p0wVv8fJl3mbzXh33RS+0oW2wvUqiRXiQ69gLWSLpgB5/6sU+r6BlQR0MBILadqTQ==}
    dev: false

  /lodash.isequalwith@4.4.0:
    resolution: {integrity: sha512-dcZON0IalGBpRmJBmMkaoV7d3I80R2O+FrzsZyHdNSFrANq/cgDqKQNmAHE8UEj4+QYWwwhkQOVdLHiAopzlsQ==}
    dev: false

  /lodash.isplainobject@4.0.6:
    resolution: {integrity: sha512-oSXzaWypCMHkPC3NvBEaPHf0KsA5mvPrOPgQWDsbg8n7orZ290M0BmC/jgRZ4vcJ6DTAhjrsSYgdsW/F+MFOBA==}
    dev: true

  /lodash.merge@4.6.2:
    resolution: {integrity: sha512-0KpjqXRVvrYyCsX1swR/XTK0va6VQkQM6MNo7PqW77ByjAhoARA8EfrP1N4+KlKj8YS0ZUCtRT/YUuhyYDujIQ==}
    dev: true

  /lodash.pick@4.4.0:
    resolution: {integrity: sha512-hXt6Ul/5yWjfklSGvLQl8vM//l3FtyHZeuelpzK6mm99pNvN9yTDruNZPEJZD1oWrqo+izBmB7oUfWgcCX7s4Q==}
    dev: false

  /lodash.pickby@4.6.0:
    resolution: {integrity: sha512-AZV+GsS/6ckvPOVQPXSiFFacKvKB4kOQu6ynt9wz0F3LO4R9Ij4K1ddYsIytDpSgLz88JHd9P+oaLeej5/Sl7Q==}
    dev: false

  /lodash.startcase@4.4.0:
    resolution: {integrity: sha512-+WKqsK294HMSc2jEbNgpHpd0JfIBhp7rEV4aqXWqFr6AlXov+SlcgB1Fv01y2kGe3Gc8nMW7VA0SrGuSkRfIEg==}
    dev: true

  /lodash@4.17.21:
    resolution: {integrity: sha512-v2kDEe57lecTulaDIuNTPy3Ry4gLGJ6Z1O3vE1krgXZNrsQ+LFTGHVxVjcXPs17LhbZVGedAJv8XZ1tvj5FvSg==}
    dev: false

  /log-update@4.0.0:
    resolution: {integrity: sha512-9fkkDevMefjg0mmzWFBW8YkFP91OrizzkW3diF7CpG+S2EYdy4+TVfGwz1zeF8x7hCx1ovSPTOE9Ngib74qqUg==}
    engines: {node: '>=10'}
    dependencies:
      ansi-escapes: 4.3.2
      cli-cursor: 3.1.0
      slice-ansi: 4.0.0
      wrap-ansi: 6.2.0
    dev: true

  /longest-streak@2.0.4:
    resolution: {integrity: sha512-vM6rUVCVUJJt33bnmHiZEvr7wPT78ztX7rojL+LW51bHtLh6HTjx84LA5W4+oa6aKEJA7jJu5LR6vQRBpA5DVg==}
    dev: false

  /loose-envify@1.4.0:
    resolution: {integrity: sha512-lyuxPGr/Wfhrlem2CL/UcnUc1zcqKAImBDzukY7Y5F/yQiNdko6+fRLevlw1HgMySw7f611UIY408EtxRSoK3Q==}
    hasBin: true
    dependencies:
      js-tokens: 4.0.0

  /lru-cache@4.1.5:
    resolution: {integrity: sha512-sWZlbEP2OsHNkXrMl5GYk/jKk70MBng6UU4YI/qGDYbgf6YbP4EvmqISbXCoJiRKs+1bSpFHVgQxvJ17F2li5g==}
    dependencies:
      pseudomap: 1.0.2
      yallist: 2.1.2
    dev: true

  /lru-cache@5.1.1:
    resolution: {integrity: sha512-KpNARQA3Iwv+jTA0utUVVbrh+Jlrr1Fv0e56GGzAFOXN7dk/FviaDW8LHmK52DlcH4WP2n6gI8vN1aesBFgo9w==}
    dependencies:
      yallist: 3.1.1

  /lru-cache@6.0.0:
    resolution: {integrity: sha512-Jo6dJ04CmSjuznwJSS3pUeWmd/H0ffTlkXXgwZi+eq1UCmqQwCh+eLsYOYCwY991i2Fah4h1BEMCx4qThGbsiA==}
    engines: {node: '>=10'}
    dependencies:
      yallist: 4.0.0

  /lru_map@0.3.3:
    resolution: {integrity: sha512-Pn9cox5CsMYngeDbmChANltQl+5pi6XmTrraMSzhPmMBbmgcxmqWry0U3PGapCU1yB4/LqCcom7qhHZiF/jGfQ==}
    dev: false

  /lucide-react@0.274.0(react@18.2.0):
    resolution: {integrity: sha512-qiWcojRXEwDiSimMX1+arnxha+ROJzZjJaVvCC0rsG6a9pUPjZePXSq7em4ZKMp0NDm1hyzPNkM7UaWC3LU2AA==}
    peerDependencies:
      react: ^16.5.1 || ^17.0.0 || ^18.0.0
    dependencies:
      react: 18.2.0
    dev: false

  /magic-error@0.0.1:
    resolution: {integrity: sha512-1+N1ET8cbC5bfLQZcRojClzgK2gbUt9keTMr9OJeuXnQKWsfwRRRICuMA3HKaCIXFEgKzxivuMGCNKD7cdU5pg==}
    engines: {node: '>=10'}
    dev: false

  /magic-string@0.25.9:
    resolution: {integrity: sha512-RmF0AsMzgt25qzqqLc1+MbHmhdx0ojF2Fvs4XnOqz2ZOBXzzkEwc/dJQZCYHAn7v1jbVOjAZfK8msRn4BxO4VQ==}
    dependencies:
      sourcemap-codec: 1.4.8
    dev: true

  /magic-string@0.27.0:
    resolution: {integrity: sha512-8UnnX2PeRAPZuN12svgR9j7M1uWMovg/CEnIwIG0LFkXSJJe4PdfUGiTGl8V9bsBHFUtfVINcSyYxd7q+kx9fA==}
    engines: {node: '>=12'}
    dependencies:
      '@jridgewell/sourcemap-codec': 1.4.15
    dev: false

  /magic-string@0.30.3:
    resolution: {integrity: sha512-B7xGbll2fG/VjP+SWg4sX3JynwIU0mjoTc6MPpKNuIvftk6u6vqhDnk1R80b8C2GBR6ywqy+1DcKBrevBg+bmw==}
    engines: {node: '>=12'}
    dependencies:
      '@jridgewell/sourcemap-codec': 1.4.15
    dev: true

  /make-error@1.3.6:
    resolution: {integrity: sha512-s8UhlNe7vPKomQhC1qFelMokr/Sc3AgNbso3n74mVPA5LTZwkB9NlXf4XPamLxJE8h0gh73rM94xvwRT2CVInw==}

  /map-obj@1.0.1:
    resolution: {integrity: sha512-7N/q3lyZ+LVCp7PzuxrJr4KMbBE2hW7BT7YNia330OFxIf4d3r5zVpicP2650l7CPN6RM9zOJRl3NGpqSiw3Eg==}
    engines: {node: '>=0.10.0'}
    dev: true

  /map-obj@4.3.0:
    resolution: {integrity: sha512-hdN1wVrZbb29eBGiGjJbeP8JbKjq1urkHJ/LIP/NY48MZ1QVXUsQBV1G1zvYFHn1XE06cwjBsOI2K3Ulnj1YXQ==}
    engines: {node: '>=8'}
    dev: true

  /markdown-table@2.0.0:
    resolution: {integrity: sha512-Ezda85ToJUBhM6WGaG6veasyym+Tbs3cMAw/ZhOPqXiYsr0jgocBV3j3nx+4lk47plLlIqjwuTm/ywVI+zjJ/A==}
    dependencies:
      repeat-string: 1.6.1
    dev: false

  /match-sorter@6.3.1:
    resolution: {integrity: sha512-mxybbo3pPNuA+ZuCUhm5bwNkXrJTbsk5VWbR5wiwz/GC6LIiegBGn2w3O08UG/jdbYLinw51fSQ5xNU1U3MgBw==}
    dependencies:
      '@babel/runtime': 7.22.10
      remove-accents: 0.4.2
    dev: false

  /mdast-util-definitions@5.1.2:
    resolution: {integrity: sha512-8SVPMuHqlPME/z3gqVwWY4zVXn8lqKv/pAhC57FuJ40ImXyBpmO5ukh98zB2v7Blql2FiHjHv9LVztSIqjY+MA==}
    dependencies:
      '@types/mdast': 3.0.13
      '@types/unist': 2.0.7
      unist-util-visit: 4.1.2
    dev: false

  /mdast-util-find-and-replace@1.1.1:
    resolution: {integrity: sha512-9cKl33Y21lyckGzpSmEQnIDjEfeeWelN5s1kUW1LwdB0Fkuq2u+4GdqcGEygYxJE8GVqCl0741bYXHgamfWAZA==}
    dependencies:
      escape-string-regexp: 4.0.0
      unist-util-is: 4.1.0
      unist-util-visit-parents: 3.1.1
    dev: false

  /mdast-util-from-markdown@0.8.5:
    resolution: {integrity: sha512-2hkTXtYYnr+NubD/g6KGBS/0mFmBcifAsI0yIWRiRo0PjVs6SSOSOdtzbp6kSGnShDN6G5aWZpKQ2lWRy27mWQ==}
    dependencies:
      '@types/mdast': 3.0.13
      mdast-util-to-string: 2.0.0
      micromark: 2.11.4
      parse-entities: 2.0.0
      unist-util-stringify-position: 2.0.3
    transitivePeerDependencies:
      - supports-color
    dev: false

  /mdast-util-frontmatter@0.2.0:
    resolution: {integrity: sha512-FHKL4w4S5fdt1KjJCwB0178WJ0evnyyQr5kXTM3wrOVpytD0hrkvd+AOOjU9Td8onOejCkmZ+HQRT3CZ3coHHQ==}
    dependencies:
      micromark-extension-frontmatter: 0.2.2
    dev: false

  /mdast-util-gfm-autolink-literal@0.1.3:
    resolution: {integrity: sha512-GjmLjWrXg1wqMIO9+ZsRik/s7PLwTaeCHVB7vRxUwLntZc8mzmTsLVr6HW1yLokcnhfURsn5zmSVdi3/xWWu1A==}
    dependencies:
      ccount: 1.1.0
      mdast-util-find-and-replace: 1.1.1
      micromark: 2.11.4
    transitivePeerDependencies:
      - supports-color
    dev: false

  /mdast-util-gfm-strikethrough@0.2.3:
    resolution: {integrity: sha512-5OQLXpt6qdbttcDG/UxYY7Yjj3e8P7X16LzvpX8pIQPYJ/C2Z1qFGMmcw+1PZMUM3Z8wt8NRfYTvCni93mgsgA==}
    dependencies:
      mdast-util-to-markdown: 0.6.5
    dev: false

  /mdast-util-gfm-table@0.1.6:
    resolution: {integrity: sha512-j4yDxQ66AJSBwGkbpFEp9uG/LS1tZV3P33fN1gkyRB2LoRL+RR3f76m0HPHaby6F4Z5xr9Fv1URmATlRRUIpRQ==}
    dependencies:
      markdown-table: 2.0.0
      mdast-util-to-markdown: 0.6.5
    dev: false

  /mdast-util-gfm-task-list-item@0.1.6:
    resolution: {integrity: sha512-/d51FFIfPsSmCIRNp7E6pozM9z1GYPIkSy1urQ8s/o4TC22BZ7DqfHFWiqBD23bc7J3vV1Fc9O4QIHBlfuit8A==}
    dependencies:
      mdast-util-to-markdown: 0.6.5
    dev: false

  /mdast-util-gfm@0.1.2:
    resolution: {integrity: sha512-NNkhDx/qYcuOWB7xHUGWZYVXvjPFFd6afg6/e2g+SV4r9q5XUcCbV4Wfa3DLYIiD+xAEZc6K4MGaE/m0KDcPwQ==}
    dependencies:
      mdast-util-gfm-autolink-literal: 0.1.3
      mdast-util-gfm-strikethrough: 0.2.3
      mdast-util-gfm-table: 0.1.6
      mdast-util-gfm-task-list-item: 0.1.6
      mdast-util-to-markdown: 0.6.5
    transitivePeerDependencies:
      - supports-color
    dev: false

  /mdast-util-to-hast@11.3.0:
    resolution: {integrity: sha512-4o3Cli3hXPmm1LhB+6rqhfsIUBjnKFlIUZvudaermXB+4/KONdd/W4saWWkC+LBLbPMqhFSSTSRgafHsT5fVJw==}
    dependencies:
      '@types/hast': 2.3.5
      '@types/mdast': 3.0.13
      '@types/mdurl': 1.0.3
      mdast-util-definitions: 5.1.2
      mdurl: 1.0.1
      unist-builder: 3.0.1
      unist-util-generated: 2.0.1
      unist-util-position: 4.0.4
      unist-util-visit: 4.1.2
    dev: false

  /mdast-util-to-markdown@0.6.5:
    resolution: {integrity: sha512-XeV9sDE7ZlOQvs45C9UKMtfTcctcaj/pGwH8YLbMHoMOXNNCn2LsqVQOqrF1+/NU8lKDAqozme9SCXWyo9oAcQ==}
    dependencies:
      '@types/unist': 2.0.7
      longest-streak: 2.0.4
      mdast-util-to-string: 2.0.0
      parse-entities: 2.0.0
      repeat-string: 1.6.1
      zwitch: 1.0.5
    dev: false

  /mdast-util-to-string@2.0.0:
    resolution: {integrity: sha512-AW4DRS3QbBayY/jJmD8437V1Gombjf8RSOUCMFBuo5iHi58AGEgVCKQ+ezHkZZDpAQS75hcBMpLqjpJTjtUL7w==}
    dev: false

  /mdast-util-to-string@3.2.0:
    resolution: {integrity: sha512-V4Zn/ncyN1QNSqSBxTrMOLpjr+IKdHl2v3KVLoWmDPscP4r9GcCi71gjgvUV1SFSKh92AjAG4peFuBl2/YgCJg==}
    dependencies:
      '@types/mdast': 3.0.13
    dev: false

  /mdn-data@2.0.14:
    resolution: {integrity: sha512-dn6wd0uw5GsdswPFfsgMp5NSB0/aDe6fK94YJV/AJDYXL6HVLWBsxeq7js7Ad+mU2K9LAlwpk6kN2D5mwCPVow==}
    dev: false

  /mdurl@1.0.1:
    resolution: {integrity: sha512-/sKlQJCBYVY9Ers9hqzKou4H6V5UWc/M59TH2dvkt+84itfnq7uFOMLpOiOS4ujvHP4etln18fmIxA5R5fll0g==}
    dev: false

  /media-typer@0.3.0:
    resolution: {integrity: sha512-dq+qelQ9akHpcOl/gUVRTxVIOkAJ1wR3QAvb4RsVjS8oVoFjDGTc679wJYmUmknUF5HwMLOgb5O+a3KxfWapPQ==}
    engines: {node: '>= 0.6'}
    dev: false

  /memoize-one@6.0.0:
    resolution: {integrity: sha512-rkpe71W0N0c0Xz6QD0eJETuWAJGnJ9afsl1srmwPrI+yBCkge5EycXXbYRyvL29zZVUWQCY7InPRCv3GDXuZNw==}
    dev: false

  /meow@6.1.1:
    resolution: {integrity: sha512-3YffViIt2QWgTy6Pale5QpopX/IvU3LPL03jOTqp6pGj3VjesdO/U8CuHMKpnQr4shCNCM5fd5XFFvIIl6JBHg==}
    engines: {node: '>=8'}
    dependencies:
      '@types/minimist': 1.2.2
      camelcase-keys: 6.2.2
      decamelize-keys: 1.1.1
      hard-rejection: 2.1.0
      minimist-options: 4.1.0
      normalize-package-data: 2.5.0
      read-pkg-up: 7.0.1
      redent: 3.0.0
      trim-newlines: 3.0.1
      type-fest: 0.13.1
      yargs-parser: 18.1.3
    dev: true

  /meow@7.1.1:
    resolution: {integrity: sha512-GWHvA5QOcS412WCo8vwKDlTelGLsCGBVevQB5Kva961rmNfun0PCbv5+xta2kUMFJyR8/oWnn7ddeKdosbAPbA==}
    engines: {node: '>=10'}
    dependencies:
      '@types/minimist': 1.2.2
      camelcase-keys: 6.2.2
      decamelize-keys: 1.1.1
      hard-rejection: 2.1.0
      minimist-options: 4.1.0
      normalize-package-data: 2.5.0
      read-pkg-up: 7.0.1
      redent: 3.0.0
      trim-newlines: 3.0.1
      type-fest: 0.13.1
      yargs-parser: 18.1.3
    dev: true

  /merge-stream@2.0.0:
    resolution: {integrity: sha512-abv/qOcuPfk3URPfDzmZU1LKmuw8kT+0nIHvKrKgFrwifol/doWcdA4ZqsWQ8ENrFKkd67Mfpo/LovbIUsbt3w==}
    dev: true

  /merge2@1.4.1:
    resolution: {integrity: sha512-8q7VEgMJW4J8tcfVPy8g09NcQwZdbwFEqhe/WZkoIzjn/3TGDwtOCYtXGxA3O8tPzpczCCDgv+P2P5y00ZJOOg==}
    engines: {node: '>= 8'}

  /micromark-extension-frontmatter@0.2.2:
    resolution: {integrity: sha512-q6nPLFCMTLtfsctAuS0Xh4vaolxSFUWUWR6PZSrXXiRy+SANGllpcqdXFv2z07l0Xz/6Hl40hK0ffNCJPH2n1A==}
    dependencies:
      fault: 1.0.4
    dev: false

  /micromark-extension-gfm-autolink-literal@0.5.7:
    resolution: {integrity: sha512-ePiDGH0/lhcngCe8FtH4ARFoxKTUelMp4L7Gg2pujYD5CSMb9PbblnyL+AAMud/SNMyusbS2XDSiPIRcQoNFAw==}
    dependencies:
      micromark: 2.11.4
    transitivePeerDependencies:
      - supports-color
    dev: false

  /micromark-extension-gfm-strikethrough@0.6.5:
    resolution: {integrity: sha512-PpOKlgokpQRwUesRwWEp+fHjGGkZEejj83k9gU5iXCbDG+XBA92BqnRKYJdfqfkrRcZRgGuPuXb7DaK/DmxOhw==}
    dependencies:
      micromark: 2.11.4
    transitivePeerDependencies:
      - supports-color
    dev: false

  /micromark-extension-gfm-table@0.4.3:
    resolution: {integrity: sha512-hVGvESPq0fk6ALWtomcwmgLvH8ZSVpcPjzi0AjPclB9FsVRgMtGZkUcpE0zgjOCFAznKepF4z3hX8z6e3HODdA==}
    dependencies:
      micromark: 2.11.4
    transitivePeerDependencies:
      - supports-color
    dev: false

  /micromark-extension-gfm-tagfilter@0.3.0:
    resolution: {integrity: sha512-9GU0xBatryXifL//FJH+tAZ6i240xQuFrSL7mYi8f4oZSbc+NvXjkrHemeYP0+L4ZUT+Ptz3b95zhUZnMtoi/Q==}
    dev: false

  /micromark-extension-gfm-task-list-item@0.3.3:
    resolution: {integrity: sha512-0zvM5iSLKrc/NQl84pZSjGo66aTGd57C1idmlWmE87lkMcXrTxg1uXa/nXomxJytoje9trP0NDLvw4bZ/Z/XCQ==}
    dependencies:
      micromark: 2.11.4
    transitivePeerDependencies:
      - supports-color
    dev: false

  /micromark-extension-gfm@0.3.3:
    resolution: {integrity: sha512-oVN4zv5/tAIA+l3GbMi7lWeYpJ14oQyJ3uEim20ktYFAcfX1x3LNlFGGlmrZHt7u9YlKExmyJdDGaTt6cMSR/A==}
    dependencies:
      micromark: 2.11.4
      micromark-extension-gfm-autolink-literal: 0.5.7
      micromark-extension-gfm-strikethrough: 0.6.5
      micromark-extension-gfm-table: 0.4.3
      micromark-extension-gfm-tagfilter: 0.3.0
      micromark-extension-gfm-task-list-item: 0.3.3
    transitivePeerDependencies:
      - supports-color
    dev: false

  /micromark@2.11.4:
    resolution: {integrity: sha512-+WoovN/ppKolQOFIAajxi7Lu9kInbPxFuTBVEavFcL8eAfVstoc5MocPmqBeAdBOJV00uaVjegzH4+MA0DN/uA==}
    dependencies:
      debug: 4.3.4
      parse-entities: 2.0.0
    transitivePeerDependencies:
      - supports-color
    dev: false

  /micromatch@4.0.5:
    resolution: {integrity: sha512-DMy+ERcEW2q8Z2Po+WNXuw3c5YaUSFjAO5GsJqfEl7UjvtIuFKO6ZrKvcItdy98dwFI2N1tg3zNIdKaQT+aNdA==}
    engines: {node: '>=8.6'}
    dependencies:
      braces: 3.0.2
      picomatch: 2.3.1

  /microseconds@0.2.0:
    resolution: {integrity: sha512-n7DHHMjR1avBbSpsTBj6fmMGh2AGrifVV4e+WYc3Q9lO+xnSZ3NyhcBND3vzzatt05LFhoKFRxrIyklmLlUtyA==}
    dev: false

  /mime-db@1.52.0:
    resolution: {integrity: sha512-sPU4uV7dYlvtWJxwwxHD0PuihVNiE7TyAbQ5SWxDCB9mUYvOgroQOwYQQOKPJ8CIbE+1ETVlOoK1UC2nU3gYvg==}
    engines: {node: '>= 0.6'}
    dev: false

  /mime-format@2.0.1:
    resolution: {integrity: sha512-XxU3ngPbEnrYnNbIX+lYSaYg0M01v6p2ntd2YaFksTu0vayaw5OJvbdRyWs07EYRlLED5qadUZ+xo+XhOvFhwg==}
    dependencies:
      charset: 1.0.1
    dev: false

  /mime-match@1.0.2:
    resolution: {integrity: sha512-VXp/ugGDVh3eCLOBCiHZMYWQaTNUHv2IJrut+yXA6+JbLPXHglHwfS/5A5L0ll+jkCY7fIzRJcH6OIunF+c6Cg==}
    dependencies:
      wildcard: 1.1.2
    dev: false

  /mime-types@2.1.35:
    resolution: {integrity: sha512-ZDY+bPm5zTTF+YpCrAU9nK0UgICYPT0QtT1NZWFv4s++TNkcgVaT0g6+4R2uI4MjQjzysHB1zxuWL50hzaeXiw==}
    engines: {node: '>= 0.6'}
    dependencies:
      mime-db: 1.52.0
    dev: false

  /mimic-fn@2.1.0:
    resolution: {integrity: sha512-OqbOk5oEQeAZ8WXWydlu9HJjz9WVdEIvamMCcXmuqUYjTknH/sqsWvhQ3vgwKFRR1HpjvNBKQ37nbJgYzGqGcg==}
    engines: {node: '>=6'}
    dev: true

  /mimic-fn@4.0.0:
    resolution: {integrity: sha512-vqiC06CuhBTUdZH+RYl8sFrL096vA45Ok5ISO6sE/Mr1jRbGH4Csnhi8f3wKVl7x8mO4Au7Ir9D3Oyv1VYMFJw==}
    engines: {node: '>=12'}
    dev: true

  /min-indent@1.0.1:
    resolution: {integrity: sha512-I9jwMn07Sy/IwOj3zVkVik2JTvgpaykDZEigL6Rx6N9LbMywwUSMtxET+7lVoDLLd3O3IXwJwvuuns8UB/HeAg==}
    engines: {node: '>=4'}
    dev: true

  /mini-svg-data-uri@1.4.4:
    resolution: {integrity: sha512-r9deDe9p5FJUPZAk3A59wGH7Ii9YrjjWw0jmw/liSbHl2CHiyXj6FcDXDu2K3TjVAXqiJdaw3xxwlZZr9E6nHg==}
    hasBin: true
    dev: true

  /minimatch@3.1.2:
    resolution: {integrity: sha512-J7p63hRiAjw1NDEww1W7i37+ByIrOWO5XQQAzZ3VOcL0PNybwpfmV/N05zFAzwQ9USyEcX6t3UO+K5aqBQOIHw==}
    dependencies:
      brace-expansion: 1.1.11

  /minimatch@5.1.6:
    resolution: {integrity: sha512-lKwV/1brpG6mBUFHtb7NUmtABCb2WZZmm2wNiOA5hAb8VdCS4B3dtMWyvcoViccwAW/COERjXLt0zP1zXUN26g==}
    engines: {node: '>=10'}
    dependencies:
      brace-expansion: 2.0.1
    dev: false

  /minimist-options@4.1.0:
    resolution: {integrity: sha512-Q4r8ghd80yhO/0j1O3B2BjweX3fiHg9cdOwjJd2J76Q135c+NDxGCqdYKQ1SKBuFfgWbAUzBfvYjPUEeNgqN1A==}
    engines: {node: '>= 6'}
    dependencies:
      arrify: 1.0.1
      is-plain-obj: 1.1.0
      kind-of: 6.0.3
    dev: true

  /minimist@1.2.6:
    resolution: {integrity: sha512-Jsjnk4bw3YJqYzbdyBiNsPWHPfO++UGG749Cxs6peCu5Xg4nrena6OVxOYxrQTqww0Jmwt+Ref8rggumkTLz9Q==}
    dev: false

  /minimist@1.2.8:
    resolution: {integrity: sha512-2yyAR8qBkN3YuheJanUpWC5U3bb5osDywNB8RzDVlDwDHbocAJveqqj1u8+SVD7jkWT4yvsHCpWqqWqAxb0zCA==}

  /minipass@3.3.6:
    resolution: {integrity: sha512-DxiNidxSEK+tHG6zOIklvNOwm3hvCrbUrdtzY74U6HKTJxvIDfOUL5W5P2Ghd3DTkhhKPYGqeNUIh5qcM4YBfw==}
    engines: {node: '>=8'}
    dependencies:
      yallist: 4.0.0
    dev: true

  /minipass@5.0.0:
    resolution: {integrity: sha512-3FnjYuehv9k6ovOEbyOswadCDPX1piCfhV8ncmYtHOjuPwylVWsghTLo7rabjC3Rx5xD4HDx8Wm1xnMF7S5qFQ==}
    engines: {node: '>=8'}
    dev: true

  /minizlib@2.1.2:
    resolution: {integrity: sha512-bAxsR8BVfj60DWXHE3u30oHzfl4G7khkSuPW+qvpd7jFRHm7dLxOjUk1EHACJ/hxLY8phGJ0YhYHZo7jil7Qdg==}
    engines: {node: '>= 8'}
    dependencies:
      minipass: 3.3.6
      yallist: 4.0.0
    dev: true

  /mixme@0.5.9:
    resolution: {integrity: sha512-VC5fg6ySUscaWUpI4gxCBTQMH2RdUpNrk+MsbpCYtIvf9SBJdiUey4qE7BXviJsJR4nDQxCZ+3yaYNW3guz/Pw==}
    engines: {node: '>= 8.0.0'}
    dev: true

  /mkdirp@0.5.6:
    resolution: {integrity: sha512-FP+p8RB8OWpF3YZBCrP5gtADmtXApB5AMLn+vdyA+PyxCjrCs00mjyUozssO33cwDeT3wNGdLxJ5M//YqtHAJw==}
    hasBin: true
    dependencies:
      minimist: 1.2.8
    dev: false

  /mkdirp@1.0.4:
    resolution: {integrity: sha512-vVqVZQyf3WLx2Shd0qJ9xuvqgAyKPLAiqITEtqW0oIUjzo3PePDd6fW9iFz30ef7Ysp/oiWqbhszeGWW2T6Gzw==}
    engines: {node: '>=10'}
    hasBin: true
    dev: true

  /ms@2.0.0:
    resolution: {integrity: sha512-Tpp60P6IUJDTuOq/5Z8cdskzJujfwqfOTkrwIwj7IRISpnkJnT6SyJ4PCPnGMoFjC9ddhal5KVIYtAt97ix05A==}
    dev: false

  /ms@2.1.2:
    resolution: {integrity: sha512-sGkPx+VjMtmA6MX27oA4FBFELFCZZ4S4XqeGOXCv68tT+jb3vk/RyaKWP0PTKyWtmLSM0b+adUTEvbs1PEaH2w==}

  /ms@2.1.3:
    resolution: {integrity: sha512-6FlzubTLZG3J2a/NVCAleEhjzq5oxgHyaCU9yYXvcLsvoVaHJq/s5xXI6/XXP6tz7R9xAOtHnSO/tXtF3WRTlA==}

  /mz@2.7.0:
    resolution: {integrity: sha512-z81GNO7nnYMEhrGh9LeymoE4+Yr0Wn5McHIZMK5cfQCl+NDX08sCZgUc9/6MHni9IWuFLm1Z3HTCXu2z9fN62Q==}
    dependencies:
      any-promise: 1.3.0
      object-assign: 4.1.1
      thenify-all: 1.6.0

  /namespace-emitter@2.0.1:
    resolution: {integrity: sha512-N/sMKHniSDJBjfrkbS/tpkPj4RAbvW3mr8UAzvlMHyun93XEm83IAvhWtJVHo+RHn/oO8Job5YN4b+wRjSVp5g==}
    dev: false

  /nano-css@5.3.5(react-dom@18.2.0)(react@18.2.0):
    resolution: {integrity: sha512-vSB9X12bbNu4ALBu7nigJgRViZ6ja3OU7CeuiV1zMIbXOdmkLahgtPmh3GBOlDxbKY0CitqlPdOReGlBLSp+yg==}
    peerDependencies:
      react: '*'
      react-dom: '*'
    dependencies:
      css-tree: 1.1.3
      csstype: 3.1.2
      fastest-stable-stringify: 2.0.2
      inline-style-prefixer: 6.0.4
      react: 18.2.0
      react-dom: 18.2.0(react@18.2.0)
      rtl-css-js: 1.16.1
      sourcemap-codec: 1.4.8
      stacktrace-js: 2.0.2
      stylis: 4.3.0
    dev: false

  /nano-memoize@1.3.1:
    resolution: {integrity: sha512-wQiW3xHptgGlec/Zbo7oq6Zz4kKoK8TaIIs1irTO9iJOGTIG3lnQRUJfH73bJ/rn7MOE4sTdSU+ALPGEidaijQ==}
    dev: false

  /nano-time@1.0.0:
    resolution: {integrity: sha512-flnngywOoQ0lLQOTRNexn2gGSNuM9bKj9RZAWSzhQ+UJYaAFG9bac4DW9VHjUAzrOaIcajHybCTHe/bkvozQqA==}
    dependencies:
      big-integer: 1.6.51
    dev: false

  /nanoid@3.3.6:
    resolution: {integrity: sha512-BGcqMMJuToF7i1rt+2PWSNVnWIkGCU78jBG3RxO/bZlnZPK2Cmi2QaffxGO/2RvWi9sL+FAiRiXMgsyxQ1DIDA==}
    engines: {node: ^10 || ^12 || ^13.7 || ^14 || >=15.0.1}
    hasBin: true

  /nanoid@4.0.2:
    resolution: {integrity: sha512-7ZtY5KTCNheRGfEFxnedV5zFiORN1+Y1N6zvPTnHQd8ENUvfaDBeuJDZb2bN/oXwXxu3qkTXDzy57W5vAmDTBw==}
    engines: {node: ^14 || ^16 || >=18}
    hasBin: true
    dev: false

  /natural-compare@1.4.0:
    resolution: {integrity: sha512-OWND8ei3VtNC9h7V60qff3SVobHr996CTwgxubgyQYEpg290h9J0buyECNNJexkFm5sOajh5G116RYA1c8ZMSw==}
    dev: true

  /next-connect@1.0.0:
    resolution: {integrity: sha512-FeLURm9MdvzY1SDUGE74tk66mukSqL6MAzxajW7Gqh6DZKBZLrXmXnGWtHJZXkfvoi+V/DUe9Hhtfkl4+nTlYA==}
    engines: {node: '>=16'}
    dependencies:
      '@tsconfig/node16': 1.0.4
      regexparam: 2.0.1
    dev: false

  /next-tick@1.1.0:
    resolution: {integrity: sha512-CXdUiJembsNjuToQvxayPZF9Vqht7hewsvy2sOWafLvi2awflj9mOC6bHIg50orX8IJvWKY9wYQ/zB2kogPslQ==}
    dev: false

  /next@13.5.2(@babel/core@7.22.17)(react-dom@18.2.0)(react@18.2.0):
    resolution: {integrity: sha512-vog4UhUaMYAzeqfiAAmgB/QWLW7p01/sg+2vn6bqc/CxHFYizMzLv6gjxKzl31EVFkfl/F+GbxlKizlkTE9RdA==}
    engines: {node: '>=16.14.0'}
    hasBin: true
    peerDependencies:
      '@opentelemetry/api': ^1.1.0
      react: ^18.2.0
      react-dom: ^18.2.0
      sass: ^1.3.0
    peerDependenciesMeta:
      '@opentelemetry/api':
        optional: true
      sass:
        optional: true
    dependencies:
      '@next/env': 13.5.2
      '@swc/helpers': 0.5.2
      busboy: 1.6.0
      caniuse-lite: 1.0.30001519
      postcss: 8.4.14
      react: 18.2.0
      react-dom: 18.2.0(react@18.2.0)
      styled-jsx: 5.1.1(@babel/core@7.22.17)(react@18.2.0)
      watchpack: 2.4.0
      zod: 3.21.4
    optionalDependencies:
      '@next/swc-darwin-arm64': 13.5.2
      '@next/swc-darwin-x64': 13.5.2
      '@next/swc-linux-arm64-gnu': 13.5.2
      '@next/swc-linux-arm64-musl': 13.5.2
      '@next/swc-linux-x64-gnu': 13.5.2
      '@next/swc-linux-x64-musl': 13.5.2
      '@next/swc-win32-arm64-msvc': 13.5.2
      '@next/swc-win32-ia32-msvc': 13.5.2
      '@next/swc-win32-x64-msvc': 13.5.2
    transitivePeerDependencies:
      - '@babel/core'
      - babel-plugin-macros
    dev: false

  /next@13.5.2(react-dom@18.2.0)(react@18.2.0):
    resolution: {integrity: sha512-vog4UhUaMYAzeqfiAAmgB/QWLW7p01/sg+2vn6bqc/CxHFYizMzLv6gjxKzl31EVFkfl/F+GbxlKizlkTE9RdA==}
    engines: {node: '>=16.14.0'}
    hasBin: true
    peerDependencies:
      '@opentelemetry/api': ^1.1.0
      react: ^18.2.0
      react-dom: ^18.2.0
      sass: ^1.3.0
    peerDependenciesMeta:
      '@opentelemetry/api':
        optional: true
      sass:
        optional: true
    dependencies:
      '@next/env': 13.5.2
      '@swc/helpers': 0.5.2
      busboy: 1.6.0
      caniuse-lite: 1.0.30001519
      postcss: 8.4.14
      react: 18.2.0
      react-dom: 18.2.0(react@18.2.0)
      styled-jsx: 5.1.1(react@18.2.0)
      watchpack: 2.4.0
      zod: 3.21.4
    optionalDependencies:
      '@next/swc-darwin-arm64': 13.5.2
      '@next/swc-darwin-x64': 13.5.2
      '@next/swc-linux-arm64-gnu': 13.5.2
      '@next/swc-linux-arm64-musl': 13.5.2
      '@next/swc-linux-x64-gnu': 13.5.2
      '@next/swc-linux-x64-musl': 13.5.2
      '@next/swc-win32-arm64-msvc': 13.5.2
      '@next/swc-win32-ia32-msvc': 13.5.2
      '@next/swc-win32-x64-msvc': 13.5.2
    transitivePeerDependencies:
      - '@babel/core'
      - babel-plugin-macros
    dev: false

  /node-abort-controller@3.1.1:
    resolution: {integrity: sha512-AGK2yQKIjRuqnc6VkX2Xj5d+QW8xZ87pa1UK6yA6ouUyuxfHuMP6umE5QK7UmTeOAymo+Zx1Fxiuw9rVx8taHQ==}
    dev: false

  /node-domexception@1.0.0:
    resolution: {integrity: sha512-/jKZoMpw0F8GRwl4/eLROPA3cfcXtLApP0QzLmUT/HuPCZWyB7IY9ZrMeKw2O/nFIqPQB3PVM9aYm0F312AXDQ==}
    engines: {node: '>=10.5.0'}

  /node-fetch@2.6.12:
    resolution: {integrity: sha512-C/fGU2E8ToujUivIO0H+tpQ6HWo4eEmchoPIoXtxCrVghxdKq+QOHqEZW7tuP3KlV3bC8FRMO5nMCC7Zm1VP6g==}
    engines: {node: 4.x || >=6.0.0}
    peerDependencies:
      encoding: ^0.1.0
    peerDependenciesMeta:
      encoding:
        optional: true
    dependencies:
      whatwg-url: 5.0.0
    dev: false

  /node-fetch@3.3.2:
    resolution: {integrity: sha512-dRB78srN/l6gqWulah9SrxeYnxeddIG30+GOqK/9OlLVyLg3HPnr6SqOWTWOXKRwC2eGYCkZ59NNuSgvSrpgOA==}
    engines: {node: ^12.20.0 || ^14.13.1 || >=16.0.0}
    dependencies:
      data-uri-to-buffer: 4.0.1
      fetch-blob: 3.2.0
      formdata-polyfill: 4.0.10
    dev: true

  /node-gyp-build@4.6.0:
    resolution: {integrity: sha512-NTZVKn9IylLwUzaKjkas1e4u2DLNcV4rdYagA4PWdPwW87Bi7z+BznyKSRwS/761tV/lzCGXplWsiaMjLqP2zQ==}
    hasBin: true
    dev: false

  /node-releases@2.0.13:
    resolution: {integrity: sha512-uYr7J37ae/ORWdZeQ1xxMJe3NtdmqMC/JZK+geofDrkLUApKRHPd18/TxtBOJ4A0/+uUIliorNrfYV6s1b02eQ==}

  /nodemailer@6.9.5:
    resolution: {integrity: sha512-/dmdWo62XjumuLc5+AYQZeiRj+PRR8y8qKtFCOyuOl1k/hckZd8durUUHs/ucKx6/8kN+wFxqKJlQ/LK/qR5FA==}
    engines: {node: '>=6.0.0'}
    dev: false

  /normalize-package-data@2.5.0:
    resolution: {integrity: sha512-/5CMN3T0R4XTj4DcGaexo+roZSdSFW/0AOOTROrjxzCG1wrWXEsGbRKevjlIL+ZDE4sZlJr5ED4YW0yqmkK+eA==}
    dependencies:
      hosted-git-info: 2.8.9
      resolve: 1.22.4
      semver: 5.7.2
      validate-npm-package-license: 3.0.4
    dev: true

  /normalize-path@3.0.0:
    resolution: {integrity: sha512-6eZs5Ls3WtCisHWp9S2GUy8dqkpGi4BVSz3GaqiE6ezub0512ESztXUwUB6C6IKbQkY2Pnb/mD4WYojCRwcwLA==}
    engines: {node: '>=0.10.0'}

  /normalize-range@0.1.2:
    resolution: {integrity: sha512-bdok/XvKII3nUpklnV6P2hxtMNrCboOjAcyBuQnWEhO665FwrSNRxU+AqpsyvO6LgGYPspN+lu5CLtw4jPRKNA==}
    engines: {node: '>=0.10.0'}
    dev: true

  /npm-bundled@1.1.2:
    resolution: {integrity: sha512-x5DHup0SuyQcmL3s7Rx/YQ8sbw/Hzg0rj48eN0dV7hf5cmQq5PXIeioroH3raV1QC1yh3uTYuMThvEQF3iKgGQ==}
    dependencies:
      npm-normalize-package-bin: 1.0.1
    dev: true

  /npm-normalize-package-bin@1.0.1:
    resolution: {integrity: sha512-EPfafl6JL5/rU+ot6P3gRSCpPDW5VmIzX959Ob1+ySFUuuYHWHekXpwdUZcKP5C+DS4GEtdJluwBjnsNDl+fSA==}
    dev: true

  /npm-normalize-package-bin@3.0.1:
    resolution: {integrity: sha512-dMxCf+zZ+3zeQZXKxmyuCKlIDPGuv8EF940xbkC4kQVDTtqoh6rJFO+JTKSA6/Rwi0getWmtuy4Itup0AMcaDQ==}
    engines: {node: ^14.17.0 || ^16.13.0 || >=18.0.0}
    dev: true

  /npm-packlist@2.2.2:
    resolution: {integrity: sha512-Jt01acDvJRhJGthnUJVF/w6gumWOZxO7IkpY/lsX9//zqQgnF7OJaxgQXcerd4uQOLu7W5bkb4mChL9mdfm+Zg==}
    engines: {node: '>=10'}
    hasBin: true
    dependencies:
      glob: 7.1.6
      ignore-walk: 3.0.4
      npm-bundled: 1.1.2
      npm-normalize-package-bin: 1.0.1
    dev: true

  /npm-run-path@5.1.0:
    resolution: {integrity: sha512-sJOdmRGrY2sjNTRMbSvluQqg+8X7ZK61yvzBEIDhz4f8z1TZFYABsqjjCBd/0PUNE9M6QDgHJXQkGUEm7Q+l9Q==}
    engines: {node: ^12.20.0 || ^14.13.1 || >=16.0.0}
    dependencies:
      path-key: 4.0.0
    dev: true

  /nth-check@2.1.1:
    resolution: {integrity: sha512-lqjrjmaOoAnWfMmBPL+XNnynZh2+swxiX3WUE0s4yEHI6m+AwrK2UZOimIRl3X/4QctVqS8AiZjFqyOGrMXb/w==}
    dependencies:
      boolbase: 1.0.0
    dev: false

  /object-assign@4.1.1:
    resolution: {integrity: sha512-rJgTQnkUnH1sFw8yT6VSU3zD3sWmu6sZhIseY8VX+GRu3P6F7Fu+JNDoXfklElbLJSnc3FUQHVe4cU5hj+BcUg==}
    engines: {node: '>=0.10.0'}

  /object-hash@3.0.0:
    resolution: {integrity: sha512-RSn9F68PjH9HqtltsSnqYC1XXoWe9Bju5+213R98cNGttag9q9yAOTzdbsqvIa7aNm5WffBZFpWYr2aWrklWAw==}
    engines: {node: '>= 6'}

  /object-inspect@1.12.3:
    resolution: {integrity: sha512-geUvdk7c+eizMNUDkRpW1wJwgfOiOeHbxBR/hLXK1aT6zmVSO0jsQcs7fj6MGw89jC/cjGfLcNOrtMYtGqm81g==}
    dev: true

  /object-keys@1.1.1:
    resolution: {integrity: sha512-NuAESUOUMrlIXOfHKzD6bpPu3tYt3xvjNdRIQ+FeT0lNb4K8WR70CaDxhuNguS2XG+GjkyMwOzsN5ZktImfhLA==}
    engines: {node: '>= 0.4'}
    dev: true

  /object.assign@4.1.4:
    resolution: {integrity: sha512-1mxKf0e58bvyjSCtKYY4sRe9itRk3PJpquJOjeIkz885CczcI4IvJJDLPS72oowuSh+pBxUFROpX+TU++hxhZQ==}
    engines: {node: '>= 0.4'}
    dependencies:
      call-bind: 1.0.2
      define-properties: 1.2.0
      has-symbols: 1.0.3
      object-keys: 1.1.1
    dev: true

  /object.entries@1.1.7:
    resolution: {integrity: sha512-jCBs/0plmPsOnrKAfFQXRG2NFjlhZgjjcBLSmTnEhU8U6vVTsVe8ANeQJCHTl3gSsI4J+0emOoCgoKlmQPMgmA==}
    engines: {node: '>= 0.4'}
    dependencies:
      call-bind: 1.0.2
      define-properties: 1.2.0
      es-abstract: 1.22.1
    dev: true

  /object.fromentries@2.0.7:
    resolution: {integrity: sha512-UPbPHML6sL8PI/mOqPwsH4G6iyXcCGzLin8KvEPenOZN5lpCNBZZQ+V62vdjB1mQHrmqGQt5/OJzemUA+KJmEA==}
    engines: {node: '>= 0.4'}
    dependencies:
      call-bind: 1.0.2
      define-properties: 1.2.0
      es-abstract: 1.22.1
    dev: true

  /object.groupby@1.0.1:
    resolution: {integrity: sha512-HqaQtqLnp/8Bn4GL16cj+CUYbnpe1bh0TtEaWvybszDG4tgxCJuRpV8VGuvNaI1fAnI4lUJzDG55MXcOH4JZcQ==}
    dependencies:
      call-bind: 1.0.2
      define-properties: 1.2.0
      es-abstract: 1.22.1
      get-intrinsic: 1.2.1
    dev: true

  /object.hasown@1.1.3:
    resolution: {integrity: sha512-fFI4VcYpRHvSLXxP7yiZOMAd331cPfd2p7PFDVbgUsYOfCT3tICVqXWngbjr4m49OvsBwUBQ6O2uQoJvy3RexA==}
    dependencies:
      define-properties: 1.2.0
      es-abstract: 1.22.1
    dev: true

  /object.values@1.1.7:
    resolution: {integrity: sha512-aU6xnDFYT3x17e/f0IiiwlGPTy2jzMySGfUB4fq6z7CV8l85CWHDk5ErhyhpfDHhrOMwGFhSQkhMGHaIotA6Ng==}
    engines: {node: '>= 0.4'}
    dependencies:
      call-bind: 1.0.2
      define-properties: 1.2.0
      es-abstract: 1.22.1
    dev: true

  /oblivious-set@1.0.0:
    resolution: {integrity: sha512-z+pI07qxo4c2CulUHCDf9lcqDlMSo72N/4rLUpRXf6fu+q8vjt8y0xS+Tlf8NTJDdTXHbdeO1n3MlbctwEoXZw==}
    dev: false

  /obuf@1.1.2:
    resolution: {integrity: sha512-PX1wu0AmAdPqOL1mWhqmlOd8kOIZQwGZw6rh7uby9fTc5lhaOWFLX3I6R1hrF9k3zUY40e6igsLGkDXK92LJNg==}
    dev: false

  /once@1.4.0:
    resolution: {integrity: sha512-lNaJgI+2Q5URQBkccEKHTQOPaXdUxnZZElQTZY0MFUAuaEqe1E+Nyvgdz/aIyNi6Z9MzO5dv1H8n58/GELp3+w==}
    dependencies:
      wrappy: 1.0.2

  /onetime@5.1.2:
    resolution: {integrity: sha512-kbpaSSGJTWdAY5KPVeMOKXSrPtr8C8C7wodJbcsd51jRnmD+GZu8Y0VoU6Dm5Z4vWr0Ig/1NKuWRKf7j5aaYSg==}
    engines: {node: '>=6'}
    dependencies:
      mimic-fn: 2.1.0
    dev: true

  /onetime@6.0.0:
    resolution: {integrity: sha512-1FlR+gjXK7X+AsAHso35MnyN5KqGwJRi/31ft6x0M194ht7S+rWAvd7PHss9xSKMzE0asv1pyIHaJYq+BbacAQ==}
    engines: {node: '>=12'}
    dependencies:
      mimic-fn: 4.0.0
    dev: true

  /openapi3-ts@2.0.2:
    resolution: {integrity: sha512-TxhYBMoqx9frXyOgnRHufjQfPXomTIHYKhSKJ6jHfj13kS8OEIhvmE8CTuQyKtjjWttAjX5DPxM1vmalEpo8Qw==}
    dependencies:
      yaml: 1.10.2
    dev: false

  /openapi3-ts@4.1.2:
    resolution: {integrity: sha512-B7gOkwsYMZO7BZXwJzXCuVagym2xhqsrilVvV0dnq2Di4+iLUXKVX9gOK23ZqaAHZOwABXN0QTdW8QnkUTX6DA==}
    dependencies:
      yaml: 2.3.1
    dev: false

  /optionator@0.9.3:
    resolution: {integrity: sha512-JjCoypp+jKn1ttEFExxhetCKeJt9zhAgAve5FXHixTvFDW/5aEktX9bufBKLRRMdU7bNtpLfcGu94B3cdEJgjg==}
    engines: {node: '>= 0.8.0'}
    dependencies:
      '@aashutoshrathi/word-wrap': 1.2.6
      deep-is: 0.1.4
      fast-levenshtein: 2.0.6
      levn: 0.4.1
      prelude-ls: 1.2.1
      type-check: 0.4.0
    dev: true

  /os-tmpdir@1.0.2:
    resolution: {integrity: sha512-D2FR03Vir7FIu45XBY20mTb+/ZSWB00sjU9jdQXt83gDrI4Ztz5Fs7/yy74g2N5SVQY4xY1qDr4rNddwYRVX0g==}
    engines: {node: '>=0.10.0'}
    dev: true

  /outdent@0.5.0:
    resolution: {integrity: sha512-/jHxFIzoMXdqPzTaCpFzAAWhpkSjZPF4Vsn6jAfNpmbH/ymsmd7Qc6VE9BGn0L6YMj6uwpQLxCECpus4ukKS9Q==}
    dev: true

  /p-filter@2.1.0:
    resolution: {integrity: sha512-ZBxxZ5sL2HghephhpGAQdoskxplTwr7ICaehZwLIlfL6acuVgZPm8yBNuRAFBGEqtD/hmUeq9eqLg2ys9Xr/yw==}
    engines: {node: '>=8'}
    dependencies:
      p-map: 2.1.0
    dev: true

  /p-limit@2.3.0:
    resolution: {integrity: sha512-//88mFWSJx8lxCzwdAABTJL2MyWB12+eIY7MDL2SqLmAkeKU9qxRvWuSyTjm3FUmpBEMuFfckAIqEaVGUDxb6w==}
    engines: {node: '>=6'}
    dependencies:
      p-try: 2.2.0
    dev: true

  /p-limit@3.1.0:
    resolution: {integrity: sha512-TYOanM3wGwNGsZN2cVTYPArw454xnXj5qmWF1bEoAc4+cU/ol7GVh7odevjp1FNHduHc3KZMcFduxU5Xc6uJRQ==}
    engines: {node: '>=10'}
    dependencies:
      yocto-queue: 0.1.0
    dev: true

  /p-locate@4.1.0:
    resolution: {integrity: sha512-R79ZZ/0wAxKGu3oYMlz8jy/kbhsNrS7SKZ7PxEHBgJ5+F2mtFW2fK2cOtBh1cHYkQsbzFV7I+EoRKe6Yt0oK7A==}
    engines: {node: '>=8'}
    dependencies:
      p-limit: 2.3.0
    dev: true

  /p-locate@5.0.0:
    resolution: {integrity: sha512-LaNjtRWUBY++zB5nE/NwcaoMylSPk+S+ZHNB1TzdbMJMny6dynpAGt7X/tl/QYq3TIeE6nxHppbo2LGymrG5Pw==}
    engines: {node: '>=10'}
    dependencies:
      p-limit: 3.1.0
    dev: true

  /p-map@2.1.0:
    resolution: {integrity: sha512-y3b8Kpd8OAN444hxfBbFfj1FY/RjtTd8tzYwhUqNYXx0fXx2iX4maP4Qr6qhIKbQXI02wTLAda4fYUbDagTUFw==}
    engines: {node: '>=6'}
    dev: true

  /p-map@4.0.0:
    resolution: {integrity: sha512-/bjOqmgETBYB5BoEeGVea8dmvHb2m9GLy1E9W43yeyfP6QQCZGFNa+XRceJEuDB6zqr+gKpIAmlLebMpykw/MQ==}
    engines: {node: '>=10'}
    dependencies:
      aggregate-error: 3.1.0
    dev: true

  /p-queue@7.4.1:
    resolution: {integrity: sha512-vRpMXmIkYF2/1hLBKisKeVYJZ8S2tZ0zEAmIJgdVKP2nq0nh4qCdf8bgw+ZgKrkh71AOCaqzwbJJk1WtdcF3VA==}
    engines: {node: '>=12'}
    dependencies:
      eventemitter3: 5.0.1
      p-timeout: 5.1.0
    dev: false

  /p-retry@6.1.0:
    resolution: {integrity: sha512-fJLEQ2KqYBJRuaA/8cKMnqhulqNM+bpcjYtXNex2t3mOXKRYPitAJt9NacSf8XAFzcYahSAbKpobiWDSqHSh2g==}
    engines: {node: '>=16.17'}
    dependencies:
      '@types/retry': 0.12.2
      is-network-error: 1.0.0
      retry: 0.13.1
    dev: false

  /p-timeout@5.1.0:
    resolution: {integrity: sha512-auFDyzzzGZZZdHz3BtET9VEz0SE/uMEAx7uWfGPucfzEwwe/xH0iVeZibQmANYE/hp9T2+UUZT5m+BKyrDp3Ew==}
    engines: {node: '>=12'}
    dev: false

  /p-try@2.2.0:
    resolution: {integrity: sha512-R4nPAVTAU0B9D35/Gk3uJf/7XYbQcyohSKdvAxIRSNghFl4e71hVoGnBNQz9cWaXxO2I10KTC+3jMdvvoKw6dQ==}
    engines: {node: '>=6'}
    dev: true

  /packet-reader@1.0.0:
    resolution: {integrity: sha512-HAKu/fG3HpHFO0AA8WE8q2g+gBJaZ9MG7fcKk+IJPLTGAD6Psw4443l+9DGRbOIh3/aXr7Phy0TjilYivJo5XQ==}
    dev: false

  /parent-module@1.0.1:
    resolution: {integrity: sha512-GQ2EWRpQV8/o+Aw8YqtfZZPfNRWZYkbidE9k5rpl/hC3vtHHBfGm2Ifi6qWV+coDGkrUKZAxE3Lot5kcsRlh+g==}
    engines: {node: '>=6'}
    dependencies:
      callsites: 3.1.0

  /parse-entities@2.0.0:
    resolution: {integrity: sha512-kkywGpCcRYhqQIchaWqZ875wzpS/bMKhz5HnN3p7wveJTkTtyAB/AlnS0f8DFSqYW1T82t6yEAkEcB+A1I3MbQ==}
    dependencies:
      character-entities: 1.2.4
      character-entities-legacy: 1.1.4
      character-reference-invalid: 1.1.4
      is-alphanumerical: 1.0.4
      is-decimal: 1.0.4
      is-hexadecimal: 1.0.4
    dev: false

  /parse-glob@3.0.4:
    resolution: {integrity: sha512-FC5TeK0AwXzq3tUBFtH74naWkPQCEWs4K+xMxWZBlKDWu0bVHXGZa+KKqxKidd7xwhdZ19ZNuF2uO1M/r196HA==}
    engines: {node: '>=0.10.0'}
    dependencies:
      glob-base: 0.3.0
      is-dotfile: 1.0.3
      is-extglob: 1.0.0
      is-glob: 2.0.1
    dev: true

  /parse-json@5.2.0:
    resolution: {integrity: sha512-ayCKvm/phCGxOkYRSCM82iDwct8/EonSEgCSxWxD7ve6jHggsFl4fZVQBPRNgQoKiuV/odhFrGzQXZwbifC8Rg==}
    engines: {node: '>=8'}
    dependencies:
      '@babel/code-frame': 7.22.13
      error-ex: 1.3.2
      json-parse-even-better-errors: 2.3.1
      lines-and-columns: 1.2.4

  /parse5-sax-parser@7.0.0:
    resolution: {integrity: sha512-5A+v2SNsq8T6/mG3ahcz8ZtQ0OUFTatxPbeidoMB7tkJSGDY3tdfl4MHovtLQHkEn5CGxijNWRQHhRQ6IRpXKg==}
    dependencies:
      parse5: 7.1.2
    dev: false

  /parse5@6.0.1:
    resolution: {integrity: sha512-Ofn/CTFzRGTTxwpNEs9PP93gXShHcTq255nzRYSKe8AkVpZY7e1fpmTfOyoIvjP5HG7Z2ZM7VS9PPhQGW2pOpw==}
    dev: false

  /parse5@7.1.2:
    resolution: {integrity: sha512-Czj1WaSVpaoj0wbhMzLmWD69anp2WH7FXMB9n1Sy8/ZFF9jolSQVMu1Ij5WIyGmcBmhk7EOndpO4mIpihVqAXw==}
    dependencies:
      entities: 4.5.0
    dev: false

  /path-exists@4.0.0:
    resolution: {integrity: sha512-ak9Qy5Q7jYb2Wwcey5Fpvg2KoAc/ZIhLSLOSBmRmygPsGwkVVt0fZa0qrtMz+m6tJTAHfZQ8FnmB4MG4LWy7/w==}
    engines: {node: '>=8'}
    dev: true

  /path-is-absolute@1.0.1:
    resolution: {integrity: sha512-AVbw3UJ2e9bq64vSaS9Am0fje1Pa8pbGqTTsmXfaIiMpnr5DlDhfJOuLj9Sf95ZPVDAUerDfEk88MPmPe7UCQg==}
    engines: {node: '>=0.10.0'}

  /path-key@3.1.1:
    resolution: {integrity: sha512-ojmeN0qd+y0jszEtoY48r0Peq5dwMEkIlCOu6Q5f41lfkswXuKtYrhgoTpLnyIcHm24Uhqx+5Tqm2InSwLhE6Q==}
    engines: {node: '>=8'}
    dev: true

  /path-key@4.0.0:
    resolution: {integrity: sha512-haREypq7xkM7ErfgIyA0z+Bj4AGKlMSdlQE2jvJo6huWD1EdkKYV+G/T4nq0YEF2vgTT8kqMFKo1uHn950r4SQ==}
    engines: {node: '>=12'}
    dev: true

  /path-parse@1.0.7:
    resolution: {integrity: sha512-LDJzPVEEEPR+y48z93A0Ed0yXb8pAByGWo/k5YYdYgpY2/2EsOsksJrq7lOHxryrVOn1ejG6oAp8ahvOIQD8sw==}

  /path-to-regexp@1.8.0:
    resolution: {integrity: sha512-n43JRhlUKUAlibEJhPeir1ncUID16QnEjNpwzNdO3Lm4ywrBpBZ5oLD0I6br9evr1Y9JTqwRtAh7JLoOzAQdVA==}
    dependencies:
      isarray: 0.0.1
    dev: false

  /path-type@4.0.0:
    resolution: {integrity: sha512-gDKb8aZMDeD/tZWs9P6+q0J9Mwkdl6xMV8TjnGP3qJVJ06bdMgkbBlLU8IdfOsIsFz2BW1rNVT3XuNEl8zPAvw==}
    engines: {node: '>=8'}

  /pg-cloudflare@1.1.1:
    resolution: {integrity: sha512-xWPagP/4B6BgFO+EKz3JONXv3YDgvkbVrGw2mTo3D6tVDQRh1e7cqVGvyR3BE+eQgAvx1XhW/iEASj4/jCWl3Q==}
    requiresBuild: true
    dev: false
    optional: true

  /pg-connection-string@2.6.2:
    resolution: {integrity: sha512-ch6OwaeaPYcova4kKZ15sbJ2hKb/VP48ZD2gE7i1J+L4MspCtBMAx8nMgz7bksc7IojCIIWuEhHibSMFH8m8oA==}
    dev: false

  /pg-int8@1.0.1:
    resolution: {integrity: sha512-WCtabS6t3c8SkpDBUlb1kjOs7l66xsGdKpIPZsg4wR+B3+u9UAum2odSsF9tnvxg80h4ZxLWMy4pRjOsFIqQpw==}
    engines: {node: '>=4.0.0'}
    dev: false

  /pg-numeric@1.0.2:
    resolution: {integrity: sha512-BM/Thnrw5jm2kKLE5uJkXqqExRUY/toLHda65XgFTBTFYZyopbKjBe29Ii3RbkvlsMoFwD+tHeGaCjjv0gHlyw==}
    engines: {node: '>=4'}
    dev: false

  /pg-pool@3.6.1(pg@8.11.3):
    resolution: {integrity: sha512-jizsIzhkIitxCGfPRzJn1ZdcosIt3pz9Sh3V01fm1vZnbnCMgmGl5wvGGdNN2EL9Rmb0EcFoCkixH4Pu+sP9Og==}
    peerDependencies:
      pg: '>=8.0'
    dependencies:
      pg: 8.11.3
    dev: false

  /pg-protocol@1.6.0:
    resolution: {integrity: sha512-M+PDm637OY5WM307051+bsDia5Xej6d9IR4GwJse1qA1DIhiKlksvrneZOYQq42OM+spubpcNYEo2FcKQrDk+Q==}
    dev: false

  /pg-types@2.2.0:
    resolution: {integrity: sha512-qTAAlrEsl8s4OiEQY69wDvcMIdQN6wdz5ojQiOy6YRMuynxenON0O5oCpJI6lshc6scgAY8qvJ2On/p+CXY0GA==}
    engines: {node: '>=4'}
    dependencies:
      pg-int8: 1.0.1
      postgres-array: 2.0.0
      postgres-bytea: 1.0.0
      postgres-date: 1.0.7
      postgres-interval: 1.2.0
    dev: false

  /pg-types@4.0.1:
    resolution: {integrity: sha512-hRCSDuLII9/LE3smys1hRHcu5QGcLs9ggT7I/TCs0IE+2Eesxi9+9RWAAwZ0yaGjxoWICF/YHLOEjydGujoJ+g==}
    engines: {node: '>=10'}
    dependencies:
      pg-int8: 1.0.1
      pg-numeric: 1.0.2
      postgres-array: 3.0.2
      postgres-bytea: 3.0.0
      postgres-date: 2.0.1
      postgres-interval: 3.0.0
      postgres-range: 1.1.3
    dev: false

  /pg@8.11.3:
    resolution: {integrity: sha512-+9iuvG8QfaaUrrph+kpF24cXkH1YOOUeArRNYIxq1viYHZagBxrTno7cecY1Fa44tJeZvaoG+Djpkc3JwehN5g==}
    engines: {node: '>= 8.0.0'}
    peerDependencies:
      pg-native: '>=3.0.1'
    peerDependenciesMeta:
      pg-native:
        optional: true
    dependencies:
      buffer-writer: 2.0.0
      packet-reader: 1.0.0
      pg-connection-string: 2.6.2
      pg-pool: 3.6.1(pg@8.11.3)
      pg-protocol: 1.6.0
      pg-types: 2.2.0
      pgpass: 1.0.5
    optionalDependencies:
      pg-cloudflare: 1.1.1
    dev: false

  /pgpass@1.0.5:
    resolution: {integrity: sha512-FdW9r/jQZhSeohs1Z3sI1yxFQNFvMcnmfuj4WBMUTxOrAyLMaTcE1aAMBiTlbMNaXvBCQuVi0R7hd8udDSP7ug==}
    dependencies:
      split2: 4.2.0
    dev: false

  /picocolors@1.0.0:
    resolution: {integrity: sha512-1fygroTLlHu66zi26VoTDv8yRgm0Fccecssto+MhsZ0D/DGW2sm8E8AjW7NU5VVTRt5GxbeZ5qBuJr+HyLYkjQ==}

  /picomatch@2.3.1:
    resolution: {integrity: sha512-JU3teHTNjmE2VCGFzuY8EXzCDVwEqB2a8fsIvwaStHhAWJEeVd1o1QD80CU6+ZdEXXSLbSsuLwJjkCBWqRQUVA==}
    engines: {node: '>=8.6'}

  /pidtree@0.6.0:
    resolution: {integrity: sha512-eG2dWTVw5bzqGRztnHExczNxt5VGsE6OwTeCG3fdUf9KBsZzO3R5OIIIzWR+iZA0NtZ+RDVdaoE2dK1cn6jH4g==}
    engines: {node: '>=0.10'}
    hasBin: true
    dev: true

  /pify@2.3.0:
    resolution: {integrity: sha512-udgsAY+fTnvv7kI7aaxbqwWNb0AHiB0qBO89PZKPkoTmGOgdbrHDKD+0B2X4uTfJ/FT1R09r9gTsjUjNJotuog==}
    engines: {node: '>=0.10.0'}

  /pify@4.0.1:
    resolution: {integrity: sha512-uB80kBFb/tfd68bVleG9T5GGsGPjJrLAUpR5PZIrhBnIaRTQRjqdJSsIKkOP6OAIFbj7GOrcudc5pNjZ+geV2g==}
    engines: {node: '>=6'}
    dev: true

  /pirates@4.0.6:
    resolution: {integrity: sha512-saLsH7WeYYPiD25LDuLRRY/i+6HaPYr6G1OUlN39otzkSTxKnubR9RTxS3/Kk50s1g2JTgFwWQDQyplC5/SHZg==}
    engines: {node: '>= 6'}

  /pkg-dir@4.2.0:
    resolution: {integrity: sha512-HRDzbaKjC+AOWVXxAU/x54COGeIv9eb+6CkDSQoNTt4XyWoIJvuPsXizxu/Fr23EiekbtZwmh1IcIG/l/a10GQ==}
    engines: {node: '>=8'}
    dependencies:
      find-up: 4.1.0
    dev: true

  /polished@4.2.2:
    resolution: {integrity: sha512-Sz2Lkdxz6F2Pgnpi9U5Ng/WdWAUZxmHrNPoVlm3aAemxoy2Qy7LGjQg4uf8qKelDAUW94F4np3iH2YPf2qefcQ==}
    engines: {node: '>=10'}
    dependencies:
      '@babel/runtime': 7.22.10
    dev: false

  /postcss-import@15.1.0(postcss@8.4.27):
    resolution: {integrity: sha512-hpr+J05B2FVYUAXHeK1YyI267J/dDDhMU6B6civm8hSY1jYJnBXxzKDKDswzJmtLHryrjhnDjqqp/49t8FALew==}
    engines: {node: '>=14.0.0'}
    peerDependencies:
      postcss: ^8.0.0
    dependencies:
      postcss: 8.4.27
      postcss-value-parser: 4.2.0
      read-cache: 1.0.0
      resolve: 1.22.4

  /postcss-js@4.0.1(postcss@8.4.27):
    resolution: {integrity: sha512-dDLF8pEO191hJMtlHFPRa8xsizHaM82MLfNkUHdUtVEV3tgTp5oj+8qbEqYM57SLfc74KSbw//4SeJma2LRVIw==}
    engines: {node: ^12 || ^14 || >= 16}
    peerDependencies:
      postcss: ^8.4.21
    dependencies:
      camelcase-css: 2.0.1
      postcss: 8.4.27

  /postcss-load-config@4.0.1(postcss@8.4.27):
    resolution: {integrity: sha512-vEJIc8RdiBRu3oRAI0ymerOn+7rPuMvRXslTvZUKZonDHFIczxztIyJ1urxM1x9JXEikvpWWTUUqal5j/8QgvA==}
    engines: {node: '>= 14'}
    peerDependencies:
      postcss: '>=8.0.9'
      ts-node: '>=9.0.0'
    peerDependenciesMeta:
      postcss:
        optional: true
      ts-node:
        optional: true
    dependencies:
      lilconfig: 2.1.0
      postcss: 8.4.27
      yaml: 2.3.1
    dev: true

  /postcss-load-config@4.0.1(postcss@8.4.27)(ts-node@10.9.1):
    resolution: {integrity: sha512-vEJIc8RdiBRu3oRAI0ymerOn+7rPuMvRXslTvZUKZonDHFIczxztIyJ1urxM1x9JXEikvpWWTUUqal5j/8QgvA==}
    engines: {node: '>= 14'}
    peerDependencies:
      postcss: '>=8.0.9'
      ts-node: '>=9.0.0'
    peerDependenciesMeta:
      postcss:
        optional: true
      ts-node:
        optional: true
    dependencies:
      lilconfig: 2.1.0
      postcss: 8.4.27
      ts-node: 10.9.1(@types/node@20.3.1)(typescript@5.1.3)
      yaml: 2.3.1

  /postcss-nested@6.0.1(postcss@8.4.27):
    resolution: {integrity: sha512-mEp4xPMi5bSWiMbsgoPfcP74lsWLHkQbZc3sY+jWYd65CUwXrUaTp0fmNpa01ZcETKlIgUdFN/MpS2xZtqL9dQ==}
    engines: {node: '>=12.0'}
    peerDependencies:
      postcss: ^8.2.14
    dependencies:
      postcss: 8.4.27
      postcss-selector-parser: 6.0.13

  /postcss-selector-parser@6.0.10:
    resolution: {integrity: sha512-IQ7TZdoaqbT+LCpShg46jnZVlhWD2w6iQYAcYXfHARZ7X1t/UGhhceQDs5X0cGqKvYlHNOuv7Oa1xmb0oQuA3w==}
    engines: {node: '>=4'}
    dependencies:
      cssesc: 3.0.0
      util-deprecate: 1.0.2
    dev: true

  /postcss-selector-parser@6.0.13:
    resolution: {integrity: sha512-EaV1Gl4mUEV4ddhDnv/xtj7sxwrwxdetHdWUGnT4VJQf+4d05v6lHYZr8N573k5Z0BViss7BDhfWtKS3+sfAqQ==}
    engines: {node: '>=4'}
    dependencies:
      cssesc: 3.0.0
      util-deprecate: 1.0.2

  /postcss-value-parser@4.2.0:
    resolution: {integrity: sha512-1NNCs6uurfkVbeXG4S8JFT9t19m45ICnif8zWLd5oPSZ50QnwMfK+H3jv408d4jw/7Bttv5axS5IiHoLaVNHeQ==}

  /postcss@8.4.14:
    resolution: {integrity: sha512-E398TUmfAYFPBSdzgeieK2Y1+1cpdxJx8yXbK/m57nRhKSmk1GB2tO4lbLBtlkfPQTDKfe4Xqv1ASWPpayPEig==}
    engines: {node: ^10 || ^12 || >=14}
    dependencies:
      nanoid: 3.3.6
      picocolors: 1.0.0
      source-map-js: 1.0.2
    dev: false

  /postcss@8.4.27:
    resolution: {integrity: sha512-gY/ACJtJPSmUFPDCHtX78+01fHa64FaU4zaaWfuh1MhGJISufJAH4cun6k/8fwsHYeK4UQmENQK+tRLCFJE8JQ==}
    engines: {node: ^10 || ^12 || >=14}
    dependencies:
      nanoid: 3.3.6
      picocolors: 1.0.0
      source-map-js: 1.0.2

  /postgres-array@2.0.0:
    resolution: {integrity: sha512-VpZrUqU5A69eQyW2c5CA1jtLecCsN2U/bD6VilrFDWq5+5UIEVO7nazS3TEcHf1zuPYO/sqGvUvW62g86RXZuA==}
    engines: {node: '>=4'}
    dev: false

  /postgres-array@3.0.2:
    resolution: {integrity: sha512-6faShkdFugNQCLwucjPcY5ARoW1SlbnrZjmGl0IrrqewpvxvhSLHimCVzqeuULCbG0fQv7Dtk1yDbG3xv7Veog==}
    engines: {node: '>=12'}
    dev: false

  /postgres-bytea@1.0.0:
    resolution: {integrity: sha512-xy3pmLuQqRBZBXDULy7KbaitYqLcmxigw14Q5sj8QBVLqEwXfeybIKVWiqAXTlcvdvb0+xkOtDbfQMOf4lST1w==}
    engines: {node: '>=0.10.0'}
    dev: false

  /postgres-bytea@3.0.0:
    resolution: {integrity: sha512-CNd4jim9RFPkObHSjVHlVrxoVQXz7quwNFpz7RY1okNNme49+sVyiTvTRobiLV548Hx/hb1BG+iE7h9493WzFw==}
    engines: {node: '>= 6'}
    dependencies:
      obuf: 1.1.2
    dev: false

  /postgres-date@1.0.7:
    resolution: {integrity: sha512-suDmjLVQg78nMK2UZ454hAG+OAW+HQPZ6n++TNDUX+L0+uUlLywnoxJKDou51Zm+zTCjrCl0Nq6J9C5hP9vK/Q==}
    engines: {node: '>=0.10.0'}
    dev: false

  /postgres-date@2.0.1:
    resolution: {integrity: sha512-YtMKdsDt5Ojv1wQRvUhnyDJNSr2dGIC96mQVKz7xufp07nfuFONzdaowrMHjlAzY6GDLd4f+LUHHAAM1h4MdUw==}
    engines: {node: '>=12'}
    dev: false

  /postgres-interval@1.2.0:
    resolution: {integrity: sha512-9ZhXKM/rw350N1ovuWHbGxnGh/SNJ4cnxHiM0rxE4VN41wsg8P8zWn9hv/buK00RP4WvlOyr/RBDiptyxVbkZQ==}
    engines: {node: '>=0.10.0'}
    dependencies:
      xtend: 4.0.2
    dev: false

  /postgres-interval@3.0.0:
    resolution: {integrity: sha512-BSNDnbyZCXSxgA+1f5UU2GmwhoI0aU5yMxRGO8CdFEcY2BQF9xm/7MqKnYoM1nJDk8nONNWDk9WeSmePFhQdlw==}
    engines: {node: '>=12'}
    dev: false

  /postgres-range@1.1.3:
    resolution: {integrity: sha512-VdlZoocy5lCP0c/t66xAfclglEapXPCIVhqqJRncYpvbCgImF0w67aPKfbqUMr72tO2k5q0TdTZwCLjPTI6C9g==}
    dev: false

  /postman-collection@4.2.1:
    resolution: {integrity: sha512-DFLt3/yu8+ldtOTIzmBUctoupKJBOVK4NZO0t68K2lIir9smQg7OdQTBjOXYy+PDh7u0pSDvD66tm93eBHEPHA==}
    engines: {node: '>=10'}
    dependencies:
      '@faker-js/faker': 5.5.3
      file-type: 3.9.0
      http-reasons: 0.1.0
      iconv-lite: 0.6.3
      liquid-json: 0.3.1
      lodash: 4.17.21
      mime-format: 2.0.1
      mime-types: 2.1.35
      postman-url-encoder: 3.0.5
      semver: 7.5.4
      uuid: 8.3.2
    dev: false

  /postman-url-encoder@3.0.5:
    resolution: {integrity: sha512-jOrdVvzUXBC7C+9gkIkpDJ3HIxOHTIqjpQ4C1EMt1ZGeMvSEpbFCKq23DEfgsj46vMnDgyQf+1ZLp2Wm+bKSsA==}
    engines: {node: '>=10'}
    dependencies:
      punycode: 2.3.0
    dev: false

  /preact@10.19.2:
    resolution: {integrity: sha512-UA9DX/OJwv6YwP9Vn7Ti/vF80XL+YA5H2l7BpCtUr3ya8LWHFzpiO5R+N7dN16ujpIxhekRFuOOF82bXX7K/lg==}
    dev: false

  /preferred-pm@3.0.3:
    resolution: {integrity: sha512-+wZgbxNES/KlJs9q40F/1sfOd/j7f1O9JaHcW5Dsn3aUUOZg3L2bjpVUcKV2jvtElYfoTuQiNeMfQJ4kwUAhCQ==}
    engines: {node: '>=10'}
    dependencies:
      find-up: 5.0.0
      find-yarn-workspace-root2: 1.2.16
      path-exists: 4.0.0
      which-pm: 2.0.0
    dev: true

  /prelude-ls@1.2.1:
    resolution: {integrity: sha512-vkcDPrRZo1QZLbn5RLGPpg/WmIQ65qoWWhcGKf/b5eplkkarX0m9z8ppCat4mlOqUsWpyNuYgO3VRyrYHSzX5g==}
    engines: {node: '>= 0.8.0'}
    dev: true

  /prettier-plugin-tailwindcss@0.1.11(prettier@2.8.8):
    resolution: {integrity: sha512-a28+1jvpIZQdZ/W97wOXb6VqI762MKE/TxMMuibMEHhyYsSxQA8Ek30KObd5kJI2HF1ldtSYprFayXJXi3pz8Q==}
    engines: {node: '>=12.17.0'}
    peerDependencies:
      prettier: '>=2.2.0'
    dependencies:
      prettier: 2.8.8
    dev: true

  /prettier@2.8.8:
    resolution: {integrity: sha512-tdN8qQGvNjw4CHbY+XXk0JgCXn9QiF21a55rBe5LJAU+kDyC4WQn4+awm2Xfk2lQMk5fKup9XgzTZtGkjBdP9Q==}
    engines: {node: '>=10.13.0'}
    hasBin: true
    dev: true

  /pretty-data@0.40.0:
    resolution: {integrity: sha512-YFLnEdDEDnkt/GEhet5CYZHCvALw6+Elyb/tp8kQG03ZSIuzeaDWpZYndCXwgqu4NAjh1PI534dhDS1mHarRnQ==}
    dev: false

  /prism-react-renderer@1.3.5(react@18.2.0):
    resolution: {integrity: sha512-IJ+MSwBWKG+SM3b2SUfdrhC+gu01QkV2KmRQgREThBfSQRoufqRfxfHUxpG1WcaFjP+kojcFyO9Qqtpgt3qLCg==}
    peerDependencies:
      react: '>=0.14.9'
    dependencies:
      react: 18.2.0
    dev: false

  /prisma@5.2.0:
    resolution: {integrity: sha512-FfFlpjVCkZwrqxDnP4smlNYSH1so+CbfjgdpioFzGGqlQAEm6VHAYSzV7jJgC3ebtY9dNOhDMS2+4/1DDSM7bQ==}
    engines: {node: '>=16.13'}
    hasBin: true
    requiresBuild: true
    dependencies:
      '@prisma/engines': 5.2.0

  /prismjs@1.29.0:
    resolution: {integrity: sha512-Kx/1w86q/epKcmte75LNrEoT+lX8pBpavuAbvJWRXar7Hz8jrtF+e3vY751p0R8H9HdArwaCTNDDzHg/ScJK1Q==}
    engines: {node: '>=6'}
    dev: false

  /progress@2.0.3:
    resolution: {integrity: sha512-7PiHtLll5LdnKIMw100I+8xJXR5gW2QwWYkT6iJva0bXitZKa/XMrSbdmg3r2Xnaidz9Qumd0VPaMrZlF9V9sA==}
    engines: {node: '>=0.4.0'}
    dev: false

  /prop-types@15.8.1:
    resolution: {integrity: sha512-oj87CgZICdulUohogVAR7AjlC0327U4el4L6eAvOqCeudMDVU0NThNaV+b9Df4dXgSP1gXMTnPdhfe/2qDH5cg==}
    dependencies:
      loose-envify: 1.4.0
      object-assign: 4.1.1
      react-is: 16.13.1

  /property-information@6.3.0:
    resolution: {integrity: sha512-gVNZ74nqhRMiIUYWGQdosYetaKc83x8oT41a0LlV3AAFCAZwCpg4vmGkq8t34+cUhp3cnM4XDiU/7xlgK7HGrg==}
    dev: false

  /proxy-from-env@1.1.0:
    resolution: {integrity: sha512-D+zkORCbA9f1tdWRK0RaCR3GPv50cMxcrz4X8k5LTSUD1Dkw47mKJEZQNunItRTkWwgtaUSo1RVFRIG9ZXiFYg==}
    dev: false

  /pseudomap@1.0.2:
    resolution: {integrity: sha512-b/YwNhb8lk1Zz2+bXXpS/LK9OisiZZ1SNsSLxN1x2OXVEhW2Ckr/7mWE5vrC1ZTiJlD9g19jWszTmJsB+oEpFQ==}
    dev: true

  /punycode@2.3.0:
    resolution: {integrity: sha512-rRV+zQD8tVFys26lAGR9WUuS4iUAngJScM+ZRSKtvl5tKeZ2t5bvdNFdNHBW9FWR4guGHlgmsZ1G7BSm2wTbuA==}
    engines: {node: '>=6'}

  /queue-microtask@1.2.3:
    resolution: {integrity: sha512-NuaNSa6flKT5JaSYQzJok04JzTL1CA6aGhv5rfLW3PgqA+M2ChpZQnAC8h8i4ZFkBS8X5RqkDBHA7r4hej3K9A==}

  /quick-lru@4.0.1:
    resolution: {integrity: sha512-ARhCpm70fzdcvNQfPoy49IaanKkTlRWF2JMzqhcJbhSFRZv7nPTvZJdcY7301IPmvW+/p0RgIWnQDLJxifsQ7g==}
    engines: {node: '>=8'}
    dev: true

  /quick-lru@5.1.1:
    resolution: {integrity: sha512-WuyALRjWPDGtt/wzJiadO5AXY+8hZ80hVpe6MyivgraREW751X3SbhRvG3eLKOYN+8VEvqLcf3wdnt44Z4S4SA==}
    engines: {node: '>=10'}
    dev: true

  /react-day-picker@8.10.0(date-fns@3.3.1)(react@18.2.0):
    resolution: {integrity: sha512-mz+qeyrOM7++1NCb1ARXmkjMkzWVh2GL9YiPbRjKe0zHccvekk4HE+0MPOZOrosn8r8zTHIIeOUXTmXRqmkRmg==}
    peerDependencies:
      date-fns: ^2.28.0 || ^3.0.0
      react: ^16.8.0 || ^17.0.0 || ^18.0.0
    dependencies:
      date-fns: 3.3.1
      react: 18.2.0
    dev: false

  /react-dom@18.2.0(react@18.2.0):
    resolution: {integrity: sha512-6IMTriUmvsjHUjNtEDudZfuDQUoWXVxKHhlEGSk81n4YFS+r/Kl99wXiwlVXtPBtJenozv2P+hxDsw9eA7Xo6g==}
    peerDependencies:
      react: ^18.2.0
    dependencies:
      loose-envify: 1.4.0
      react: 18.2.0
      scheduler: 0.23.0
    dev: false

  /react-fast-compare@3.2.2:
    resolution: {integrity: sha512-nsO+KSNgo1SbJqJEYRE9ERzo7YtYbou/OqjSQKxV7jcKox7+usiUVZOAC+XnDOABXggQTno0Y1CpVnuWEc1boQ==}
    dev: false

  /react-hook-form@7.46.1(react@18.2.0):
    resolution: {integrity: sha512-0GfI31LRTBd5tqbXMGXT1Rdsv3rnvy0FjEk8Gn9/4tp6+s77T7DPZuGEpBRXOauL+NhyGT5iaXzdIM2R6F/E+w==}
    engines: {node: '>=12.22.0'}
    peerDependencies:
      react: ^16.8.0 || ^17 || ^18
    dependencies:
      react: 18.2.0

  /react-is@16.13.1:
    resolution: {integrity: sha512-24e6ynE2H+OKt4kqsOvNd8kBpV65zoxbA4BVsEOB3ARVWQki/DHzaUoC5KuON/BiccDaCCTZBuOcfZs70kR8bQ==}

  /react-overflow-list@0.5.0(react-dom@18.2.0)(react@18.2.0):
    resolution: {integrity: sha512-+UegukgQ10E4ll3txz4DJyrnCgZ3eDVuv5dvR8ziyG5FfgCDZcUKeKhIgbU90oyqQa21aH4oLOoGKt0TiYJRmg==}
    engines: {node: '>=10'}
    peerDependencies:
      react: '>=16'
    dependencies:
      react: 18.2.0
      react-use: 17.4.0(react-dom@18.2.0)(react@18.2.0)
    transitivePeerDependencies:
      - react-dom
    dev: false

  /react-query@3.39.3(react-dom@18.2.0)(react@18.2.0):
    resolution: {integrity: sha512-nLfLz7GiohKTJDuT4us4X3h/8unOh+00MLb2yJoGTPjxKs2bc1iDhkNx2bd5MKklXnOD3NrVZ+J2UXujA5In4g==}
    peerDependencies:
      react: ^16.8.0 || ^17.0.0 || ^18.0.0
      react-dom: '*'
      react-native: '*'
    peerDependenciesMeta:
      react-dom:
        optional: true
      react-native:
        optional: true
    dependencies:
      '@babel/runtime': 7.22.10
      broadcast-channel: 3.7.0
      match-sorter: 6.3.1
      react: 18.2.0
      react-dom: 18.2.0(react@18.2.0)
    dev: false

  /react-remove-scroll-bar@2.3.4(@types/react@18.2.12)(react@18.2.0):
    resolution: {integrity: sha512-63C4YQBUt0m6ALadE9XV56hV8BgJWDmmTPY758iIJjfQKt2nYwoUrPk0LXRXcB/yIj82T1/Ixfdpdk68LwIB0A==}
    engines: {node: '>=10'}
    peerDependencies:
      '@types/react': ^16.8.0 || ^17.0.0 || ^18.0.0
      react: ^16.8.0 || ^17.0.0 || ^18.0.0
    peerDependenciesMeta:
      '@types/react':
        optional: true
    dependencies:
      '@types/react': 18.2.12
      react: 18.2.0
      react-style-singleton: 2.2.1(@types/react@18.2.12)(react@18.2.0)
      tslib: 2.6.1
    dev: false

  /react-remove-scroll@2.5.5(@types/react@18.2.12)(react@18.2.0):
    resolution: {integrity: sha512-ImKhrzJJsyXJfBZ4bzu8Bwpka14c/fQt0k+cyFp/PBhTfyDnU5hjOtM4AG/0AMyy8oKzOTR0lDgJIM7pYXI0kw==}
    engines: {node: '>=10'}
    peerDependencies:
      '@types/react': ^16.8.0 || ^17.0.0 || ^18.0.0
      react: ^16.8.0 || ^17.0.0 || ^18.0.0
    peerDependenciesMeta:
      '@types/react':
        optional: true
    dependencies:
      '@types/react': 18.2.12
      react: 18.2.0
      react-remove-scroll-bar: 2.3.4(@types/react@18.2.12)(react@18.2.0)
      react-style-singleton: 2.2.1(@types/react@18.2.12)(react@18.2.0)
      tslib: 2.6.1
      use-callback-ref: 1.3.0(@types/react@18.2.12)(react@18.2.0)
      use-sidecar: 1.1.2(@types/react@18.2.12)(react@18.2.0)
    dev: false

  /react-router-dom@5.3.4(react@18.2.0):
    resolution: {integrity: sha512-m4EqFMHv/Ih4kpcBCONHbkT68KoAeHN4p3lAGoNryfHi0dMy0kCzEZakiKRsvg5wHZ/JLrLW8o8KomWiz/qbYQ==}
    peerDependencies:
      react: '>=15'
    dependencies:
      '@babel/runtime': 7.22.10
      history: 4.10.1
      loose-envify: 1.4.0
      prop-types: 15.8.1
      react: 18.2.0
      react-router: 5.3.4(react@18.2.0)
      tiny-invariant: 1.3.1
      tiny-warning: 1.0.3
    dev: false

  /react-router-hash-link@2.4.3(react-router-dom@5.3.4)(react@18.2.0):
    resolution: {integrity: sha512-NU7GWc265m92xh/aYD79Vr1W+zAIXDWp3L2YZOYP4rCqPnJ6LI6vh3+rKgkidtYijozHclaEQTAHaAaMWPVI4A==}
    peerDependencies:
      react: '>=15'
      react-router-dom: '>=4'
    dependencies:
      prop-types: 15.8.1
      react: 18.2.0
      react-router-dom: 5.3.4(react@18.2.0)
    dev: false

  /react-router@5.3.4(react@18.2.0):
    resolution: {integrity: sha512-Ys9K+ppnJah3QuaRiLxk+jDWOR1MekYQrlytiXxC1RyfbdsZkS5pvKAzCCr031xHixZwpnsYNT5xysdFHQaYsA==}
    peerDependencies:
      react: '>=15'
    dependencies:
      '@babel/runtime': 7.22.10
      history: 4.10.1
      hoist-non-react-statics: 3.3.2
      loose-envify: 1.4.0
      path-to-regexp: 1.8.0
      prop-types: 15.8.1
      react: 18.2.0
      react-is: 16.13.1
      tiny-invariant: 1.3.1
      tiny-warning: 1.0.3
    dev: false

  /react-style-singleton@2.2.1(@types/react@18.2.12)(react@18.2.0):
    resolution: {integrity: sha512-ZWj0fHEMyWkHzKYUr2Bs/4zU6XLmq9HsgBURm7g5pAVfyn49DgUiNgY2d4lXRlYSiCif9YBGpQleewkcqddc7g==}
    engines: {node: '>=10'}
    peerDependencies:
      '@types/react': ^16.8.0 || ^17.0.0 || ^18.0.0
      react: ^16.8.0 || ^17.0.0 || ^18.0.0
    peerDependenciesMeta:
      '@types/react':
        optional: true
    dependencies:
      '@types/react': 18.2.12
      get-nonce: 1.0.1
      invariant: 2.2.4
      react: 18.2.0
      tslib: 2.6.1
    dev: false

  /react-universal-interface@0.6.2(react@18.2.0)(tslib@2.6.1):
    resolution: {integrity: sha512-dg8yXdcQmvgR13RIlZbTRQOoUrDciFVoSBZILwjE2LFISxZZ8loVJKAkuzswl5js8BHda79bIb2b84ehU8IjXw==}
    peerDependencies:
      react: '*'
      tslib: '*'
    dependencies:
      react: 18.2.0
      tslib: 2.6.1
    dev: false

  /react-use@17.4.0(react-dom@18.2.0)(react@18.2.0):
    resolution: {integrity: sha512-TgbNTCA33Wl7xzIJegn1HndB4qTS9u03QUwyNycUnXaweZkE4Kq2SB+Yoxx8qbshkZGYBDvUXbXWRUmQDcZZ/Q==}
    peerDependencies:
      react: ^16.8.0  || ^17.0.0 || ^18.0.0
      react-dom: ^16.8.0  || ^17.0.0 || ^18.0.0
    dependencies:
      '@types/js-cookie': 2.2.7
      '@xobotyi/scrollbar-width': 1.9.5
      copy-to-clipboard: 3.3.3
      fast-deep-equal: 3.1.3
      fast-shallow-equal: 1.0.0
      js-cookie: 2.2.1
      nano-css: 5.3.5(react-dom@18.2.0)(react@18.2.0)
      react: 18.2.0
      react-dom: 18.2.0(react@18.2.0)
      react-universal-interface: 0.6.2(react@18.2.0)(tslib@2.6.1)
      resize-observer-polyfill: 1.5.1
      screenfull: 5.2.0
      set-harmonic-interval: 1.0.1
      throttle-debounce: 3.0.1
      ts-easing: 0.2.0
      tslib: 2.6.1
    dev: false

  /react@18.2.0:
    resolution: {integrity: sha512-/3IjMdb2L9QbBdWiW5e3P2/npwMBaU9mHCSCUzNln0ZCYbcfTsGbTJrU/kGemdH2IWmB2ioZ+zkxtmq6g09fGQ==}
    engines: {node: '>=0.10.0'}
    dependencies:
      loose-envify: 1.4.0

  /read-cache@1.0.0:
    resolution: {integrity: sha512-Owdv/Ft7IjOgm/i0xvNDZ1LrRANRfew4b2prF3OWMQLxLfu3bS8FVhCsrSCMK4lR56Y9ya+AThoTpDCTxCmpRA==}
    dependencies:
      pify: 2.3.0

  /read-cmd-shim@4.0.0:
    resolution: {integrity: sha512-yILWifhaSEEytfXI76kB9xEEiG1AiozaCJZ83A87ytjRiN+jVibXjedjCRNjoZviinhG+4UkalO3mWTd8u5O0Q==}
    engines: {node: ^14.17.0 || ^16.13.0 || >=18.0.0}
    dev: true

  /read-pkg-up@7.0.1:
    resolution: {integrity: sha512-zK0TB7Xd6JpCLmlLmufqykGE+/TlOePD6qKClNW7hHDKFh/J7/7gCWGR7joEQEW1bKq3a3yUZSObOoWLFQ4ohg==}
    engines: {node: '>=8'}
    dependencies:
      find-up: 4.1.0
      read-pkg: 5.2.0
      type-fest: 0.8.1
    dev: true

  /read-pkg@5.2.0:
    resolution: {integrity: sha512-Ug69mNOpfvKDAc2Q8DRpMjjzdtrnv9HcSMX+4VsZxD1aZ6ZzrIE7rlzXBtWTyhULSMKg076AW6WR5iZpD0JiOg==}
    engines: {node: '>=8'}
    dependencies:
      '@types/normalize-package-data': 2.4.1
      normalize-package-data: 2.5.0
      parse-json: 5.2.0
      type-fest: 0.6.0
    dev: true

  /read-yaml-file@1.1.0:
    resolution: {integrity: sha512-VIMnQi/Z4HT2Fxuwg5KrY174U1VdUIASQVWXXyqtNRtxSr9IYkn1rsI6Tb6HsrHCmB7gVpNwX6JxPTHcH6IoTA==}
    engines: {node: '>=6'}
    dependencies:
      graceful-fs: 4.2.11
      js-yaml: 3.14.1
      pify: 4.0.1
      strip-bom: 3.0.0
    dev: true

  /readdirp@3.6.0:
    resolution: {integrity: sha512-hOS089on8RduqdbhvQ5Z37A0ESjsqz6qnRcffsMU3495FuTdqSm+7bhJ29JvIOsBDEEnan5DPu9t3To9VRlMzA==}
    engines: {node: '>=8.10.0'}
    dependencies:
      picomatch: 2.3.1

  /redent@3.0.0:
    resolution: {integrity: sha512-6tDA8g98We0zd0GvVeMT9arEOnTw9qM03L9cJXaCjrip1OO764RDBLBfrB4cwzNGDj5OA5ioymC9GkizgWJDUg==}
    engines: {node: '>=8'}
    dependencies:
      indent-string: 4.0.0
      strip-indent: 3.0.0
    dev: true

  /reflect.getprototypeof@1.0.4:
    resolution: {integrity: sha512-ECkTw8TmJwW60lOTR+ZkODISW6RQ8+2CL3COqtiJKLd6MmB45hN51HprHFziKLGkAuTGQhBb91V8cy+KHlaCjw==}
    engines: {node: '>= 0.4'}
    dependencies:
      call-bind: 1.0.2
      define-properties: 1.2.1
      es-abstract: 1.22.1
      get-intrinsic: 1.2.1
      globalthis: 1.0.3
      which-builtin-type: 1.1.3
    dev: true

  /regenerate-unicode-properties@10.1.0:
    resolution: {integrity: sha512-d1VudCLoIGitcU/hEg2QqvyGZQmdC0Lf8BqdOMXGFSvJP4bNV1+XqbPQeHHLD51Jh4QJJ225dlIFvY4Ly6MXmQ==}
    engines: {node: '>=4'}
    dependencies:
      regenerate: 1.4.2
    dev: true

  /regenerate@1.4.2:
    resolution: {integrity: sha512-zrceR/XhGYU/d/opr2EKO7aRHUeiBI8qjtfHqADTwZd6Szfy16la6kqD0MIUs5z5hx6AaKa+PixpPrR289+I0A==}
    dev: true

  /regenerator-runtime@0.14.0:
    resolution: {integrity: sha512-srw17NI0TUWHuGa5CFGGmhfNIeja30WMBfbslPNhf6JrqQlLN5gcrvig1oqPxiVaXb0oW0XRKtH6Nngs5lKCIA==}

  /regenerator-transform@0.15.2:
    resolution: {integrity: sha512-hfMp2BoF0qOk3uc5V20ALGDS2ddjQaLrdl7xrGXvAIow7qeWRM2VA2HuCHkUKk9slq3VwEwLNK3DFBqDfPGYtg==}
    dependencies:
      '@babel/runtime': 7.22.10
    dev: true

  /regexp.prototype.flags@1.5.0:
    resolution: {integrity: sha512-0SutC3pNudRKgquxGoRGIz946MZVHqbNfPjBdxeOhBrdgDKlRoXmYLQN9xRbrR09ZXWeGAdPuif7egofn6v5LA==}
    engines: {node: '>= 0.4'}
    dependencies:
      call-bind: 1.0.2
      define-properties: 1.2.0
      functions-have-names: 1.2.3
    dev: true

  /regexparam@2.0.1:
    resolution: {integrity: sha512-zRgSaYemnNYxUv+/5SeoHI0eJIgTL/A2pUtXUPLHQxUldagouJ9p+K6IbIZ/JiQuCEv2E2B1O11SjVQy3aMCkw==}
    engines: {node: '>=8'}
    dev: false

  /regexpu-core@5.3.2:
    resolution: {integrity: sha512-RAM5FlZz+Lhmo7db9L298p2vHP5ZywrVXmVXpmAD9GuL5MPH6t9ROw1iA/wfHkQ76Qe7AaPF0nGuim96/IrQMQ==}
    engines: {node: '>=4'}
    dependencies:
      '@babel/regjsgen': 0.8.0
      regenerate: 1.4.2
      regenerate-unicode-properties: 10.1.0
      regjsparser: 0.9.1
      unicode-match-property-ecmascript: 2.0.0
      unicode-match-property-value-ecmascript: 2.1.0
    dev: true

  /regjsparser@0.9.1:
    resolution: {integrity: sha512-dQUtn90WanSNl+7mQKcXAgZxvUe7Z0SqXlgzv0za4LwiUhyzBC58yQO3liFoUgu8GiJVInAhJjkj1N0EtQ5nkQ==}
    hasBin: true
    dependencies:
      jsesc: 0.5.0
    dev: true

  /remark-frontmatter@3.0.0:
    resolution: {integrity: sha512-mSuDd3svCHs+2PyO29h7iijIZx4plX0fheacJcAoYAASfgzgVIcXGYSq9GFyYocFLftQs8IOmmkgtOovs6d4oA==}
    dependencies:
      mdast-util-frontmatter: 0.2.0
      micromark-extension-frontmatter: 0.2.2
    dev: false

  /remark-gfm@1.0.0:
    resolution: {integrity: sha512-KfexHJCiqvrdBZVbQ6RopMZGwaXz6wFJEfByIuEwGf0arvITHjiKKZ1dpXujjH9KZdm1//XJQwgfnJ3lmXaDPA==}
    dependencies:
      mdast-util-gfm: 0.1.2
      micromark-extension-gfm: 0.3.3
    transitivePeerDependencies:
      - supports-color
    dev: false

  /remark-parse@9.0.0:
    resolution: {integrity: sha512-geKatMwSzEXKHuzBNU1z676sGcDcFoChMK38TgdHJNAYfFtsfHDQG7MoJAjs6sgYMqyLduCYWDIWZIxiPeafEw==}
    dependencies:
      mdast-util-from-markdown: 0.8.5
    transitivePeerDependencies:
      - supports-color
    dev: false

  /remark-stringify@9.0.1:
    resolution: {integrity: sha512-mWmNg3ZtESvZS8fv5PTvaPckdL4iNlCHTt8/e/8oN08nArHRHjNZMKzA/YW3+p7/lYqIw4nx1XsjCBo/AxNChg==}
    dependencies:
      mdast-util-to-markdown: 0.6.5
    dev: false

  /remove-accents@0.4.2:
    resolution: {integrity: sha512-7pXIJqJOq5tFgG1A2Zxti3Ht8jJF337m4sowbuHsW30ZnkQFnDzy9qBNhgzX8ZLW4+UBcXiiR7SwR6pokHsxiA==}
    dev: false

  /repeat-string@1.6.1:
    resolution: {integrity: sha512-PV0dzCYDNfRi1jCDbJzpW7jNNDRuCOG/jI5ctQcGKt/clZD+YcPS3yIlWuTJMmESC8aevCFmWJy5wjAFgNqN6w==}
    engines: {node: '>=0.10'}
    dev: false

  /require-directory@2.1.1:
    resolution: {integrity: sha512-fGxEI7+wsG9xrvdjsrlmL22OMTTiHRwAMroiEeMgq8gzoLC/PQr7RsRDSTLUg/bZAZtF+TVIkHc6/4RIKrui+Q==}
    engines: {node: '>=0.10.0'}

  /require-from-string@2.0.2:
    resolution: {integrity: sha512-Xf0nWe6RseziFMu+Ap9biiUbmplq6S9/p+7w7YXP/JBHhrUDDUhwa+vANyubuqfZWTveU//DYVGsDG7RKL/vEw==}
    engines: {node: '>=0.10.0'}
    dev: false

  /require-main-filename@2.0.0:
    resolution: {integrity: sha512-NKN5kMDylKuldxYLSUfrbo5Tuzh4hd+2E8NPPX02mZtn1VuREQToYe/ZdlJy+J3uCpfaiGF05e7B8W0iXbQHmg==}
    dev: true

  /resize-observer-polyfill@1.5.1:
    resolution: {integrity: sha512-LwZrotdHOo12nQuZlHEmtuXdqGoOD0OhaxopaNFxWzInpEgaLWoVuAMbTzixuosCx2nEG58ngzW3vxdWoxIgdg==}
    dev: false

  /resolve-from@4.0.0:
    resolution: {integrity: sha512-pb/MYmXstAkysRFx8piNI1tGFNQIFA3vkE3Gq4EuA1dF6gHp/+vgZqsCGJapvy8N3Q+4o7FwvquPJcnZ7RYy4g==}
    engines: {node: '>=4'}

  /resolve-from@5.0.0:
    resolution: {integrity: sha512-qYg9KP24dD5qka9J47d0aVky0N+b4fTU89LN9iDnjB5waksiC49rvMB0PrUJQGoTmH50XPiqOvAjDfaijGxYZw==}
    engines: {node: '>=8'}
    dev: true

  /resolve-pathname@3.0.0:
    resolution: {integrity: sha512-C7rARubxI8bXFNB/hqcp/4iUeIXJhJZvFPFPiSPRnhU5UPxzMFIl+2E6yY6c4k9giDJAhtV+enfA+G89N6Csng==}
    dev: false

  /resolve-pkg-maps@1.0.0:
    resolution: {integrity: sha512-seS2Tj26TBVOC2NIc2rOe2y2ZO7efxITtLZcGSOnHHNOQ7CkiUBfw0Iw2ck6xkIhPwLhKNLS8BO+hEpngQlqzw==}

  /resolve@1.22.4:
    resolution: {integrity: sha512-PXNdCiPqDqeUou+w1C2eTQbNfxKSuMxqTCuvlmmMsk1NWHL5fRrhY6Pl0qEYYc6+QqGClco1Qj8XnjPego4wfg==}
    hasBin: true
    dependencies:
      is-core-module: 2.13.0
      path-parse: 1.0.7
      supports-preserve-symlinks-flag: 1.0.0

  /resolve@2.0.0-next.5:
    resolution: {integrity: sha512-U7WjGVG9sH8tvjW5SmGbQuui75FiyjAX72HX15DwBBwF9dNiQZRQAg9nnPhYy+TUnE0+VcrttuvNI8oSxZcocA==}
    hasBin: true
    dependencies:
      is-core-module: 2.13.0
      path-parse: 1.0.7
      supports-preserve-symlinks-flag: 1.0.0
    dev: true

  /restore-cursor@3.1.0:
    resolution: {integrity: sha512-l+sSefzHpj5qimhFSE5a8nufZYAM3sBSVMAPtYkmC+4EH2anSGaEMXSD0izRQbu9nfyQ9y5JrVmp7E8oZrUjvA==}
    engines: {node: '>=8'}
    dependencies:
      onetime: 5.1.2
      signal-exit: 3.0.7
    dev: true

  /retry@0.13.1:
    resolution: {integrity: sha512-XQBQ3I8W1Cge0Seh+6gjj03LbmRFWuoszgK9ooCpwYIrhhoO80pfq4cUkU5DkknwfOfFteRwlZ56PYOGYyFWdg==}
    engines: {node: '>= 4'}
    dev: false

  /reusify@1.0.4:
    resolution: {integrity: sha512-U9nH88a3fc/ekCF1l0/UP1IosiuIjyTh7hBvXVMHYgVcfGvt897Xguj2UOLDeI5BG2m7/uwyaLVT6fbtCwTyzw==}
    engines: {iojs: '>=1.0.0', node: '>=0.10.0'}

  /rfdc@1.3.0:
    resolution: {integrity: sha512-V2hovdzFbOi77/WajaSMXk2OLm+xNIeQdMMuB7icj7bk6zi2F8GGAxigcnDFpJHbNyNcgyJDiP+8nOrY5cZGrA==}
    dev: true

  /rimraf@3.0.2:
    resolution: {integrity: sha512-JZkJMZkAGFFPP2YqXZXPbMlMBgsxzE8ILs4lMIX/2o0L9UBw9O/Y3o6wFw/i9YLapcUJWwqbi3kdxIPdC62TIA==}
    hasBin: true
    dependencies:
      glob: 7.1.6

  /rollup@2.78.0:
    resolution: {integrity: sha512-4+YfbQC9QEVvKTanHhIAFVUFSRsezvQF8vFOJwtGfb9Bb+r014S+qryr9PSmw8x6sMnPkmFBGAvIFVQxvJxjtg==}
    engines: {node: '>=10.0.0'}
    hasBin: true
    optionalDependencies:
      fsevents: 2.3.3
    dev: false

  /rollup@2.79.1:
    resolution: {integrity: sha512-uKxbd0IhMZOhjAiD5oAFp7BqvkA4Dv47qpOCtaNvng4HBwdbWtdOh8f5nZNuk2rp51PMGk3bzfWu5oayNEuYnw==}
    engines: {node: '>=10.0.0'}
    hasBin: true
    optionalDependencies:
      fsevents: 2.3.3
    dev: true

  /rtl-css-js@1.16.1:
    resolution: {integrity: sha512-lRQgou1mu19e+Ya0LsTvKrVJ5TYUbqCVPAiImX3UfLTenarvPUl1QFdvu5Z3PYmHT9RCcwIfbjRQBntExyj3Zg==}
    dependencies:
      '@babel/runtime': 7.22.10
    dev: false

  /run-parallel@1.2.0:
    resolution: {integrity: sha512-5l4VyZR86LZ/lDxZTR6jqL8AFE2S0IFLMP26AbjsLVADxHdhB/c0GUsH+y39UfCi3dzz8OlQuPmnaJOMoDHQBA==}
    dependencies:
      queue-microtask: 1.2.3

  /rxjs@7.8.1:
    resolution: {integrity: sha512-AA3TVj+0A2iuIoQkWEK/tqFjBq2j+6PO6Y0zJcvzLAFhEFIO3HL0vls9hWLncZbAAbK0mar7oZ4V079I/qPMxg==}
    dependencies:
      tslib: 2.6.1
    dev: true

  /safe-array-concat@1.0.0:
    resolution: {integrity: sha512-9dVEFruWIsnie89yym+xWTAYASdpw3CJV7Li/6zBewGf9z2i1j31rP6jnY0pHEO4QZh6N0K11bFjWmdR8UGdPQ==}
    engines: {node: '>=0.4'}
    dependencies:
      call-bind: 1.0.2
      get-intrinsic: 1.2.1
      has-symbols: 1.0.3
      isarray: 2.0.5
    dev: true

  /safe-array-concat@1.0.1:
    resolution: {integrity: sha512-6XbUAseYE2KtOuGueyeobCySj9L4+66Tn6KQMOPQJrAJEowYKW/YR/MGJZl7FdydUdaFu4LYyDZjxf4/Nmo23Q==}
    engines: {node: '>=0.4'}
    dependencies:
      call-bind: 1.0.2
      get-intrinsic: 1.2.1
      has-symbols: 1.0.3
      isarray: 2.0.5
    dev: true

  /safe-buffer@5.2.1:
    resolution: {integrity: sha512-rp3So07KcdmmKbGvgaNxQSJr7bGVSVk5S9Eq1F+ppbRo70+YeaDxkw5Dd8NPN+GD6bjnYm2VuPuCXmpuYvmCXQ==}
    dev: false

  /safe-regex-test@1.0.0:
    resolution: {integrity: sha512-JBUUzyOgEwXQY1NuPtvcj/qcBDbDmEvWufhlnXZIm75DEHp+afM1r1ujJpJsV/gSM4t59tpDyPi1sd6ZaPFfsA==}
    dependencies:
      call-bind: 1.0.2
      get-intrinsic: 1.2.1
      is-regex: 1.1.4
    dev: true

  /safe-stable-stringify@1.1.1:
    resolution: {integrity: sha512-ERq4hUjKDbJfE4+XtZLFPCDi8Vb1JqaxAPTxWFLBx8XcAlf9Bda/ZJdVezs/NAfsMQScyIlUMx+Yeu7P7rx5jw==}
    dev: false

  /safer-buffer@2.1.2:
    resolution: {integrity: sha512-YZo3K82SD7Riyi0E1EQPojLz7kpepnSQI9IyPbHHg1XXXevb5dJI7tpyN2ADxGcQbHG7vcyRHk0cbwqcQriUtg==}

  /scheduler@0.23.0:
    resolution: {integrity: sha512-CtuThmgHNg7zIZWAXi3AsyIzA3n4xx7aNyjwC2VJldO2LMVDhFK+63xGqq6CsJH4rTAt6/M+N4GhZiDYPx9eUw==}
    dependencies:
      loose-envify: 1.4.0
    dev: false

  /screenfull@5.2.0:
    resolution: {integrity: sha512-9BakfsO2aUQN2K9Fdbj87RJIEZ82Q9IGim7FqM5OsebfoFC6ZHXgDq/KvniuLTPdeM8wY2o6Dj3WQ7KeQCj3cA==}
    engines: {node: '>=0.10.0'}
    dev: false

  /semver@5.7.2:
    resolution: {integrity: sha512-cBznnQ9KjJqU67B52RMC65CMarK2600WFnbkcaiwWq3xy/5haFJlshgnpjovMVJ+Hff49d8GEn0b87C5pDQ10g==}
    hasBin: true
    dev: true

  /semver@6.3.1:
    resolution: {integrity: sha512-BR7VvDCVHO+q2xBEWskxS6DJE1qRnb7DxzUrogb71CWoSficBxYsiAGd+Kl0mmq/MprG9yArRkyrQxTO6XjMzA==}
    hasBin: true

  /semver@7.5.4:
    resolution: {integrity: sha512-1bCSESV6Pv+i21Hvpxp3Dx+pSD8lIPt8uVjRrxAUt/nbswYc+tK6Y2btiULjd4+fnq15PX+nqQDC7Oft7WkwcA==}
    engines: {node: '>=10'}
    hasBin: true
    dependencies:
      lru-cache: 6.0.0

  /server-only@0.0.1:
    resolution: {integrity: sha512-qepMx2JxAa5jjfzxG79yPPq+8BuFToHd1hm7kI+Z4zAq1ftQiP7HcxMhDDItrbtwVeLg/cY2JnKnrcFkmiswNA==}
    dev: false

  /set-blocking@2.0.0:
    resolution: {integrity: sha512-KiKBS8AnWGEyLzofFfmvKwpdPzqiy16LvQfK3yv/fVH7Bj13/wl3JSR1J+rfgRE9q7xUJK4qvgS8raSOeLUehw==}
    dev: true

  /set-function-name@2.0.1:
    resolution: {integrity: sha512-tMNCiqYVkXIZgc2Hnoy2IvC/f8ezc5koaRFkCjrpWzGpCd3qbZXPzVy9MAZzK1ch/X0jvSkojys3oqJN0qCmdA==}
    engines: {node: '>= 0.4'}
    dependencies:
      define-data-property: 1.1.1
      functions-have-names: 1.2.3
      has-property-descriptors: 1.0.0
    dev: true

  /set-harmonic-interval@1.0.1:
    resolution: {integrity: sha512-AhICkFV84tBP1aWqPwLZqFvAwqEoVA9kxNMniGEUvzOlm4vLmOFLiTT3UZ6bziJTy4bOVpzWGTfSCbmaayGx8g==}
    engines: {node: '>=6.9'}
    dev: false

  /shebang-command@1.2.0:
    resolution: {integrity: sha512-EV3L1+UQWGor21OmnvojK36mhg+TyIKDh3iFBKBohr5xeXIhNBcx8oWdgkTEEQ+BEFFYdLRuqMfd5L84N1V5Vg==}
    engines: {node: '>=0.10.0'}
    dependencies:
      shebang-regex: 1.0.0
    dev: true

  /shebang-command@2.0.0:
    resolution: {integrity: sha512-kHxr2zZpYtdmrN1qDjrrX/Z1rR1kG8Dx+gkpK1G4eXmvXswmcE1hTWBWYUzlraYw1/yZp6YuDY77YtvbN0dmDA==}
    engines: {node: '>=8'}
    dependencies:
      shebang-regex: 3.0.0
    dev: true

  /shebang-regex@1.0.0:
    resolution: {integrity: sha512-wpoSFAxys6b2a2wHZ1XpDSgD7N9iVjg29Ph9uV/uaP9Ex/KXlkTZTeddxDPSYQpgvzKLGJke2UU0AzoGCjNIvQ==}
    engines: {node: '>=0.10.0'}
    dev: true

  /shebang-regex@3.0.0:
    resolution: {integrity: sha512-7++dFhtcx3353uBaq8DDR4NuxBetBzC7ZQOhmTQInHEd6bSrXdiEyzCvG07Z44UYdLShWUyXt5M/yhz8ekcb1A==}
    engines: {node: '>=8'}
    dev: true

  /side-channel@1.0.4:
    resolution: {integrity: sha512-q5XPytqFEIKHkGdiMIrY10mvLRvnQh42/+GoBlFW3b2LXLE2xxJpZFdm94we0BaoV3RwJyGqg5wS7epxTv0Zvw==}
    dependencies:
      call-bind: 1.0.2
      get-intrinsic: 1.2.1
      object-inspect: 1.12.3
    dev: true

  /signal-exit@3.0.7:
    resolution: {integrity: sha512-wnD2ZE+l+SPC/uoS0vXeE9L1+0wuaMqKlfz9AMUo38JsyLSBWSFcHR1Rri62LZc12vLr1gb3jl7iwQhgwpAbGQ==}
    dev: true

  /signal-exit@4.1.0:
    resolution: {integrity: sha512-bzyZ1e88w9O1iNJbKnOlvYTrWPDl46O1bG0D3XInv+9tkPrxrN8jUUTiFlDkkmKWgn1M6CfIA13SuGqOa9Korw==}
    engines: {node: '>=14'}
    dev: true

  /slash@3.0.0:
    resolution: {integrity: sha512-g9Q1haeby36OSStwb4ntCGGGaKsaVSjQ68fBxoQcutl5fS1vuY18H3wSt3jFyFtrkx+Kz0V1G85A4MyAdDMi2Q==}
    engines: {node: '>=8'}
    dev: true

  /slice-ansi@3.0.0:
    resolution: {integrity: sha512-pSyv7bSTC7ig9Dcgbw9AuRNUb5k5V6oDudjZoMBSr13qpLBG7tB+zgCkARjq7xIUgdz5P1Qe8u+rSGdouOOIyQ==}
    engines: {node: '>=8'}
    dependencies:
      ansi-styles: 4.3.0
      astral-regex: 2.0.0
      is-fullwidth-code-point: 3.0.0
    dev: true

  /slice-ansi@4.0.0:
    resolution: {integrity: sha512-qMCMfhY040cVHT43K9BFygqYbUPFZKHOg7K73mtTWJRb8pyP3fzf4Ixd5SzdEJQ6MRUg/WBnOLxghZtKKurENQ==}
    engines: {node: '>=10'}
    dependencies:
      ansi-styles: 4.3.0
      astral-regex: 2.0.0
      is-fullwidth-code-point: 3.0.0
    dev: true

  /slice-ansi@5.0.0:
    resolution: {integrity: sha512-FC+lgizVPfie0kkhqUScwRu1O/lF6NOgJmlCgK+/LYxDCTk8sGelYaHDhFcDN+Sn3Cv+3VSa4Byeo+IMCzpMgQ==}
    engines: {node: '>=12'}
    dependencies:
      ansi-styles: 6.2.1
      is-fullwidth-code-point: 4.0.0
    dev: true

  /smartwrap@2.0.2:
    resolution: {integrity: sha512-vCsKNQxb7PnCNd2wY1WClWifAc2lwqsG8OaswpJkVJsvMGcnEntdTCDajZCkk93Ay1U3t/9puJmb525Rg5MZBA==}
    engines: {node: '>=6'}
    hasBin: true
    dependencies:
      array.prototype.flat: 1.3.1
      breakword: 1.0.6
      grapheme-splitter: 1.0.4
      strip-ansi: 6.0.1
      wcwidth: 1.0.1
      yargs: 15.4.1
    dev: true

  /source-map-js@1.0.2:
    resolution: {integrity: sha512-R0XvVJ9WusLiqTCEiGCmICCMplcCkIwwR11mOSD9CR5u+IXYdiseeEuXCVAjS54zqwkLcPNnmU4OeJ6tUrWhDw==}
    engines: {node: '>=0.10.0'}

  /source-map-support@0.5.21:
    resolution: {integrity: sha512-uBHU3L3czsIyYXKX88fdrGovxdSCoTGDRZ6SYXtSRxLZUzHg5P/66Ht6uoUlHu9EZod+inXhKo3qQgwXUT/y1w==}
    dependencies:
      buffer-from: 1.1.2
      source-map: 0.6.1

  /source-map@0.5.6:
    resolution: {integrity: sha512-MjZkVp0NHr5+TPihLcadqnlVoGIoWo4IBHptutGh9wI3ttUYvCG26HkSuDi+K6lsZ25syXJXcctwgyVCt//xqA==}
    engines: {node: '>=0.10.0'}
    dev: false

  /source-map@0.6.1:
    resolution: {integrity: sha512-UjgapumWlbMhkBgzT7Ykc5YXUT46F0iKu8SGXq0bcwP5dz/h0Plj6enJqjz1Zbq2l5WaqYnrVbwWOWMyF3F47g==}
    engines: {node: '>=0.10.0'}

  /sourcemap-codec@1.4.8:
    resolution: {integrity: sha512-9NykojV5Uih4lgo5So5dtw+f0JgJX30KCNI8gwhz2J9A15wD0Ml6tjHKwf6fTSa6fAdVBdZeNOs9eJ71qCk8vA==}
    deprecated: Please use @jridgewell/sourcemap-codec instead

  /space-separated-tokens@2.0.2:
    resolution: {integrity: sha512-PEGlAwrG8yXGXRjW32fGbg66JAlOAwbObuqVoJpv/mRgoWDQfgH1wDPvtzWyUSNAXBGSk8h755YDbbcEy3SH2Q==}
    dev: false

  /spawndamnit@2.0.0:
    resolution: {integrity: sha512-j4JKEcncSjFlqIwU5L/rp2N5SIPsdxaRsIv678+TZxZ0SRDJTm8JrxJMjE/XuiEZNEir3S8l0Fa3Ke339WI4qA==}
    dependencies:
      cross-spawn: 5.1.0
      signal-exit: 3.0.7
    dev: true

  /spdx-correct@3.2.0:
    resolution: {integrity: sha512-kN9dJbvnySHULIluDHy32WHRUu3Og7B9sbY7tsFLctQkIqnMh3hErYgdMjTYuqmcXX+lK5T1lnUt3G7zNswmZA==}
    dependencies:
      spdx-expression-parse: 3.0.1
      spdx-license-ids: 3.0.13
    dev: true

  /spdx-exceptions@2.3.0:
    resolution: {integrity: sha512-/tTrYOC7PPI1nUAgx34hUpqXuyJG+DTHJTnIULG4rDygi4xu/tfgmq1e1cIRwRzwZgo4NLySi+ricLkZkw4i5A==}
    dev: true

  /spdx-expression-parse@3.0.1:
    resolution: {integrity: sha512-cbqHunsQWnJNE6KhVSMsMeH5H/L9EpymbzqTQ3uLwNCLZ1Q481oWaofqH7nO6V07xlXwY6PhQdQ2IedWx/ZK4Q==}
    dependencies:
      spdx-exceptions: 2.3.0
      spdx-license-ids: 3.0.13
    dev: true

  /spdx-license-ids@3.0.13:
    resolution: {integrity: sha512-XkD+zwiqXHikFZm4AX/7JSCXA98U5Db4AFd5XUg/+9UNtnH75+Z9KxtpYiJZx36mUDVOwH83pl7yvCer6ewM3w==}
    dev: true

  /split2@4.2.0:
    resolution: {integrity: sha512-UcjcJOWknrNkF6PLX83qcHM6KHgVKNkV62Y8a5uYDVv9ydGQVwAHMKqHdJje1VTWpljG0WYpCDhrCdAOYH4TWg==}
    engines: {node: '>= 10.x'}
    dev: false

  /sprintf-js@1.0.3:
    resolution: {integrity: sha512-D9cPgkvLlV3t3IzL0D0YLvGA9Ahk4PcvVwUbN0dSGr1aP0Nrt4AEnTUbuGvquEC0mA64Gqt1fzirlRs5ibXx8g==}
    dev: true

  /stack-generator@2.0.10:
    resolution: {integrity: sha512-mwnua/hkqM6pF4k8SnmZ2zfETsRUpWXREfA/goT8SLCV4iOFa4bzOX2nDipWAZFPTjLvQB82f5yaodMVhK0yJQ==}
    dependencies:
      stackframe: 1.3.4
    dev: false

  /stackframe@1.3.4:
    resolution: {integrity: sha512-oeVtt7eWQS+Na6F//S4kJ2K2VbRlS9D43mAlMyVpVWovy9o+jfgH8O9agzANzaiLjclA0oYzUXEM4PurhSUChw==}
    dev: false

  /stacktrace-gps@3.1.2:
    resolution: {integrity: sha512-GcUgbO4Jsqqg6RxfyTHFiPxdPqF+3LFmQhm7MgCuYQOYuWyqxo5pwRPz5d/u6/WYJdEnWfK4r+jGbyD8TSggXQ==}
    dependencies:
      source-map: 0.5.6
      stackframe: 1.3.4
    dev: false

  /stacktrace-js@2.0.2:
    resolution: {integrity: sha512-Je5vBeY4S1r/RnLydLl0TBTi3F2qdfWmYsGvtfZgEI+SCprPppaIhQf5nGcal4gI4cGpCV/duLcAzT1np6sQqg==}
    dependencies:
      error-stack-parser: 2.1.4
      stack-generator: 2.0.10
      stacktrace-gps: 3.1.2
    dev: false

  /stacktrace-parser@0.1.10:
    resolution: {integrity: sha512-KJP1OCML99+8fhOHxwwzyWrlUuVX5GQ0ZpJTd1DFXhdkrvg1szxfHhawXUZ3g9TkXORQd4/WG68jMlQZ2p8wlg==}
    engines: {node: '>=6'}
    dependencies:
      type-fest: 0.7.1
    dev: false

  /stream-transform@2.1.3:
    resolution: {integrity: sha512-9GHUiM5hMiCi6Y03jD2ARC1ettBXkQBoQAe7nJsPknnI0ow10aXjTnew8QtYQmLjzn974BnmWEAJgCY6ZP1DeQ==}
    dependencies:
      mixme: 0.5.9
    dev: true

  /streamsearch@1.1.0:
    resolution: {integrity: sha512-Mcc5wHehp9aXz1ax6bZUyY5afg9u2rv5cqQI3mRrYkGC8rW2hM02jWuwjtL++LS5qinSyhj2QfLyNsuc+VsExg==}
    engines: {node: '>=10.0.0'}
    dev: false

  /string-argv@0.3.2:
    resolution: {integrity: sha512-aqD2Q0144Z+/RqG52NeHEkZauTAUWJO8c6yTftGJKO3Tja5tUgIfmIl6kExvhtxSDP7fXB6DvzkfMpCd/F3G+Q==}
    engines: {node: '>=0.6.19'}
    dev: true

  /string-width@4.2.3:
    resolution: {integrity: sha512-wKyQRQpjJ0sIp62ErSZdGsjMJWsap5oRNihHhu6G7JVO/9jIB6UyevL+tXuOqrng8j/cxKTWyWUwvSTriiZz/g==}
    engines: {node: '>=8'}
    dependencies:
      emoji-regex: 8.0.0
      is-fullwidth-code-point: 3.0.0
      strip-ansi: 6.0.1

  /string-width@5.1.2:
    resolution: {integrity: sha512-HnLOCR3vjcY8beoNLtcjZ5/nxn2afmME6lhrDrebokqMap+XbeW8n9TXpPDOqdGK5qcI3oT0GKTW6wC7EMiVqA==}
    engines: {node: '>=12'}
    dependencies:
      eastasianwidth: 0.2.0
      emoji-regex: 9.2.2
      strip-ansi: 7.1.0
    dev: true

  /string.prototype.matchall@4.0.10:
    resolution: {integrity: sha512-rGXbGmOEosIQi6Qva94HUjgPs9vKW+dkG7Y8Q5O2OYkWL6wFaTRZO8zM4mhP94uX55wgyrXzfS2aGtGzUL7EJQ==}
    dependencies:
      call-bind: 1.0.2
      define-properties: 1.2.0
      es-abstract: 1.22.1
      get-intrinsic: 1.2.1
      has-symbols: 1.0.3
      internal-slot: 1.0.5
      regexp.prototype.flags: 1.5.0
      set-function-name: 2.0.1
      side-channel: 1.0.4
    dev: true

  /string.prototype.trim@1.2.7:
    resolution: {integrity: sha512-p6TmeT1T3411M8Cgg9wBTMRtY2q9+PNy9EV1i2lIXUN/btt763oIfxwN3RR8VU6wHX8j/1CFy0L+YuThm6bgOg==}
    engines: {node: '>= 0.4'}
    dependencies:
      call-bind: 1.0.2
      define-properties: 1.2.0
      es-abstract: 1.22.1
    dev: true

  /string.prototype.trimend@1.0.6:
    resolution: {integrity: sha512-JySq+4mrPf9EsDBEDYMOb/lM7XQLulwg5R/m1r0PXEFqrV0qHvl58sdTilSXtKOflCsK2E8jxf+GKC0T07RWwQ==}
    dependencies:
      call-bind: 1.0.2
      define-properties: 1.2.0
      es-abstract: 1.22.1
    dev: true

  /string.prototype.trimstart@1.0.6:
    resolution: {integrity: sha512-omqjMDaY92pbn5HOX7f9IccLA+U1tA9GvtU4JrodiXFfYB7jPzzHpRzpglLAjtUV6bB557zwClJezTqnAiYnQA==}
    dependencies:
      call-bind: 1.0.2
      define-properties: 1.2.0
      es-abstract: 1.22.1
    dev: true

  /stringify-object@3.3.0:
    resolution: {integrity: sha512-rHqiFh1elqCQ9WPLIC8I0Q/g/wj5J1eMkyoiD6eoQApWHP0FtlK7rqnhmabL5VUY9JQCcqwwvlOaSuutekgyrw==}
    engines: {node: '>=4'}
    dependencies:
      get-own-enumerable-property-symbols: 3.0.2
      is-obj: 1.0.1
      is-regexp: 1.0.0
    dev: false

  /strip-ansi@6.0.1:
    resolution: {integrity: sha512-Y38VPSHcqkFrCpFnQ9vuSXmquuv5oXOKpGeT6aGrr3o3Gc9AlVa6JBfUSOCnbxGGZF+/0ooI7KrPuUSztUdU5A==}
    engines: {node: '>=8'}
    dependencies:
      ansi-regex: 5.0.1

  /strip-ansi@7.1.0:
    resolution: {integrity: sha512-iq6eVVI64nQQTRYq2KtEg2d2uU7LElhTJwsH4YzIHZshxlgZms/wIc4VoDQTlG/IvVIrBKG06CrZnp0qv7hkcQ==}
    engines: {node: '>=12'}
    dependencies:
      ansi-regex: 6.0.1
    dev: true

  /strip-bom@3.0.0:
    resolution: {integrity: sha512-vavAMRXOgBVNF6nyEEmL3DBK19iRpDcoIwW+swQ+CbGiu7lju6t+JklA1MHweoWtadgt4ISVUsXLyDq34ddcwA==}
    engines: {node: '>=4'}
    dev: true

  /strip-final-newline@3.0.0:
    resolution: {integrity: sha512-dOESqjYr96iWYylGObzd39EuNTa5VJxyvVAEm5Jnh7KGo75V43Hk1odPQkNDyXNmUR6k+gEiDVXnjB8HJ3crXw==}
    engines: {node: '>=12'}
    dev: true

  /strip-indent@3.0.0:
    resolution: {integrity: sha512-laJTa3Jb+VQpaC6DseHhF7dXVqHTfJPCRDaEbid/drOhgitgYku/letMUqOXFoWV0zIIUbjpdH2t+tYj4bQMRQ==}
    engines: {node: '>=8'}
    dependencies:
      min-indent: 1.0.1
    dev: true

  /strip-json-comments@3.1.1:
    resolution: {integrity: sha512-6fPc+R4ihwqP6N/aIv2f1gMH8lOVtWQHoqC4yK6oSDVVocumAsfCqjkXnqiYMhmMwS/mEHLp7Vehlt3ql6lEig==}
    engines: {node: '>=8'}
    dev: true

  /strnum@1.0.5:
    resolution: {integrity: sha512-J8bbNyKKXl5qYcR36TIO8W3mVGVHrmmxsd5PAItGkmyzwJvybiw2IVq5nqd0i4LSNSkB/sx9VHllbfFdr9k1JA==}
    dev: false

  /style-to-object@0.4.2:
    resolution: {integrity: sha512-1JGpfPB3lo42ZX8cuPrheZbfQ6kqPPnPHlKMyeRYtfKD+0jG+QsXgXN57O/dvJlzlB2elI6dGmrPnl5VPQFPaA==}
    dependencies:
      inline-style-parser: 0.1.1
    dev: false

  /styled-jsx@5.1.1(@babel/core@7.22.17)(react@18.2.0):
    resolution: {integrity: sha512-pW7uC1l4mBZ8ugbiZrcIsiIvVx1UmTfw7UkC3Um2tmfUq9Bhk8IiyEIPl6F8agHgjzku6j0xQEZbfA5uSgSaCw==}
    engines: {node: '>= 12.0.0'}
    peerDependencies:
      '@babel/core': '*'
      babel-plugin-macros: '*'
      react: '>= 16.8.0 || 17.x.x || ^18.0.0-0'
    peerDependenciesMeta:
      '@babel/core':
        optional: true
      babel-plugin-macros:
        optional: true
    dependencies:
      '@babel/core': 7.22.17
      client-only: 0.0.1
      react: 18.2.0
    dev: false

  /styled-jsx@5.1.1(react@18.2.0):
    resolution: {integrity: sha512-pW7uC1l4mBZ8ugbiZrcIsiIvVx1UmTfw7UkC3Um2tmfUq9Bhk8IiyEIPl6F8agHgjzku6j0xQEZbfA5uSgSaCw==}
    engines: {node: '>= 12.0.0'}
    peerDependencies:
      '@babel/core': '*'
      babel-plugin-macros: '*'
      react: '>= 16.8.0 || 17.x.x || ^18.0.0-0'
    peerDependenciesMeta:
      '@babel/core':
        optional: true
      babel-plugin-macros:
        optional: true
    dependencies:
      client-only: 0.0.1
      react: 18.2.0
    dev: false

  /stylis@4.3.0:
    resolution: {integrity: sha512-E87pIogpwUsUwXw7dNyU4QDjdgVMy52m+XEOPEKUn161cCzWjjhPSQhByfd1CcNvrOLnXQ6OnnZDwnJrz/Z4YQ==}
    dev: false

  /sucrase@3.34.0:
    resolution: {integrity: sha512-70/LQEZ07TEcxiU2dz51FKaE6hCTWC6vr7FOk3Gr0U60C3shtAN+H+BFr9XlYe5xqf3RA8nrc+VIwzCfnxuXJw==}
    engines: {node: '>=8'}
    hasBin: true
    dependencies:
      '@jridgewell/gen-mapping': 0.3.3
      commander: 4.1.1
      glob: 7.1.6
      lines-and-columns: 1.2.4
      mz: 2.7.0
      pirates: 4.0.6
      ts-interface-checker: 0.1.13

  /supabase@1.68.6:
    resolution: {integrity: sha512-3+0SBoY4oRZ1GkDUkMaUfsIAk0ofhw0EntJJo+GZNrciXE0lDZ7AX31g63AyJ1yfNxElbYBcrWIMtsZgeDG35w==}
    engines: {npm: '>=8'}
    hasBin: true
    requiresBuild: true
    dependencies:
      bin-links: 4.0.2
      node-fetch: 3.3.2
      tar: 6.1.15
    dev: true

  /supports-color@5.5.0:
    resolution: {integrity: sha512-QjVjwdXIt408MIiAqCX4oUKsgU2EqAGzs2Ppkm4aQYbjm+ZEWEcW4SfFNTr4uMNZma0ey4f5lgLrkB0aX0QMow==}
    engines: {node: '>=4'}
    dependencies:
      has-flag: 3.0.0

  /supports-color@7.2.0:
    resolution: {integrity: sha512-qpCAvRl9stuOHveKsn7HncJRvv501qIacKzQlO/+Lwxc9+0q2wLyv4Dfvt80/DPn2pqOBsJdDiogXGR9+OvwRw==}
    engines: {node: '>=8'}
    dependencies:
      has-flag: 4.0.0

  /supports-preserve-symlinks-flag@1.0.0:
    resolution: {integrity: sha512-ot0WnXS9fgdkgIcePe6RHNk1WA8+muPa6cSjeR3V8K27q9BB1rTE3R1p7Hv0z1ZyAc8s6Vvv8DIyWf681MAt0w==}
    engines: {node: '>= 0.4'}

  /tailwind-merge@1.14.0:
    resolution: {integrity: sha512-3mFKyCo/MBcgyOTlrY8T7odzZFx+w+qKSMAmdFzRvqBfLlSigU6TZnlFHK0lkMwj9Bj8OYU+9yW9lmGuS0QEnQ==}
    dev: false

  /tailwindcss-animate@1.0.6:
    resolution: {integrity: sha512-4WigSGMvbl3gCCact62ZvOngA+PRqhAn7si3TQ3/ZuPuQZcIEtVap+ENSXbzWhpojKB8CpvnIsrwBu8/RnHtuw==}
    peerDependencies:
      tailwindcss: '>=3.0.0 || insiders'
    dev: false

  /tailwindcss@3.3.3:
    resolution: {integrity: sha512-A0KgSkef7eE4Mf+nKJ83i75TMyq8HqY3qmFIJSWy8bNt0v1lG7jUcpGpoTFxAwYcWOphcTBLPPJg+bDfhDf52w==}
    engines: {node: '>=14.0.0'}
    hasBin: true
    dependencies:
      '@alloc/quick-lru': 5.2.0
      arg: 5.0.2
      chokidar: 3.5.3
      didyoumean: 1.2.2
      dlv: 1.1.3
      fast-glob: 3.3.1
      glob-parent: 6.0.2
      is-glob: 4.0.3
      jiti: 1.19.1
      lilconfig: 2.1.0
      micromatch: 4.0.5
      normalize-path: 3.0.0
      object-hash: 3.0.0
      picocolors: 1.0.0
      postcss: 8.4.27
      postcss-import: 15.1.0(postcss@8.4.27)
      postcss-js: 4.0.1(postcss@8.4.27)
      postcss-load-config: 4.0.1(postcss@8.4.27)
      postcss-nested: 6.0.1(postcss@8.4.27)
      postcss-selector-parser: 6.0.13
      resolve: 1.22.4
      sucrase: 3.34.0
    transitivePeerDependencies:
      - ts-node
    dev: true

  /tailwindcss@3.3.3(ts-node@10.9.1):
    resolution: {integrity: sha512-A0KgSkef7eE4Mf+nKJ83i75TMyq8HqY3qmFIJSWy8bNt0v1lG7jUcpGpoTFxAwYcWOphcTBLPPJg+bDfhDf52w==}
    engines: {node: '>=14.0.0'}
    hasBin: true
    dependencies:
      '@alloc/quick-lru': 5.2.0
      arg: 5.0.2
      chokidar: 3.5.3
      didyoumean: 1.2.2
      dlv: 1.1.3
      fast-glob: 3.3.1
      glob-parent: 6.0.2
      is-glob: 4.0.3
      jiti: 1.19.1
      lilconfig: 2.1.0
      micromatch: 4.0.5
      normalize-path: 3.0.0
      object-hash: 3.0.0
      picocolors: 1.0.0
      postcss: 8.4.27
      postcss-import: 15.1.0(postcss@8.4.27)
      postcss-js: 4.0.1(postcss@8.4.27)
      postcss-load-config: 4.0.1(postcss@8.4.27)(ts-node@10.9.1)
      postcss-nested: 6.0.1(postcss@8.4.27)
      postcss-selector-parser: 6.0.13
      resolve: 1.22.4
      sucrase: 3.34.0
    transitivePeerDependencies:
      - ts-node

  /tapable@2.2.1:
    resolution: {integrity: sha512-GNzQvQTOIP6RyTfE2Qxb8ZVlNmw0n88vp1szwWRimP02mnTsx3Wtn5qRdqY9w2XduFNUgvOwhNnQsjwCp+kqaQ==}
    engines: {node: '>=6'}
    dev: true

  /tar@6.1.15:
    resolution: {integrity: sha512-/zKt9UyngnxIT/EAGYuxaMYgOIJiP81ab9ZfkILq4oNLPFX50qyYmu7jRj9qeXoxmJHjGlbH0+cm2uy1WCs10A==}
    engines: {node: '>=10'}
    dependencies:
      chownr: 2.0.0
      fs-minipass: 2.1.0
      minipass: 5.0.0
      minizlib: 2.1.2
      mkdirp: 1.0.4
      yallist: 4.0.0
    dev: true

  /term-size@2.2.1:
    resolution: {integrity: sha512-wK0Ri4fOGjv/XPy8SBHZChl8CM7uMc5VML7SqiQ0zG7+J5Vr+RMQDoHa2CNT6KHUnTGIXH34UDMkPzAUyapBZg==}
    engines: {node: '>=8'}
    dev: true

  /terser@5.19.4:
    resolution: {integrity: sha512-6p1DjHeuluwxDXcuT9VR8p64klWJKo1ILiy19s6C9+0Bh2+NWTX6nD9EPppiER4ICkHDVB1RkVpin/YW2nQn/g==}
    engines: {node: '>=10'}
    hasBin: true
    dependencies:
      '@jridgewell/source-map': 0.3.5
      acorn: 8.10.0
      commander: 2.20.3
      source-map-support: 0.5.21
    dev: true

  /text-table@0.2.0:
    resolution: {integrity: sha512-N+8UisAXDGk8PFXP4HAzVR9nbfmVJ3zYLAWiTIoqC5v5isinhr+r5uaO8+7r3BMfuNIufIsA7RdpVgacC2cSpw==}
    dev: true

  /thenify-all@1.6.0:
    resolution: {integrity: sha512-RNxQH/qI8/t3thXJDwcstUO4zeqo64+Uy/+sNVRBx4Xn2OX+OZ9oP+iJnNFqplFra2ZUVeKCSa2oVWi3T4uVmA==}
    engines: {node: '>=0.8'}
    dependencies:
      thenify: 3.3.1

  /thenify@3.3.1:
    resolution: {integrity: sha512-RVZSIV5IG10Hk3enotrhvz0T9em6cyHBLkH/YAZuKqd8hRkKhSfCGIcP2KUY0EPxndzANBmNllzWPwak+bheSw==}
    dependencies:
      any-promise: 1.3.0

  /throttle-debounce@3.0.1:
    resolution: {integrity: sha512-dTEWWNu6JmeVXY0ZYoPuH5cRIwc0MeGbJwah9KUNYSJwommQpCzTySTpEe8Gs1J23aeWEuAobe4Ag7EHVt/LOg==}
    engines: {node: '>=10'}
    dev: false

  /through@2.3.8:
    resolution: {integrity: sha512-w89qg7PI8wAdvX60bMDP+bFoD5Dvhm9oLheFp5O4a2QF0cSBGsBX4qZmadPMvVqlLJBBci+WqGGOAPvcDeNSVg==}
    dev: true

  /tiny-invariant@1.3.1:
    resolution: {integrity: sha512-AD5ih2NlSssTCwsMznbvwMZpJ1cbhkGd2uueNxzv2jDlEeZdU04JQfRnggJQ8DrcVBGjAsCKwFBbDlVNtEMlzw==}
    dev: false

  /tiny-warning@1.0.3:
    resolution: {integrity: sha512-lBN9zLN/oAf68o3zNXYrdCt1kP8WsiGW8Oo2ka41b2IM5JL/S1CTyX1rW0mb/zSuJun0ZUrDxx4sqvYS2FWzPA==}
    dev: false

  /tmp@0.0.33:
    resolution: {integrity: sha512-jRCJlojKnZ3addtTOjdIqoRuPEKBvNXcGYqzO6zWZX8KfKEpnGY5jfggJQ3EjKuu8D4bJRr0y+cYJFmYbImXGw==}
    engines: {node: '>=0.6.0'}
    dependencies:
      os-tmpdir: 1.0.2
    dev: true

  /to-fast-properties@2.0.0:
    resolution: {integrity: sha512-/OaKK0xYrs3DmxRYqL/yDc+FxFUVYhDlXMhRmv3z915w2HF1tnN1omB354j8VUGO/hbRzyD6Y3sA7v7GS/ceog==}
    engines: {node: '>=4'}

  /to-regex-range@5.0.1:
    resolution: {integrity: sha512-65P7iz6X5yEr1cwcgvQxbbIw7Uk3gOy5dIdtZ4rDveLqhrdJP+Li/Hx6tyK0NEb+2GCyneCMJiGqrADCSNk8sQ==}
    engines: {node: '>=8.0'}
    dependencies:
      is-number: 7.0.0

  /toggle-selection@1.0.6:
    resolution: {integrity: sha512-BiZS+C1OS8g/q2RRbJmy59xpyghNBqrr6k5L/uKBGRsTfxmu3ffiRnd8mlGPUVayg8pvfi5urfnu8TU7DVOkLQ==}
    dev: false

  /tr46@0.0.3:
    resolution: {integrity: sha512-N3WMsuqV66lT30CrXNbEjx4GEwlow3v6rr4mCcv6prnfwhS01rkgyFdjPNBYd9br7LpXV1+Emh01fHnq2Gdgrw==}
    dev: false

  /trim-newlines@3.0.1:
    resolution: {integrity: sha512-c1PTsA3tYrIsLGkJkzHF+w9F2EyxfXGo4UyJc4pFL++FMjnq0HJS69T3M7d//gKrFKwy429bouPescbjecU+Zw==}
    engines: {node: '>=8'}
    dev: true

  /trough@1.0.5:
    resolution: {integrity: sha512-rvuRbTarPXmMb79SmzEp8aqXNKcK+y0XaB298IXueQ8I2PsrATcPBCSPyK/dDNa2iWOhKlfNnOjdAOTBU/nkFA==}
    dev: false

  /ts-api-utils@1.0.3(typescript@5.1.3):
    resolution: {integrity: sha512-wNMeqtMz5NtwpT/UZGY5alT+VoKdSsOOP/kqHFcUW1P/VRhH2wJ48+DN2WwUliNbQ976ETwDL0Ifd2VVvgonvg==}
    engines: {node: '>=16.13.0'}
    peerDependencies:
      typescript: '>=4.2.0'
    dependencies:
      typescript: 5.1.3
    dev: true

  /ts-deepmerge@6.2.0:
    resolution: {integrity: sha512-2qxI/FZVDPbzh63GwWIZYE7daWKtwXZYuyc8YNq0iTmMUwn4mL0jRLsp6hfFlgbdRSR4x2ppe+E86FnvEpN7Nw==}
    engines: {node: '>=14.13.1'}
    dev: false

  /ts-easing@0.2.0:
    resolution: {integrity: sha512-Z86EW+fFFh/IFB1fqQ3/+7Zpf9t2ebOAxNI/V6Wo7r5gqiqtxmgTlQ1qbqQcjLKYeSHPTsEmvlJUDg/EuL0uHQ==}
    dev: false

  /ts-interface-checker@0.1.13:
    resolution: {integrity: sha512-Y/arvbn+rrz3JCKl9C4kVNfTfSm2/mEp5FSz5EsZSANGPSlQrpRI5M4PKF+mJnE52jOO90PnPSc3Ur3bTQw0gA==}

  /ts-keycode-enum@1.0.6:
    resolution: {integrity: sha512-DF8+Cf/FJJnPRxwz8agCoDelQXKZWQOS/gnnwx01nZ106tPJdB3BgJ9QTtLwXgR82D8O+nTjuZzWgf0Rg4vuRA==}
    dev: false

  /ts-node@10.9.1(@types/node@20.3.1)(typescript@5.1.3):
    resolution: {integrity: sha512-NtVysVPkxxrwFGUUxGYhfux8k78pQB3JqYBXlLRZgdGUqTO5wU/UyHop5p70iEbGhB7q5KmiZiU0Y3KlJrScEw==}
    hasBin: true
    peerDependencies:
      '@swc/core': '>=1.2.50'
      '@swc/wasm': '>=1.2.50'
      '@types/node': '*'
      typescript: '>=2.7'
    peerDependenciesMeta:
      '@swc/core':
        optional: true
      '@swc/wasm':
        optional: true
    dependencies:
      '@cspotcode/source-map-support': 0.8.1
      '@tsconfig/node10': 1.0.9
      '@tsconfig/node12': 1.0.11
      '@tsconfig/node14': 1.0.3
      '@tsconfig/node16': 1.0.4
      '@types/node': 20.3.1
      acorn: 8.10.0
      acorn-walk: 8.2.0
      arg: 4.1.3
      create-require: 1.1.1
      diff: 4.0.2
      make-error: 1.3.6
      typescript: 5.1.3
      v8-compile-cache-lib: 3.0.1
      yn: 3.1.1

  /tsconfig-paths@3.14.2:
    resolution: {integrity: sha512-o/9iXgCYc5L/JxCHPe3Hvh8Q/2xm5Z+p18PESBU6Ff33695QnCHBEjcytY2q19ua7Mbl/DavtBOLq+oG0RCL+g==}
    dependencies:
      '@types/json5': 0.0.29
      json5: 1.0.2
      minimist: 1.2.8
      strip-bom: 3.0.0
    dev: true

  /tslib@1.14.1:
    resolution: {integrity: sha512-Xni35NKzjgMrwevysHTCArtLDpPvye8zV/0E4EyYn43P7/7qvQwPh9BGkHewbMulVntbigmcT7rdX3BNo9wRJg==}
    dev: false

  /tslib@2.6.1:
    resolution: {integrity: sha512-t0hLfiEKfMUoqhG+U1oid7Pva4bbDPHYfJNiB7BiIjRkj1pyC++4N3huJfqY6aRH6VTB0rvtzQwjM4K6qpfOig==}

  /tsx@3.13.0:
    resolution: {integrity: sha512-rjmRpTu3as/5fjNq/kOkOtihgLxuIz6pbKdj9xwP4J5jOLkBxw/rjN5ANw+KyrrOXV5uB7HC8+SrrSJxT65y+A==}
    hasBin: true
    dependencies:
      esbuild: 0.18.20
      get-tsconfig: 4.7.2
      source-map-support: 0.5.21
    optionalDependencies:
      fsevents: 2.3.3
    dev: false

  /tty-table@4.2.1:
    resolution: {integrity: sha512-xz0uKo+KakCQ+Dxj1D/tKn2FSyreSYWzdkL/BYhgN6oMW808g8QRMuh1atAV9fjTPbWBjfbkKQpI/5rEcnAc7g==}
    engines: {node: '>=8.0.0'}
    hasBin: true
    dependencies:
      chalk: 4.1.2
      csv: 5.5.3
      kleur: 4.1.5
      smartwrap: 2.0.2
      strip-ansi: 6.0.1
      wcwidth: 1.0.1
      yargs: 17.7.2
    dev: true

  /turbo-darwin-64@1.10.16:
    resolution: {integrity: sha512-+Jk91FNcp9e9NCLYlvDDlp2HwEDp14F9N42IoW3dmHI5ZkGSXzalbhVcrx3DOox3QfiNUHxzWg4d7CnVNCuuMg==}
    cpu: [x64]
    os: [darwin]
    requiresBuild: true
    dev: true
    optional: true

  /turbo-darwin-arm64@1.10.16:
    resolution: {integrity: sha512-jqGpFZipIivkRp/i+jnL8npX0VssE6IAVNKtu573LXtssZdV/S+fRGYA16tI46xJGxSAivrZ/IcgZrV6Jk80bw==}
    cpu: [arm64]
    os: [darwin]
    requiresBuild: true
    dev: true
    optional: true

  /turbo-linux-64@1.10.16:
    resolution: {integrity: sha512-PpqEZHwLoizQ6sTUvmImcRmACyRk9EWLXGlqceogPZsJ1jTRK3sfcF9fC2W56zkSIzuLEP07k5kl+ZxJd8JMcg==}
    cpu: [x64]
    os: [linux]
    requiresBuild: true
    dev: true
    optional: true

  /turbo-linux-arm64@1.10.16:
    resolution: {integrity: sha512-TMjFYz8to1QE0fKVXCIvG/4giyfnmqcQIwjdNfJvKjBxn22PpbjeuFuQ5kNXshUTRaTJihFbuuCcb5OYFNx4uw==}
    cpu: [arm64]
    os: [linux]
    requiresBuild: true
    dev: true
    optional: true

  /turbo-windows-64@1.10.16:
    resolution: {integrity: sha512-+jsf68krs0N66FfC4/zZvioUap/Tq3sPFumnMV+EBo8jFdqs4yehd6+MxIwYTjSQLIcpH8KoNMB0gQYhJRLZzw==}
    cpu: [x64]
    os: [win32]
    requiresBuild: true
    dev: true
    optional: true

  /turbo-windows-arm64@1.10.16:
    resolution: {integrity: sha512-sKm3hcMM1bl0B3PLG4ifidicOGfoJmOEacM5JtgBkYM48ncMHjkHfFY7HrJHZHUnXM4l05RQTpLFoOl/uIo2HQ==}
    cpu: [arm64]
    os: [win32]
    requiresBuild: true
    dev: true
    optional: true

  /turbo@1.10.16:
    resolution: {integrity: sha512-2CEaK4FIuSZiP83iFa9GqMTQhroW2QryckVqUydmg4tx78baftTOS0O+oDAhvo9r9Nit4xUEtC1RAHoqs6ZEtg==}
    hasBin: true
    optionalDependencies:
      turbo-darwin-64: 1.10.16
      turbo-darwin-arm64: 1.10.16
      turbo-linux-64: 1.10.16
      turbo-linux-arm64: 1.10.16
      turbo-windows-64: 1.10.16
      turbo-windows-arm64: 1.10.16
    dev: true

  /type-check@0.4.0:
    resolution: {integrity: sha512-XleUoc9uwGXqjWwXaUTZAmzMcFZ5858QA2vvx1Ur5xIcixXIP+8LnFDgRplU30us6teqdlskFfu+ae4K79Ooew==}
    engines: {node: '>= 0.8.0'}
    dependencies:
      prelude-ls: 1.2.1
    dev: true

  /type-fest@0.13.1:
    resolution: {integrity: sha512-34R7HTnG0XIJcBSn5XhDd7nNFPRcXYRZrBB2O2jdKqYODldSzBAqzsWoZYYvduky73toYS/ESqxPvkDf/F0XMg==}
    engines: {node: '>=10'}
    dev: true

  /type-fest@0.20.2:
    resolution: {integrity: sha512-Ne+eE4r0/iWnpAxD852z3A+N0Bt5RN//NjJwRd2VFHEmrywxf5vsZlh4R6lixl6B+wz/8d+maTSAkN1FIkI3LQ==}
    engines: {node: '>=10'}
    dev: true

  /type-fest@0.21.3:
    resolution: {integrity: sha512-t0rzBq87m3fVcduHDUFhKmyyX+9eo6WQjZvf51Ea/M0Q7+T374Jp1aUiyUl0GKxp8M/OETVHSDvmkyPgvX+X2w==}
    engines: {node: '>=10'}
    dev: true

  /type-fest@0.6.0:
    resolution: {integrity: sha512-q+MB8nYR1KDLrgr4G5yemftpMC7/QLqVndBmEEdqzmNj5dcFOO4Oo8qlwZE3ULT3+Zim1F8Kq4cBnikNhlCMlg==}
    engines: {node: '>=8'}
    dev: true

  /type-fest@0.7.1:
    resolution: {integrity: sha512-Ne2YiiGN8bmrmJJEuTWTLJR32nh/JdL1+PSicowtNb0WFpn59GK8/lfD61bVtzguz7b3PBt74nxpv/Pw5po5Rg==}
    engines: {node: '>=8'}
    dev: false

  /type-fest@0.8.1:
    resolution: {integrity: sha512-4dbzIzqvjtgiM5rw1k5rEHtBANKmdudhGyBEajN01fEyhaAIhsoKNy6y7+IN93IfpFtwY9iqi7kD+xwKhQsNJA==}
    engines: {node: '>=8'}
    dev: true

  /type-is@1.6.18:
    resolution: {integrity: sha512-TkRKr9sUTxEH8MdfuCSP7VizJyzRNMjj2J2do2Jr3Kym598JVdEksuzPQCnlFPW4ky9Q+iA+ma9BGm06XQBy8g==}
    engines: {node: '>= 0.6'}
    dependencies:
      media-typer: 0.3.0
      mime-types: 2.1.35
    dev: false

  /type@1.2.0:
    resolution: {integrity: sha512-+5nt5AAniqsCnu2cEQQdpzCAh33kVx8n0VoFidKpB1dVVLAN/F+bgVOqOJqOnEnrhp222clB5p3vUlD+1QAnfg==}
    dev: false

  /type@2.7.2:
    resolution: {integrity: sha512-dzlvlNlt6AXU7EBSfpAscydQ7gXB+pPGsPnfJnZpiNJBDj7IaJzQlBZYGdEi4R9HmPdBv2XmWJ6YUtoTa7lmCw==}
    dev: false

  /typed-array-buffer@1.0.0:
    resolution: {integrity: sha512-Y8KTSIglk9OZEr8zywiIHG/kmQ7KWyjseXs1CbSo8vC42w7hg2HgYTxSWwP0+is7bWDc1H+Fo026CpHFwm8tkw==}
    engines: {node: '>= 0.4'}
    dependencies:
      call-bind: 1.0.2
      get-intrinsic: 1.2.1
      is-typed-array: 1.1.12
    dev: true

  /typed-array-byte-length@1.0.0:
    resolution: {integrity: sha512-Or/+kvLxNpeQ9DtSydonMxCx+9ZXOswtwJn17SNLvhptaXYDJvkFFP5zbfU/uLmvnBJlI4yrnXRxpdWH/M5tNA==}
    engines: {node: '>= 0.4'}
    dependencies:
      call-bind: 1.0.2
      for-each: 0.3.3
      has-proto: 1.0.1
      is-typed-array: 1.1.12
    dev: true

  /typed-array-byte-offset@1.0.0:
    resolution: {integrity: sha512-RD97prjEt9EL8YgAgpOkf3O4IF9lhJFr9g0htQkm0rchFp/Vx7LW5Q8fSXXub7BXAODyUQohRMyOc3faCPd0hg==}
    engines: {node: '>= 0.4'}
    dependencies:
      available-typed-arrays: 1.0.5
      call-bind: 1.0.2
      for-each: 0.3.3
      has-proto: 1.0.1
      is-typed-array: 1.1.12
    dev: true

  /typed-array-length@1.0.4:
    resolution: {integrity: sha512-KjZypGq+I/H7HI5HlOoGHkWUUGq+Q0TPhQurLbyrVrvnKTBgzLhIJ7j6J/XTQOi0d1RjyZ0wdas8bKs2p0x3Ng==}
    dependencies:
      call-bind: 1.0.2
      for-each: 0.3.3
      is-typed-array: 1.1.12
    dev: true

  /typedarray-to-buffer@3.1.5:
    resolution: {integrity: sha512-zdu8XMNEDepKKR+XYOXAVPtWui0ly0NtohUscw+UmaHiAWT8hrV1rr//H6V+0DvJ3OQ19S979M0laLfX8rm82Q==}
    dependencies:
      is-typedarray: 1.0.0
    dev: false

  /typescript@4.9.4:
    resolution: {integrity: sha512-Uz+dTXYzxXXbsFpM86Wh3dKCxrQqUcVMxwU54orwlJjOpO3ao8L7j5lH+dWfTwgCwIuM9GQ2kvVotzYJMXTBZg==}
    engines: {node: '>=4.2.0'}
    hasBin: true
    dev: true

  /typescript@5.1.3:
    resolution: {integrity: sha512-XH627E9vkeqhlZFQuL+UsyAXEnibT0kWR2FWONlr4sTjvxyJYnyefgrkyECLzM5NenmKzRAy2rR/OlYLA1HkZw==}
    engines: {node: '>=14.17'}
    hasBin: true

  /unbox-primitive@1.0.2:
    resolution: {integrity: sha512-61pPlCD9h51VoreyJ0BReideM3MDKMKnh6+V9L08331ipq6Q8OFXZYiqP6n/tbHx4s5I9uRhcye6BrbkizkBDw==}
    dependencies:
      call-bind: 1.0.2
      has-bigints: 1.0.2
      has-symbols: 1.0.3
      which-boxed-primitive: 1.0.2
    dev: true

  /unicode-canonical-property-names-ecmascript@2.0.0:
    resolution: {integrity: sha512-yY5PpDlfVIU5+y/BSCxAJRBIS1Zc2dDG3Ujq+sR0U+JjUevW2JhocOF+soROYDSaAezOzOKuyyixhD6mBknSmQ==}
    engines: {node: '>=4'}
    dev: true

  /unicode-match-property-ecmascript@2.0.0:
    resolution: {integrity: sha512-5kaZCrbp5mmbz5ulBkDkbY0SsPOjKqVS35VpL9ulMPfSl0J0Xsm+9Evphv9CoIZFwre7aJoa94AY6seMKGVN5Q==}
    engines: {node: '>=4'}
    dependencies:
      unicode-canonical-property-names-ecmascript: 2.0.0
      unicode-property-aliases-ecmascript: 2.1.0
    dev: true

  /unicode-match-property-value-ecmascript@2.1.0:
    resolution: {integrity: sha512-qxkjQt6qjg/mYscYMC0XKRn3Rh0wFPlfxB0xkt9CfyTvpX1Ra0+rAmdX2QyAobptSEvuy4RtpPRui6XkV+8wjA==}
    engines: {node: '>=4'}
    dev: true

  /unicode-property-aliases-ecmascript@2.1.0:
    resolution: {integrity: sha512-6t3foTQI9qne+OZoVQB/8x8rk2k1eVy1gRXhV3oFQ5T6R1dqQ1xtin3XqSlx3+ATBkliTaR/hHyJBm+LVPNM8w==}
    engines: {node: '>=4'}
    dev: true

  /unified@9.2.2:
    resolution: {integrity: sha512-Sg7j110mtefBD+qunSLO1lqOEKdrwBFBrR6Qd8f4uwkhWNlbkaqwHse6e7QvD3AP/MNoJdEDLaf8OxYyoWgorQ==}
    dependencies:
      '@types/unist': 2.0.7
      bail: 1.0.5
      extend: 3.0.2
      is-buffer: 2.0.5
      is-plain-obj: 2.1.0
      trough: 1.0.5
      vfile: 4.2.1
    dev: false

  /unist-builder@3.0.1:
    resolution: {integrity: sha512-gnpOw7DIpCA0vpr6NqdPvTWnlPTApCTRzr+38E6hCWx3rz/cjo83SsKIlS1Z+L5ttScQ2AwutNnb8+tAvpb6qQ==}
    dependencies:
      '@types/unist': 2.0.7
    dev: false

  /unist-util-generated@2.0.1:
    resolution: {integrity: sha512-qF72kLmPxAw0oN2fwpWIqbXAVyEqUzDHMsbtPvOudIlUzXYFIeQIuxXQCRCFh22B7cixvU0MG7m3MW8FTq/S+A==}
    dev: false

  /unist-util-is@4.1.0:
    resolution: {integrity: sha512-ZOQSsnce92GrxSqlnEEseX0gi7GH9zTJZ0p9dtu87WRb/37mMPO2Ilx1s/t9vBHrFhbgweUwb+t7cIn5dxPhZg==}
    dev: false

  /unist-util-is@5.2.1:
    resolution: {integrity: sha512-u9njyyfEh43npf1M+yGKDGVPbY/JWEemg5nH05ncKPfi+kBbKBJoTdsogMu33uhytuLlv9y0O7GH7fEdwLdLQw==}
    dependencies:
      '@types/unist': 2.0.7
    dev: false

  /unist-util-position@4.0.4:
    resolution: {integrity: sha512-kUBE91efOWfIVBo8xzh/uZQ7p9ffYRtUbMRZBNFYwf0RK8koUMx6dGUfwylLOKmaT2cs4wSW96QoYUSXAyEtpg==}
    dependencies:
      '@types/unist': 2.0.7
    dev: false

  /unist-util-select@4.0.3:
    resolution: {integrity: sha512-1074+K9VyR3NyUz3lgNtHKm7ln+jSZXtLJM4E22uVuoFn88a/Go2pX8dusrt/W+KWH1ncn8jcd8uCQuvXb/fXA==}
    dependencies:
      '@types/unist': 2.0.7
      css-selector-parser: 1.4.1
      nth-check: 2.1.1
      zwitch: 2.0.4
    dev: false

  /unist-util-stringify-position@2.0.3:
    resolution: {integrity: sha512-3faScn5I+hy9VleOq/qNbAd6pAx7iH5jYBMS9I1HgQVijz/4mv5Bvw5iw1sC/90CODiKo81G/ps8AJrISn687g==}
    dependencies:
      '@types/unist': 2.0.7
    dev: false

  /unist-util-stringify-position@3.0.3:
    resolution: {integrity: sha512-k5GzIBZ/QatR8N5X2y+drfpWG8IDBzdnVj6OInRNWm1oXrzydiaAT2OQiA8DPRRZyAKb9b6I2a6PxYklZD0gKg==}
    dependencies:
      '@types/unist': 2.0.7
    dev: false

  /unist-util-visit-parents@3.1.1:
    resolution: {integrity: sha512-1KROIZWo6bcMrZEwiH2UrXDyalAa0uqzWCxCJj6lPOvTve2WkfgCytoDTPaMnodXh1WrXOq0haVYHj99ynJlsg==}
    dependencies:
      '@types/unist': 2.0.7
      unist-util-is: 4.1.0
    dev: false

  /unist-util-visit-parents@4.1.1:
    resolution: {integrity: sha512-1xAFJXAKpnnJl8G7K5KgU7FY55y3GcLIXqkzUj5QF/QVP7biUm0K0O2oqVkYsdjzJKifYeWn9+o6piAK2hGSHw==}
    dependencies:
      '@types/unist': 2.0.7
      unist-util-is: 5.2.1
    dev: false

  /unist-util-visit-parents@5.1.3:
    resolution: {integrity: sha512-x6+y8g7wWMyQhL1iZfhIPhDAs7Xwbn9nRosDXl7qoPTSCy0yNxnKc+hWokFifWQIDGi154rdUqKvbCa4+1kLhg==}
    dependencies:
      '@types/unist': 2.0.7
      unist-util-is: 5.2.1
    dev: false

  /unist-util-visit@3.1.0:
    resolution: {integrity: sha512-Szoh+R/Ll68QWAyQyZZpQzZQm2UPbxibDvaY8Xc9SUtYgPsDzx5AWSk++UUt2hJuow8mvwR+rG+LQLw+KsuAKA==}
    dependencies:
      '@types/unist': 2.0.7
      unist-util-is: 5.2.1
      unist-util-visit-parents: 4.1.1
    dev: false

  /unist-util-visit@4.1.2:
    resolution: {integrity: sha512-MSd8OUGISqHdVvfY9TPhyK2VdUrPgxkUtWSuMHF6XAAFuL4LokseigBnZtPnJMu+FbynTkFNnFlyjxpVKujMRg==}
    dependencies:
      '@types/unist': 2.0.7
      unist-util-is: 5.2.1
      unist-util-visit-parents: 5.1.3
    dev: false

  /universalify@0.1.2:
    resolution: {integrity: sha512-rBJeI5CXAlmy1pV+617WB9J63U6XcazHHF2f2dbJix4XzpUF0RS3Zbj0FGIOCAva5P/d/GBOYaACQ1w+0azUkg==}
    engines: {node: '>= 4.0.0'}
    dev: true

  /universalify@2.0.0:
    resolution: {integrity: sha512-hAZsKq7Yy11Zu1DE0OzWjw7nnLZmJZYTDZZyEFHZdUhV8FkH5MCfoU1XMaxXovpyW5nq5scPqq0ZDP9Zyl04oQ==}
    engines: {node: '>= 10.0.0'}
    dev: true

  /unload@2.2.0:
    resolution: {integrity: sha512-B60uB5TNBLtN6/LsgAf3udH9saB5p7gqJwcFfbOEZ8BcBHnGwCf6G/TGiEqkRAxX7zAFIUtzdrXQSdL3Q/wqNA==}
    dependencies:
      '@babel/runtime': 7.22.10
      detect-node: 2.1.0
    dev: false

  /update-browserslist-db@1.0.11(browserslist@4.21.10):
    resolution: {integrity: sha512-dCwEFf0/oT85M1fHBg4F0jtLwJrutGoHSQXCh7u4o2t1drG+c0a9Flnqww6XUKSfQMPpJBRjU8d4RXB09qtvaA==}
    hasBin: true
    peerDependencies:
      browserslist: '>= 4.21.0'
    dependencies:
      browserslist: 4.21.10
      escalade: 3.1.1
      picocolors: 1.0.0

  /uri-js@4.4.1:
    resolution: {integrity: sha512-7rKUyy33Q1yc98pQ1DAmLtwX109F7TIfWlW1Ydo8Wl1ii1SeHieeh0HHfPeL2fMXK6z0s8ecKs9frCuLJvndBg==}
    dependencies:
      punycode: 2.3.0

  /urijs@1.19.11:
    resolution: {integrity: sha512-HXgFDgDommxn5/bIv0cnQZsPhHDA90NPHD6+c/v21U5+Sx5hoP8+dP9IZXBU1gIfvdRfhG8cel9QNPeionfcCQ==}
    dev: false

  /use-callback-ref@1.3.0(@types/react@18.2.12)(react@18.2.0):
    resolution: {integrity: sha512-3FT9PRuRdbB9HfXhEq35u4oZkvpJ5kuYbpqhCfmiZyReuRgpnhDlbr2ZEnnuS0RrJAPn6l23xjFg9kpDM+Ms7w==}
    engines: {node: '>=10'}
    peerDependencies:
      '@types/react': ^16.8.0 || ^17.0.0 || ^18.0.0
      react: ^16.8.0 || ^17.0.0 || ^18.0.0
    peerDependenciesMeta:
      '@types/react':
        optional: true
    dependencies:
      '@types/react': 18.2.12
      react: 18.2.0
      tslib: 2.6.1
    dev: false

  /use-resize-observer@9.1.0(react-dom@18.2.0)(react@18.2.0):
    resolution: {integrity: sha512-R25VqO9Wb3asSD4eqtcxk8sJalvIOYBqS8MNZlpDSQ4l4xMQxC/J7Id9HoTqPq8FwULIn0PVW+OAqF2dyYbjow==}
    peerDependencies:
      react: 16.8.0 - 18
      react-dom: 16.8.0 - 18
    dependencies:
      '@juggle/resize-observer': 3.4.0
      react: 18.2.0
      react-dom: 18.2.0(react@18.2.0)
    dev: false

  /use-sidecar@1.1.2(@types/react@18.2.12)(react@18.2.0):
    resolution: {integrity: sha512-epTbsLuzZ7lPClpz2TyryBfztm7m+28DlEv2ZCQ3MDr5ssiwyOwGH/e5F9CkfWjJ1t4clvI58yF822/GUkjjhw==}
    engines: {node: '>=10'}
    peerDependencies:
      '@types/react': ^16.9.0 || ^17.0.0 || ^18.0.0
      react: ^16.8.0 || ^17.0.0 || ^18.0.0
    peerDependenciesMeta:
      '@types/react':
        optional: true
    dependencies:
      '@types/react': 18.2.12
      detect-node-es: 1.1.0
      react: 18.2.0
      tslib: 2.6.1
    dev: false

  /utf-8-validate@5.0.10:
    resolution: {integrity: sha512-Z6czzLq4u8fPOyx7TU6X3dvUZVvoJmxSQ+IcrlmagKhilxlhZgxPK6C5Jqbkw1IDUmFTM+cz9QDnnLTwDz/2gQ==}
    engines: {node: '>=6.14.2'}
    requiresBuild: true
    dependencies:
      node-gyp-build: 4.6.0
    dev: false

  /util-deprecate@1.0.2:
    resolution: {integrity: sha512-EPD5q1uXyFxJpCrLnCc1nHnq3gOa6DZBocAIiI2TaSCA7VCJ1UJDMagCzIkXNsUYfD1daK//LTEQ8xiIbrHtcw==}

  /util@0.12.5:
    resolution: {integrity: sha512-kZf/K6hEIrWHI6XqOFUiiMa+79wE/D8Q+NCNAWclkyg3b4d2k7s0QGepNjiABc+aR3N1PAyHL7p6UcLY6LmrnA==}
    dependencies:
      inherits: 2.0.4
      is-arguments: 1.1.1
      is-generator-function: 1.0.10
      is-typed-array: 1.1.12
      which-typed-array: 1.1.11
    dev: false

  /utility-types@3.10.0:
    resolution: {integrity: sha512-O11mqxmi7wMKCo6HKFt5AhO4BwY3VV68YU07tgxfz8zJTIxr4BpsezN49Ffwy9j3ZpwwJp4fkRwjRzq3uWE6Rg==}
    engines: {node: '>= 4'}
    dev: false

  /uuid@8.3.2:
    resolution: {integrity: sha512-+NYs2QeMWy+GWFOEm9xnn6HCDp0l7QBD7ml8zLUmJ+93Q5NF0NocErnwkTkXVFNiX3/fpC6afS8Dhb/gz7R7eg==}
    hasBin: true
    dev: false

  /uuid@9.0.0:
    resolution: {integrity: sha512-MXcSTerfPa4uqyzStbRoTgt5XIe3x5+42+q1sDuy3R5MDk66URdLMOZe5aPX/SQd+kuYAh0FdP/pO28IkQyTeg==}
    hasBin: true
    dev: false

  /v8-compile-cache-lib@3.0.1:
    resolution: {integrity: sha512-wa7YjyUGfNZngI/vtK0UHAN+lgDCxBPCylVXGp0zu59Fz5aiGtNXaq3DhIov063MorB+VfufLh3JlF2KdTK3xg==}

  /v8-compile-cache@2.4.0:
    resolution: {integrity: sha512-ocyWc3bAHBB/guyqJQVI5o4BZkPhznPYUG2ea80Gond/BgNWpap8TOmLSeeQG7bnh2KMISxskdADG59j7zruhw==}
    dev: true

  /validate-npm-package-license@3.0.4:
    resolution: {integrity: sha512-DpKm2Ui/xN7/HQKCtpZxoRWBhZ9Z0kqtygG8XCgNQ8ZlDnxuQmWhj566j8fN4Cu3/JmbhsDo7fcAJq4s9h27Ew==}
    dependencies:
      spdx-correct: 3.2.0
      spdx-expression-parse: 3.0.1
    dev: true

  /validate.io-array@1.0.6:
    resolution: {integrity: sha512-DeOy7CnPEziggrOO5CZhVKJw6S3Yi7e9e65R1Nl/RTN1vTQKnzjfvks0/8kQ40FP/dsjRAOd4hxmJ7uLa6vxkg==}
    dev: false

  /validate.io-function@1.0.2:
    resolution: {integrity: sha512-LlFybRJEriSuBnUhQyG5bwglhh50EpTL2ul23MPIuR1odjO7XaMLFV8vHGwp7AZciFxtYOeiSCT5st+XSPONiQ==}
    dev: false

  /validate.io-integer-array@1.0.0:
    resolution: {integrity: sha512-mTrMk/1ytQHtCY0oNO3dztafHYyGU88KL+jRxWuzfOmQb+4qqnWmI+gykvGp8usKZOM0H7keJHEbRaFiYA0VrA==}
    dependencies:
      validate.io-array: 1.0.6
      validate.io-integer: 1.0.5
    dev: false

  /validate.io-integer@1.0.5:
    resolution: {integrity: sha512-22izsYSLojN/P6bppBqhgUDjCkr5RY2jd+N2a3DCAUey8ydvrZ/OkGvFPR7qfOpwR2LC5p4Ngzxz36g5Vgr/hQ==}
    dependencies:
      validate.io-number: 1.0.3
    dev: false

  /validate.io-number@1.0.3:
    resolution: {integrity: sha512-kRAyotcbNaSYoDnXvb4MHg/0a1egJdLwS6oJ38TJY7aw9n93Fl/3blIXdyYvPOp55CNxywooG/3BcrwNrBpcSg==}
    dev: false

  /value-equal@1.0.1:
    resolution: {integrity: sha512-NOJ6JZCAWr0zlxZt+xqCHNTEKOsrks2HQd4MqhP1qy4z1SkbEP467eNx6TgDKXMvUOb+OENfJCZwM+16n7fRfw==}
    dev: false

  /vfile-location@4.1.0:
    resolution: {integrity: sha512-YF23YMyASIIJXpktBa4vIGLJ5Gs88UB/XePgqPmTa7cDA+JeO3yclbpheQYCHjVHBn/yePzrXuygIL+xbvRYHw==}
    dependencies:
      '@types/unist': 2.0.7
      vfile: 5.3.7
    dev: false

  /vfile-message@2.0.4:
    resolution: {integrity: sha512-DjssxRGkMvifUOJre00juHoP9DPWuzjxKuMDrhNbk2TdaYYBNMStsNhEOt3idrtI12VQYM/1+iM0KOzXi4pxwQ==}
    dependencies:
      '@types/unist': 2.0.7
      unist-util-stringify-position: 2.0.3
    dev: false

  /vfile-message@3.1.4:
    resolution: {integrity: sha512-fa0Z6P8HUrQN4BZaX05SIVXic+7kE3b05PWAtPuYP9QLHsLKYR7/AlLW3NtOrpXRLeawpDLMsVkmk5DG0NXgWw==}
    dependencies:
      '@types/unist': 2.0.7
      unist-util-stringify-position: 3.0.3
    dev: false

  /vfile@4.2.1:
    resolution: {integrity: sha512-O6AE4OskCG5S1emQ/4gl8zK586RqA3srz3nfK/Viy0UPToBc5Trp9BVFb1u0CjsKrAWwnpr4ifM/KBXPWwJbCA==}
    dependencies:
      '@types/unist': 2.0.7
      is-buffer: 2.0.5
      unist-util-stringify-position: 2.0.3
      vfile-message: 2.0.4
    dev: false

  /vfile@5.3.7:
    resolution: {integrity: sha512-r7qlzkgErKjobAmyNIkkSpizsFPYiUPuJb5pNW1RB4JcYVZhs4lIbVqk8XPk033CV/1z8ss5pkax8SuhGpcG8g==}
    dependencies:
      '@types/unist': 2.0.7
      is-buffer: 2.0.5
      unist-util-stringify-position: 3.0.3
      vfile-message: 3.1.4
    dev: false

  /watchpack@2.4.0:
    resolution: {integrity: sha512-Lcvm7MGST/4fup+ifyKi2hjyIAwcdI4HRgtvTpIUxBRhB+RFtUh8XtDOxUfctVCnhVi+QQj49i91OyvzkJl6cg==}
    engines: {node: '>=10.13.0'}
    dependencies:
      glob-to-regexp: 0.4.1
      graceful-fs: 4.2.11
    dev: false

  /wcwidth@1.0.1:
    resolution: {integrity: sha512-XHPEwS0q6TaxcvG85+8EYkbiCux2XtWG2mkc47Ng2A77BQu9+DqIOJldST4HgPkuea7dvKSj5VgX3P1d4rW8Tg==}
    dependencies:
      defaults: 1.0.4
    dev: true

  /web-namespaces@2.0.1:
    resolution: {integrity: sha512-bKr1DkiNa2krS7qxNtdrtHAmzuYGFQLiQ13TsorsdT6ULTkPLKuu5+GsFpDlg6JFjUTwX2DyhMPG2be8uPrqsQ==}
    dev: false

  /web-streams-polyfill@3.2.1:
    resolution: {integrity: sha512-e0MO3wdXWKrLbL0DgGnUV7WHVuw9OUvL4hjgnPkIeEvESk74gAITi5G606JtZPp39cd8HA9VQzCIvA49LpPN5Q==}
    engines: {node: '>= 8'}
    dev: true

  /web-streams-polyfill@4.0.0-beta.3:
    resolution: {integrity: sha512-QW95TCTaHmsYfHDybGMwO5IJIM93I/6vTRk+daHTWFPhwh+C8Cg7j7XyKrwrj8Ib6vYXe0ocYNrmzY4xAAN6ug==}
    engines: {node: '>= 14'}
    dev: false

  /webidl-conversions@3.0.1:
    resolution: {integrity: sha512-2JAn3z8AR6rjK8Sm8orRC0h/bcl/DqL7tRPdGZ4I1CjdF+EaMLmYxBHyXuKL849eucPFhvBoxMsflfOb8kxaeQ==}
    dev: false

  /webpack-sources@3.2.3:
    resolution: {integrity: sha512-/DyMEOrDgLKKIG0fmvtz+4dUX/3Ghozwgm6iPp8KRhvn+eQf9+Q7GWxVNMk3+uCPWfdXYC4ExGBckIXdFEfH1w==}
    engines: {node: '>=10.13.0'}
    dev: false

  /websocket@1.0.34:
    resolution: {integrity: sha512-PRDso2sGwF6kM75QykIesBijKSVceR6jL2G8NGYyq2XrItNC2P5/qL5XeR056GhA+Ly7JMFvJb9I312mJfmqnQ==}
    engines: {node: '>=4.0.0'}
    dependencies:
      bufferutil: 4.0.7
      debug: 2.6.9
      es5-ext: 0.10.62
      typedarray-to-buffer: 3.1.5
      utf-8-validate: 5.0.10
      yaeti: 0.0.6
    transitivePeerDependencies:
      - supports-color
    dev: false

  /whatwg-fetch@3.6.19:
    resolution: {integrity: sha512-d67JP4dHSbm2TrpFj8AbO8DnL1JXL5J9u0Kq2xW6d0TFDbCA3Muhdt8orXC22utleTVj7Prqt82baN6RBvnEgw==}
    dev: false

  /whatwg-url@5.0.0:
    resolution: {integrity: sha512-saE57nupxk6v3HY35+jzBwYa0rKSy0XR8JSxZPwgLr7ys0IBzhGviA1/TUGJLmSVqs8pb9AnvICXEuOHLprYTw==}
    dependencies:
      tr46: 0.0.3
      webidl-conversions: 3.0.1
    dev: false

  /which-boxed-primitive@1.0.2:
    resolution: {integrity: sha512-bwZdv0AKLpplFY2KZRX6TvyuN7ojjr7lwkg6ml0roIy9YeuSr7JS372qlNW18UQYzgYK9ziGcerWqZOmEn9VNg==}
    dependencies:
      is-bigint: 1.0.4
      is-boolean-object: 1.1.2
      is-number-object: 1.0.7
      is-string: 1.0.7
      is-symbol: 1.0.4
    dev: true

  /which-builtin-type@1.1.3:
    resolution: {integrity: sha512-YmjsSMDBYsM1CaFiayOVT06+KJeXf0o5M/CAd4o1lTadFAtacTUM49zoYxr/oroopFDfhvN6iEcBxUyc3gvKmw==}
    engines: {node: '>= 0.4'}
    dependencies:
      function.prototype.name: 1.1.5
      has-tostringtag: 1.0.0
      is-async-function: 2.0.0
      is-date-object: 1.0.5
      is-finalizationregistry: 1.0.2
      is-generator-function: 1.0.10
      is-regex: 1.1.4
      is-weakref: 1.0.2
      isarray: 2.0.5
      which-boxed-primitive: 1.0.2
      which-collection: 1.0.1
      which-typed-array: 1.1.11
    dev: true

  /which-collection@1.0.1:
    resolution: {integrity: sha512-W8xeTUwaln8i3K/cY1nGXzdnVZlidBcagyNFtBdD5kxnb4TvGKR7FfSIS3mYpwWS1QUCutfKz8IY8RjftB0+1A==}
    dependencies:
      is-map: 2.0.2
      is-set: 2.0.2
      is-weakmap: 2.0.1
      is-weakset: 2.0.2
    dev: true

  /which-module@2.0.1:
    resolution: {integrity: sha512-iBdZ57RDvnOR9AGBhML2vFZf7h8vmBjhoaZqODJBFWHVtKkDmKuHai3cx5PgVMrX5YDNp27AofYbAwctSS+vhQ==}
    dev: true

  /which-pm@2.0.0:
    resolution: {integrity: sha512-Lhs9Pmyph0p5n5Z3mVnN0yWcbQYUAD7rbQUiMsQxOJ3T57k7RFe35SUwWMf7dsbDZks1uOmw4AecB/JMDj3v/w==}
    engines: {node: '>=8.15'}
    dependencies:
      load-yaml-file: 0.2.0
      path-exists: 4.0.0
    dev: true

  /which-typed-array@1.1.11:
    resolution: {integrity: sha512-qe9UWWpkeG5yzZ0tNYxDmd7vo58HDBc39mZ0xWWpolAGADdFOzkfamWLDxkOWcvHQKVmdTyQdLD4NOfjLWTKew==}
    engines: {node: '>= 0.4'}
    dependencies:
      available-typed-arrays: 1.0.5
      call-bind: 1.0.2
      for-each: 0.3.3
      gopd: 1.0.1
      has-tostringtag: 1.0.0

  /which@1.3.1:
    resolution: {integrity: sha512-HxJdYWq1MTIQbJ3nw0cqssHoTNU267KlrDuGZ1WYlxDStUtKUhOaJmh112/TZmHxxUfuJqPXSOm7tDyas0OSIQ==}
    hasBin: true
    dependencies:
      isexe: 2.0.0
    dev: true

  /which@2.0.2:
    resolution: {integrity: sha512-BLI3Tl1TW3Pvl70l3yq3Y64i+awpwXqsGBYWkkqMtnbXgrMD+yj7rhW0kuEDxzJaYXGjEW5ogapKNMEKNMjibA==}
    engines: {node: '>= 8'}
    hasBin: true
    dependencies:
      isexe: 2.0.0

  /wildcard@1.1.2:
    resolution: {integrity: sha512-DXukZJxpHA8LuotRwL0pP1+rS6CS7FF2qStDDE1C7DDg2rLud2PXRMuEDYIPhgEezwnlHNL4c+N6MfMTjCGTng==}
    dev: false

  /wolfy87-eventemitter@5.2.9:
    resolution: {integrity: sha512-P+6vtWyuDw+MB01X7UeF8TaHBvbCovf4HPEMF/SV7BdDc1SMTiBy13SRD71lQh4ExFTG1d/WNzDGDCyOKSMblw==}
    dev: false

  /wrap-ansi@6.2.0:
    resolution: {integrity: sha512-r6lPcBGxZXlIcymEu7InxDMhdW0KDxpLgoFLcguasxCaJ/SOIZwINatK9KY/tf+ZrlywOKU0UDj3ATXUBfxJXA==}
    engines: {node: '>=8'}
    dependencies:
      ansi-styles: 4.3.0
      string-width: 4.2.3
      strip-ansi: 6.0.1
    dev: true

  /wrap-ansi@7.0.0:
    resolution: {integrity: sha512-YVGIj2kamLSTxw6NsZjoBxfSwsn0ycdesmc4p+Q21c5zPuZ1pl+NfxVdxPtdHvmNVOQ6XSYG4AUtyt/Fi7D16Q==}
    engines: {node: '>=10'}
    dependencies:
      ansi-styles: 4.3.0
      string-width: 4.2.3
      strip-ansi: 6.0.1

  /wrappy@1.0.2:
    resolution: {integrity: sha512-l4Sp/DRseor9wL6EvV2+TuQn63dMkPjZ/sp9XkghTEbV9KlPS1xUsZ3u7/IQO4wxtcFB4bgpQPRcR3QCvezPcQ==}

  /write-file-atomic@5.0.1:
    resolution: {integrity: sha512-+QU2zd6OTD8XWIJCbffaiQeH9U73qIqafo1x6V1snCWYGJf6cVE0cDR4D8xRzcEnfI21IFrUPzPGtcPf8AC+Rw==}
    engines: {node: ^14.17.0 || ^16.13.0 || >=18.0.0}
    dependencies:
      imurmurhash: 0.1.4
      signal-exit: 4.1.0
    dev: true

  /xml-formatter@2.6.1:
    resolution: {integrity: sha512-dOiGwoqm8y22QdTNI7A+N03tyVfBlQ0/oehAzxIZtwnFAHGeSlrfjF73YQvzSsa/Kt6+YZasKsrdu6OIpuBggw==}
    engines: {node: '>= 10'}
    dependencies:
      xml-parser-xo: 3.2.0
    dev: false

  /xml-parser-xo@3.2.0:
    resolution: {integrity: sha512-8LRU6cq+d7mVsoDaMhnkkt3CTtAs4153p49fRo+HIB3I1FD1o5CeXRjRH29sQevIfVJIcPjKSsPU/+Ujhq09Rg==}
    engines: {node: '>= 10'}
    dev: false

  /xtend@4.0.2:
    resolution: {integrity: sha512-LKYU1iAXJXUgAXn9URjiu+MWhyUXHsvfp7mcuYm9dSUKK0/CjtrUwFAxD82/mCWbtLsGjFIad0wIsod4zrTAEQ==}
    engines: {node: '>=0.4'}
    dev: false

  /y18n@4.0.3:
    resolution: {integrity: sha512-JKhqTOwSrqNA1NY5lSztJ1GrBiUodLMmIZuLiDaMRJ+itFd+ABVE8XBjOvIWL+rSqNDC74LCSFmlb/U4UZ4hJQ==}
    dev: true

  /y18n@5.0.8:
    resolution: {integrity: sha512-0pfFzegeDWJHJIAmTLRP2DwHjdF5s7jo9tuztdQxAhINCdvS+3nGINqPd00AphqJR/0LhANUS6/+7SCb98YOfA==}
    engines: {node: '>=10'}

  /yaeti@0.0.6:
    resolution: {integrity: sha512-MvQa//+KcZCUkBTIC9blM+CU9J2GzuTytsOUwf2lidtvkx/6gnEp1QvJv34t9vdjhFmha/mUiNDbN0D0mJWdug==}
    engines: {node: '>=0.10.32'}
    dev: false

  /yallist@2.1.2:
    resolution: {integrity: sha512-ncTzHV7NvsQZkYe1DW7cbDLm0YpzHmZF5r/iyP3ZnQtMiJ+pjzisCiMNI+Sj+xQF5pXhSHxSB3uDbsBTzY/c2A==}
    dev: true

  /yallist@3.1.1:
    resolution: {integrity: sha512-a4UGQaWPH59mOXUYnAG2ewncQS4i4F43Tv3JoAM+s2VDAmS9NsK8GpDMLrCHPksFT7h3K6TOoUNn2pb7RoXx4g==}

  /yallist@4.0.0:
    resolution: {integrity: sha512-3wdGidZyq5PB084XLES5TpOSRA3wjXAlIWMhum2kRcv/41Sn2emQ0dycQW4uZXLejwKvg6EsvbdlVL+FYEct7A==}

  /yaml@1.10.2:
    resolution: {integrity: sha512-r3vXyErRCYJ7wg28yvBY5VSoAF8ZvlcW9/BwUzEtUsjvX/DKs24dIkuwjtuprwJJHsbyUbLApepYTR1BN4uHrg==}
    engines: {node: '>= 6'}
    dev: false

  /yaml@2.3.1:
    resolution: {integrity: sha512-2eHWfjaoXgTBC2jNM1LRef62VQa0umtvRiDSk6HSzW7RvS5YtkabJrwYLLEKWBc8a5U2PTSCs+dJjUTJdlHsWQ==}
    engines: {node: '>= 14'}

  /yargs-parser@18.1.3:
    resolution: {integrity: sha512-o50j0JeToy/4K6OZcaQmW6lyXXKhq7csREXcDwk2omFPJEwUNOVtJKvmDr9EI1fAJZUyZcRF7kxGBWmRXudrCQ==}
    engines: {node: '>=6'}
    dependencies:
      camelcase: 5.3.1
      decamelize: 1.2.0
    dev: true

  /yargs-parser@21.1.1:
    resolution: {integrity: sha512-tVpsJW7DdjecAiFpbIB1e3qxIQsE6NoPc5/eTdrbbIC4h0LVsWhnoa3g+m2HclBIujHzsxZ4VJVA+GUuc2/LBw==}
    engines: {node: '>=12'}

  /yargs@15.4.1:
    resolution: {integrity: sha512-aePbxDmcYW++PaqBsJ+HYUFwCdv4LVvdnhBy78E57PIor8/OVvhMrADFFEDh8DHDFRv/O9i3lPhsENjO7QX0+A==}
    engines: {node: '>=8'}
    dependencies:
      cliui: 6.0.0
      decamelize: 1.2.0
      find-up: 4.1.0
      get-caller-file: 2.0.5
      require-directory: 2.1.1
      require-main-filename: 2.0.0
      set-blocking: 2.0.0
      string-width: 4.2.3
      which-module: 2.0.1
      y18n: 4.0.3
      yargs-parser: 18.1.3
    dev: true

  /yargs@17.7.2:
    resolution: {integrity: sha512-7dSzzRQ++CKnNI/krKnYRV7JKKPUXMEh61soaHKg9mrWEhzFWhFnxPxGl+69cD1Ou63C13NUPCnmIcrvqCuM6w==}
    engines: {node: '>=12'}
    dependencies:
      cliui: 8.0.1
      escalade: 3.1.1
      get-caller-file: 2.0.5
      require-directory: 2.1.1
      string-width: 4.2.3
      y18n: 5.0.8
      yargs-parser: 21.1.1

  /yn@3.1.1:
    resolution: {integrity: sha512-Ux4ygGWsu2c7isFWe8Yu1YluJmqVhxqK2cLXNQA5AcC3QfbGNpM7fu0Y8b/z16pXLnFxZYvWhd3fhBY9DLmC6Q==}
    engines: {node: '>=6'}

  /yocto-queue@0.1.0:
    resolution: {integrity: sha512-rVksvsnNCdJ/ohGc6xgPwyN8eheCxsiLM8mxuE/t/mOVqJewPuO1miLpTHQiRgTKCLexL4MeAFVagts7HmNZ2Q==}
    engines: {node: '>=10'}
    dev: true

  /zod@3.21.4:
    resolution: {integrity: sha512-m46AKbrzKVzOzs/DZgVnG5H55N1sv1M8qZU3A8RIKbs3mrACDNeIOeilDymVb2HdmP8uwshOCF4uJ8uM9rCqJw==}

  /zustand@3.7.2(react@18.2.0):
    resolution: {integrity: sha512-PIJDIZKtokhof+9+60cpockVOq05sJzHCriyvaLBmEJixseQ1a5Kdov6fWZfWOu5SK9c+FhH1jU0tntLxRJYMA==}
    engines: {node: '>=12.7.0'}
    peerDependencies:
      react: '>=16.8'
    peerDependenciesMeta:
      react:
        optional: true
    dependencies:
      react: 18.2.0
    dev: false

  /zwitch@1.0.5:
    resolution: {integrity: sha512-V50KMwwzqJV0NpZIZFwfOD5/lyny3WlSzRiXgA0G7VUnRlqttta1L6UQIHzd6EuBY/cHGfwTIck7w1yH6Q5zUw==}
    dev: false

  /zwitch@2.0.4:
    resolution: {integrity: sha512-bXE4cR/kVZhKZX/RjPEflHaKVhUVl85noU3v6b8apfQEc1x4A+zBxjZ4lN8LqGd6WZ3dl98pY4o717VFmoPp+A==}
    dev: false<|MERGE_RESOLUTION|>--- conflicted
+++ resolved
@@ -5913,7 +5913,6 @@
       '@types/node': 20.4.8
     dev: false
 
-<<<<<<< HEAD
   /@typescript-eslint/parser@6.13.1(eslint@8.54.0)(typescript@5.1.3):
     resolution: {integrity: sha512-fs2XOhWCzRhqMmQf0eicLa/CWSaYss2feXsy7xBD/pLyWke/jCIVc2s1ikEAtSW7ina1HNhv7kONoEfVNEcdDQ==}
     engines: {node: ^16.0.0 || >=18.0.0}
@@ -5981,12 +5980,8 @@
     resolution: {integrity: sha512-zuVdFrMJiuCDQUMCzQaD6KL28MjnqqN8XnAqiEq9PNm/hCPTSGfrXCOfwj1ow4LFb/tNymJPwsNbVePc1xFqrQ==}
     dev: true
 
-  /@uppy/aws-s3-multipart@3.8.0(@uppy/core@3.6.1):
-    resolution: {integrity: sha512-EPWMR8TLw98CTGEDT2JXAs3bqk3HREl/285Aqm7JMDFk6Xq+TpXP6nieOE+5WxOfNEypPDcITirdDh6kKqaz4w==}
-=======
   /@uppy/aws-s3-multipart@3.9.0(@uppy/core@3.6.1):
     resolution: {integrity: sha512-xBhiB2jqcVOi4O3BbIrJlpRoFLCbKDes7ki6mGJ5TXTBt7fxRlvB/PwK1UTioG7fiecqskxQEA2uYWb80j+XNA==}
->>>>>>> c219a3da
     peerDependencies:
       '@uppy/core': ^3.7.0
     dependencies:
