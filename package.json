{
	"private": true,
	"scripts": {
<<<<<<< HEAD
		"build": "pnpm p:build && turbo build --filter=!storybook",
		"dev": "pnpm p:dev && turbo dev --filter=!integration-* --filter=!emails --ui tui",
=======
		"build": "pnpm p:build && turbo build",
		"dev": "pnpm p:dev && turbo dev --filter=!emails --ui tui",
>>>>>>> 5e73a85c
		"clean": "turbo clean",
		"start": "turbo start",
		"type-check": "turbo type-check",
		"p:dev": "preconstruct dev",
		"p:build": "preconstruct build",
		"format": "turbo run format --continue",
		"format:fix": "turbo format:fix --continue",
		"lint": "turbo lint --continue",
		"lint:fix": "turbo lint:fix --continue",
		"lint:ws": "pnpm dlx sherif@latest",
		"test": "turbo test",
		"test-run": "turbo test-run --continue",
		"test:setup": "docker compose -f docker-compose.test.yml --profile test up -d",
		"fix": "pnpm run lint:fix && pnpm run format:fix",
		"dev:db:start": "docker compose -f docker-compose.base.yml up db -d",
		"dev:db:stop": "docker compose -f docker-compose.base.yml down db",
		"dev:inbucket:start": "docker compose -f docker-compose.base.yml up inbucket -d",
		"dev:inbucket:stop": "docker compose -f docker-compose.base.yml down inbucket",
		"dev:setup": "pnpm install && pnpm run dev:db:start && pnpm run dev:inbucket:start && pnpm p:dev && pnpm --filter core migrate-dev",
		"dev:teardown": "docker compose -f docker-compose.base.yml down"
	},
	"devDependencies": {
		"@babel/core": "^7.22.17",
		"@babel/preset-env": "^7.22.15",
		"@babel/preset-react": "^7.22.15",
		"@babel/preset-typescript": "^7.22.15",
		"@changesets/cli": "^2.26.2",
		"@preconstruct/cli": "^2.8.10",
		"@pubpub/prettier-config": "workspace:*",
		"@turbo/gen": "^2.1.1",
		"concurrently": "^9.0.1",
		"husky": "^8.0.3",
		"lint-staged": "^13.2.2",
		"pino-pretty": "^10.3.1",
		"prettier": "catalog:",
		"turbo": "^2.1.1"
	},
	"lint-staged": {
		"*.{ts,tsx,js,jsx,scss,json,md}": [
			"prettier --write"
		],
		"schema.prisma": [
			"npx prisma format"
		]
	},
	"preconstruct": {
		"packages": [
			"packages/*"
		],
		"exports": true,
		"___experimentalFlags_WILL_CHANGE_IN_PATCH": {
			"typeModule": true,
			"distInRoot": true,
			"importsConditions": true
		}
	},
	"prettier": "@pubpub/prettier-config",
	"packageManager": "pnpm@9.10.0",
	"prisma": {
		"schema": "core/prisma/schema/"
	},
	"pnpm": {
		"overrides": {
			"@radix-ui/react-alert-dialog@1>@radix-ui/react-dialog@1>react-remove-scroll@2>react-style-singleton": "2.2.3",
			"react-style-singleton": "2.2.3",
			"use-sidecar@1>@types/react": "-",
			"use-sidecar@1>react": "-",
			"@radix-ui/react-dialog@1>react-remove-scroll@2>react-style-singleton": "2.2.3",
			"@radix-ui/react-dismissable-layer": "^1.0.5",
			"@radix-ui/react-focus-scope": "^1.0.4"
		}
	},
	"name": "v7"
}<|MERGE_RESOLUTION|>--- conflicted
+++ resolved
@@ -1,84 +1,79 @@
 {
-	"private": true,
-	"scripts": {
-<<<<<<< HEAD
-		"build": "pnpm p:build && turbo build --filter=!storybook",
-		"dev": "pnpm p:dev && turbo dev --filter=!integration-* --filter=!emails --ui tui",
-=======
-		"build": "pnpm p:build && turbo build",
-		"dev": "pnpm p:dev && turbo dev --filter=!emails --ui tui",
->>>>>>> 5e73a85c
-		"clean": "turbo clean",
-		"start": "turbo start",
-		"type-check": "turbo type-check",
-		"p:dev": "preconstruct dev",
-		"p:build": "preconstruct build",
-		"format": "turbo run format --continue",
-		"format:fix": "turbo format:fix --continue",
-		"lint": "turbo lint --continue",
-		"lint:fix": "turbo lint:fix --continue",
-		"lint:ws": "pnpm dlx sherif@latest",
-		"test": "turbo test",
-		"test-run": "turbo test-run --continue",
-		"test:setup": "docker compose -f docker-compose.test.yml --profile test up -d",
-		"fix": "pnpm run lint:fix && pnpm run format:fix",
-		"dev:db:start": "docker compose -f docker-compose.base.yml up db -d",
-		"dev:db:stop": "docker compose -f docker-compose.base.yml down db",
-		"dev:inbucket:start": "docker compose -f docker-compose.base.yml up inbucket -d",
-		"dev:inbucket:stop": "docker compose -f docker-compose.base.yml down inbucket",
-		"dev:setup": "pnpm install && pnpm run dev:db:start && pnpm run dev:inbucket:start && pnpm p:dev && pnpm --filter core migrate-dev",
-		"dev:teardown": "docker compose -f docker-compose.base.yml down"
-	},
-	"devDependencies": {
-		"@babel/core": "^7.22.17",
-		"@babel/preset-env": "^7.22.15",
-		"@babel/preset-react": "^7.22.15",
-		"@babel/preset-typescript": "^7.22.15",
-		"@changesets/cli": "^2.26.2",
-		"@preconstruct/cli": "^2.8.10",
-		"@pubpub/prettier-config": "workspace:*",
-		"@turbo/gen": "^2.1.1",
-		"concurrently": "^9.0.1",
-		"husky": "^8.0.3",
-		"lint-staged": "^13.2.2",
-		"pino-pretty": "^10.3.1",
-		"prettier": "catalog:",
-		"turbo": "^2.1.1"
-	},
-	"lint-staged": {
-		"*.{ts,tsx,js,jsx,scss,json,md}": [
-			"prettier --write"
-		],
-		"schema.prisma": [
-			"npx prisma format"
-		]
-	},
-	"preconstruct": {
-		"packages": [
-			"packages/*"
-		],
-		"exports": true,
-		"___experimentalFlags_WILL_CHANGE_IN_PATCH": {
-			"typeModule": true,
-			"distInRoot": true,
-			"importsConditions": true
-		}
-	},
-	"prettier": "@pubpub/prettier-config",
-	"packageManager": "pnpm@9.10.0",
-	"prisma": {
-		"schema": "core/prisma/schema/"
-	},
-	"pnpm": {
-		"overrides": {
-			"@radix-ui/react-alert-dialog@1>@radix-ui/react-dialog@1>react-remove-scroll@2>react-style-singleton": "2.2.3",
-			"react-style-singleton": "2.2.3",
-			"use-sidecar@1>@types/react": "-",
-			"use-sidecar@1>react": "-",
-			"@radix-ui/react-dialog@1>react-remove-scroll@2>react-style-singleton": "2.2.3",
-			"@radix-ui/react-dismissable-layer": "^1.0.5",
-			"@radix-ui/react-focus-scope": "^1.0.4"
-		}
-	},
-	"name": "v7"
+  "private": true,
+  "scripts": {
+    "build": "pnpm p:build && turbo build",
+    "dev": "pnpm p:dev && turbo dev --filter=!emails --ui tui",
+    "clean": "turbo clean",
+    "start": "turbo start",
+    "type-check": "turbo type-check",
+    "p:dev": "preconstruct dev",
+    "p:build": "preconstruct build",
+    "format": "turbo run format --continue",
+    "format:fix": "turbo format:fix --continue",
+    "lint": "turbo lint --continue",
+    "lint:fix": "turbo lint:fix --continue",
+    "lint:ws": "pnpm dlx sherif@latest",
+    "test": "turbo test",
+    "test-run": "turbo test-run --continue",
+    "test:setup": "docker compose -f docker-compose.test.yml --profile test up -d",
+    "fix": "pnpm run lint:fix && pnpm run format:fix",
+    "dev:db:start": "docker compose -f docker-compose.base.yml up db -d",
+    "dev:db:stop": "docker compose -f docker-compose.base.yml down db",
+    "dev:inbucket:start": "docker compose -f docker-compose.base.yml up inbucket -d",
+    "dev:inbucket:stop": "docker compose -f docker-compose.base.yml down inbucket",
+    "dev:setup": "pnpm install && pnpm run dev:db:start && pnpm run dev:inbucket:start && pnpm p:dev && pnpm --filter core migrate-dev",
+    "dev:teardown": "docker compose -f docker-compose.base.yml down"
+  },
+  "devDependencies": {
+    "@babel/core": "^7.22.17",
+    "@babel/preset-env": "^7.22.15",
+    "@babel/preset-react": "^7.22.15",
+    "@babel/preset-typescript": "^7.22.15",
+    "@changesets/cli": "^2.26.2",
+    "@preconstruct/cli": "^2.8.10",
+    "@pubpub/prettier-config": "workspace:*",
+    "@turbo/gen": "^2.1.1",
+    "concurrently": "^9.0.1",
+    "husky": "^8.0.3",
+    "lint-staged": "^13.2.2",
+    "pino-pretty": "^10.3.1",
+    "prettier": "catalog:",
+    "turbo": "^2.1.1"
+  },
+  "lint-staged": {
+    "*.{ts,tsx,js,jsx,scss,json,md}": [
+      "prettier --write"
+    ],
+    "schema.prisma": [
+      "npx prisma format"
+    ]
+  },
+  "preconstruct": {
+    "packages": [
+      "packages/*"
+    ],
+    "exports": true,
+    "___experimentalFlags_WILL_CHANGE_IN_PATCH": {
+      "typeModule": true,
+      "distInRoot": true,
+      "importsConditions": true
+    }
+  },
+  "prettier": "@pubpub/prettier-config",
+  "packageManager": "pnpm@9.10.0",
+  "prisma": {
+    "schema": "core/prisma/schema/"
+  },
+  "pnpm": {
+    "overrides": {
+      "@radix-ui/react-alert-dialog@1>@radix-ui/react-dialog@1>react-remove-scroll@2>react-style-singleton": "2.2.3",
+      "react-style-singleton": "2.2.3",
+      "use-sidecar@1>@types/react": "-",
+      "use-sidecar@1>react": "-",
+      "@radix-ui/react-dialog@1>react-remove-scroll@2>react-style-singleton": "2.2.3",
+      "@radix-ui/react-dismissable-layer": "^1.0.5",
+      "@radix-ui/react-focus-scope": "^1.0.4"
+    }
+  },
+  "name": "v7"
 }