--- conflicted
+++ resolved
@@ -1,105 +1,98 @@
 {
-	"private": true,
-	"scripts": {
-		"build": "pnpm p:build && turbo build",
-		"build:docs": "turbo build --filter=docs",
-		"dev": "pnpm p:dev && turbo dev --filter=!emails --filter=!docs --ui tui",
-		"clean": "turbo clean",
-		"start": "turbo start",
-		"type-check": "turbo type-check",
-		"playwright:test": "turbo run playwright:test --continue",
-		"p:dev": "preconstruct dev",
-		"p:build": "turbo run turbo:p:build",
-		"turbo:p:build": "preconstruct build",
-		"format": "turbo run format --continue",
-		"format:fix": "turbo format:fix --continue",
-		"lint": "turbo lint --continue",
-		"lint:fix": "turbo lint:fix --continue",
-		"lint:ws": "pnpm dlx sherif@latest",
-		"test": "turbo test",
-		"test-run": "turbo test-run --continue",
-		"test:setup": "docker compose -f docker-compose.test.yml --profile test up -d",
-		"test:teardown": "docker compose -f docker-compose.test.yml --profile test down -v",
-		"fix": "pnpm run lint:fix && pnpm run format:fix",
-		"dev:db:start": "docker compose -f docker-compose.dev.yml up db -d",
-		"dev:db:stop": "docker compose -f docker-compose.dev.yml down db",
-		"dev:inbucket:start": "docker compose -f docker-compose.dev.yml up inbucket -d",
-		"dev:inbucket:stop": "docker compose -f docker-compose.dev.yml down inbucket",
-		"dev:minio:start": "docker compose -f docker-compose.dev.yml up minio -d && docker compose -f docker-compose.dev.yml run minio-init",
-		"dev:minio:stop": "docker compose -f docker-compose.dev.yml down minio",
-		"dev:cache:start": "docker compose -f docker-compose.dev.yml up cache -d",
-		"dev:cache:stop": "docker compose -f docker-compose.dev.yml down cache",
-		"dev:setup:base": "pnpm install && docker compose -f docker-compose.dev.yml up -d && pnpm p:dev",
-		"dev:setup": "pnpm run dev:setup:base && pnpm --filter core migrate-dev",
-		"dev:setup:reset": "pnpm run dev:setup:base && pnpm --filter core reset",
-		"dev:teardown": "docker compose -f docker-compose.dev.yml down -v",
-		"integration:setup": "docker compose -f docker-compose.test.yml --profile integration up -d",
-		"integration:teardown": "docker compose -f docker-compose.test.yml --profile integration down -v",
-		"context-editor:playwright": "pnpm --filter context-editor run playwright:test"
-	},
-	"devDependencies": {
-<<<<<<< HEAD
-		"@babel/core": "catalog:",
-		"@babel/preset-env": "^7.22.15",
-		"@babel/preset-react": "^7.22.15",
-		"@babel/preset-typescript": "^7.22.15",
-=======
-		"@babel/core": "7.28.3",
-		"@babel/preset-env": "7.25.2",
-		"@babel/preset-react": "^7.27.1",
-		"@babel/preset-typescript": "^7.27.1",
->>>>>>> e75a05b4
-		"@playwright/test": "catalog:",
-		"@preconstruct/cli": "^2.8.12",
-		"@pubpub/prettier-config": "workspace:*",
-		"@turbo/gen": "^2.5.6",
-		"concurrently": "^9.2.0",
-		"husky": "^8.0.3",
-		"lint-staged": "^13.3.0",
-		"pino-pretty": "^10.3.1",
-		"prettier": "catalog:",
-		"turbo": "^2.5.6"
-	},
-	"lint-staged": {
-		"*.{ts,tsx,js,jsx,scss,json,md}": [
-			"prettier --write"
-		],
-		"schema.prisma": [
-			"npx prisma format"
-		]
-	},
-	"preconstruct": {
-		"packages": [
-			"packages/*"
-		],
-		"exports": true,
-		"___experimentalFlags_WILL_CHANGE_IN_PATCH": {
-			"typeModule": true,
-			"distInRoot": true,
-			"importsConditions": true
-		}
-	},
-	"prettier": "@pubpub/prettier-config",
-	"packageManager": "pnpm@9.10.0",
-	"prisma": {
-		"schema": "core/prisma/schema/"
-	},
-	"pnpm": {
-		"overrides": {
-			"@radix-ui/react-alert-dialog@1>@radix-ui/react-dialog@1>react-remove-scroll@2>react-style-singleton": "2.2.3",
-			"react-style-singleton": "2.2.3",
-			"use-sidecar@1>@types/react": "-",
-			"use-sidecar@1>react": "-",
-			"@radix-ui/react-dialog@1>react-remove-scroll@2>react-style-singleton": "2.2.3",
-			"@radix-ui/react-dismissable-layer": "^1.0.5",
-			"@radix-ui/react-focus-scope": "^1.0.4",
-			"@react-email/render@1>prettier": "^3.6.2",
-			"react-email@3>next": "^15.5.0",
-			"@opentelemetry/instrumentation@0>import-in-the-middle": "1.14.2"
-		}
-	},
-	"name": "v7",
-	"imports": {
-		"#register-loader": "./core/prisma/seed/stubs/register-loader.js"
-	}
+  "private": true,
+  "scripts": {
+    "build": "pnpm p:build && turbo build",
+    "build:docs": "turbo build --filter=docs",
+    "dev": "pnpm p:dev && turbo dev --filter=!emails --filter=!docs --ui tui",
+    "clean": "turbo clean",
+    "start": "turbo start",
+    "type-check": "turbo type-check",
+    "playwright:test": "turbo run playwright:test --continue",
+    "p:dev": "preconstruct dev",
+    "p:build": "turbo run turbo:p:build",
+    "turbo:p:build": "preconstruct build",
+    "format": "turbo run format --continue",
+    "format:fix": "turbo format:fix --continue",
+    "lint": "turbo lint --continue",
+    "lint:fix": "turbo lint:fix --continue",
+    "lint:ws": "pnpm dlx sherif@latest",
+    "test": "turbo test",
+    "test-run": "turbo test-run --continue",
+    "test:setup": "docker compose -f docker-compose.test.yml --profile test up -d",
+    "test:teardown": "docker compose -f docker-compose.test.yml --profile test down -v",
+    "fix": "pnpm run lint:fix && pnpm run format:fix",
+    "dev:db:start": "docker compose -f docker-compose.dev.yml up db -d",
+    "dev:db:stop": "docker compose -f docker-compose.dev.yml down db",
+    "dev:inbucket:start": "docker compose -f docker-compose.dev.yml up inbucket -d",
+    "dev:inbucket:stop": "docker compose -f docker-compose.dev.yml down inbucket",
+    "dev:minio:start": "docker compose -f docker-compose.dev.yml up minio -d && docker compose -f docker-compose.dev.yml run minio-init",
+    "dev:minio:stop": "docker compose -f docker-compose.dev.yml down minio",
+    "dev:cache:start": "docker compose -f docker-compose.dev.yml up cache -d",
+    "dev:cache:stop": "docker compose -f docker-compose.dev.yml down cache",
+    "dev:setup:base": "pnpm install && docker compose -f docker-compose.dev.yml up -d && pnpm p:dev",
+    "dev:setup": "pnpm run dev:setup:base && pnpm --filter core migrate-dev",
+    "dev:setup:reset": "pnpm run dev:setup:base && pnpm --filter core reset",
+    "dev:teardown": "docker compose -f docker-compose.dev.yml down -v",
+    "integration:setup": "docker compose -f docker-compose.test.yml --profile integration up -d",
+    "integration:teardown": "docker compose -f docker-compose.test.yml --profile integration down -v",
+    "context-editor:playwright": "pnpm --filter context-editor run playwright:test"
+  },
+  "devDependencies": {
+    "@babel/core": "7.28.3",
+    "@babel/preset-env": "7.25.2",
+    "@babel/preset-react": "^7.27.1",
+    "@babel/preset-typescript": "^7.27.1",
+    "@playwright/test": "catalog:",
+    "@preconstruct/cli": "^2.8.12",
+    "@pubpub/prettier-config": "workspace:*",
+    "@turbo/gen": "^2.5.6",
+    "concurrently": "^9.2.0",
+    "husky": "^8.0.3",
+    "lint-staged": "^13.3.0",
+    "pino-pretty": "^10.3.1",
+    "prettier": "catalog:",
+    "turbo": "^2.5.6"
+  },
+  "lint-staged": {
+    "*.{ts,tsx,js,jsx,scss,json,md}": [
+      "prettier --write"
+    ],
+    "schema.prisma": [
+      "npx prisma format"
+    ]
+  },
+  "preconstruct": {
+    "packages": [
+      "packages/*"
+    ],
+    "exports": true,
+    "___experimentalFlags_WILL_CHANGE_IN_PATCH": {
+      "typeModule": true,
+      "distInRoot": true,
+      "importsConditions": true
+    }
+  },
+  "prettier": "@pubpub/prettier-config",
+  "packageManager": "pnpm@9.10.0",
+  "prisma": {
+    "schema": "core/prisma/schema/"
+  },
+  "pnpm": {
+    "overrides": {
+      "@radix-ui/react-alert-dialog@1>@radix-ui/react-dialog@1>react-remove-scroll@2>react-style-singleton": "2.2.3",
+      "react-style-singleton": "2.2.3",
+      "use-sidecar@1>@types/react": "-",
+      "use-sidecar@1>react": "-",
+      "@radix-ui/react-dialog@1>react-remove-scroll@2>react-style-singleton": "2.2.3",
+      "@radix-ui/react-dismissable-layer": "^1.0.5",
+      "@radix-ui/react-focus-scope": "^1.0.4",
+      "@react-email/render@1>prettier": "^3.6.2",
+      "react-email@3>next": "^15.5.0",
+      "@opentelemetry/instrumentation@0>import-in-the-middle": "1.14.2"
+    }
+  },
+  "name": "v7",
+  "imports": {
+    "#register-loader": "./core/prisma/seed/stubs/register-loader.js"
+  }
 }