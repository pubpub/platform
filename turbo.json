--- conflicted
+++ resolved
@@ -28,11 +28,7 @@
 			"persistent": true
 		},
 		"playwright:test": {
-<<<<<<< HEAD
-			"outputs": ["playwright-report"]
-=======
 			"outputs": ["test-results"]
->>>>>>> 59d61243
 		},
 		"clean": {
 			"cache": false
