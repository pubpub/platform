--- conflicted
+++ resolved
@@ -28,11 +28,7 @@
 			"persistent": true
 		},
 		"playwright:test": {
-<<<<<<< HEAD
-			"outputs": ["playwright-report"]
-=======
 			"outputs": ["test-results"]
->>>>>>> d935cdec
 		},
 		"clean": {
 			"cache": false
