import { CoreSchemaType } from "db/public";

import { Boolean, DateTime, Email, FileUpload, MemberId, String, URL, Vector3 } from "./schemas";

export function getJsonSchemaByCoreSchemaType(coreSchemaType: CoreSchemaType) {
	switch (coreSchemaType) {
		case CoreSchemaType.String:
			return String;
		case CoreSchemaType.Boolean:
			return Boolean;
		case CoreSchemaType.Vector3:
			return Vector3;
		case CoreSchemaType.DateTime:
			return DateTime;
		case CoreSchemaType.Email:
			return Email;
		case CoreSchemaType.URL:
			return URL;
		case CoreSchemaType.MemberId:
			return MemberId;
		case CoreSchemaType.FileUpload:
			return FileUpload;
	}
}

export { zodTypeToCoreSchemaType } from "./zodTypesToCoreSchemas";
export { SCHEMA_TYPES_WITH_ICONS } from "./CoreSchemaWithIcons";
export { registerFormats } from "./formats";
<<<<<<< HEAD
export * from "./schemaComponents";
=======
export { setErrorFunction } from "./errors";
>>>>>>> 0ed4db61
<|MERGE_RESOLUTION|>--- conflicted
+++ resolved
@@ -26,8 +26,5 @@
 export { zodTypeToCoreSchemaType } from "./zodTypesToCoreSchemas";
 export { SCHEMA_TYPES_WITH_ICONS } from "./CoreSchemaWithIcons";
 export { registerFormats } from "./formats";
-<<<<<<< HEAD
 export * from "./schemaComponents";
-=======
-export { setErrorFunction } from "./errors";
->>>>>>> 0ed4db61
+export { setErrorFunction } from "./errors";