import { CoreSchemaType } from "db/public";

import { Boolean, DateTime, Email, FileUpload, String, URL, UserId, Vector3 } from "./schemas";

export function getJsonSchemaByCoreSchemaType(coreSchemaType: CoreSchemaType) {
	switch (coreSchemaType) {
		case CoreSchemaType.String:
			return String;
		case CoreSchemaType.Boolean:
			return Boolean;
		case CoreSchemaType.Vector3:
			return Vector3;
		case CoreSchemaType.DateTime:
			return DateTime;
		case CoreSchemaType.Email:
			return Email;
		case CoreSchemaType.URL:
			return URL;
		case CoreSchemaType.UserId:
			return UserId;
		case CoreSchemaType.FileUpload:
			return FileUpload;
	}
}

<<<<<<< HEAD
export { zodTypeToCoreSchemaType } from "./zodTypesToCoreSchemas";
export { CoreSchemaType } from "./CoreSchemaType";
export { SCHEMA_TYPES_WITH_ICONS } from "./CoreSchemaWithIcons";
=======
export { zodTypeToCoreSchemaType } from "./zodTypesToCoreSchemas";
>>>>>>> 9be90ede
<|MERGE_RESOLUTION|>--- conflicted
+++ resolved
@@ -23,10 +23,5 @@
 	}
 }
 
-<<<<<<< HEAD
 export { zodTypeToCoreSchemaType } from "./zodTypesToCoreSchemas";
-export { CoreSchemaType } from "./CoreSchemaType";
-export { SCHEMA_TYPES_WITH_ICONS } from "./CoreSchemaWithIcons";
-=======
-export { zodTypeToCoreSchemaType } from "./zodTypesToCoreSchemas";
->>>>>>> 9be90ede
+export { SCHEMA_TYPES_WITH_ICONS } from "./CoreSchemaWithIcons";