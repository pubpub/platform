{
	"name": "db",
	"type": "module",
	"private": true,
	"version": "0.0.0",
	"description": "",
	"exports": {
<<<<<<< HEAD
		"./public": {
			"module": "./public/dist/db-public.esm.js",
			"default": "./public/dist/db-public.cjs.js"
		},
		"./Database": {
			"module": "./Database/dist/db-Database.esm.js",
			"default": "./Database/dist/db-Database.cjs.js"
		},
		"./table-names": {
			"module": "./table-names/dist/db-table-names.esm.js",
			"default": "./table-names/dist/db-table-names.cjs.js"
		},
		"./types": {
			"module": "./types/dist/db-types.esm.js",
			"default": "./types/dist/db-types.cjs.js"
		},
=======
		"./public": "./dist/db-public.js",
		"./Database": "./dist/db-Database.js",
		"./table-names": "./dist/db-table-names.js",
		"./types": "./dist/db-types.js",
>>>>>>> ad3daa0b
		"./package.json": "./package.json"
	},
	"files": [
		"dist",
		"Database",
		"public",
		"table-names",
		"types"
	],
	"scripts": {
		"format": "prettier --check . --ignore-path ../../.gitignore",
		"format:fix": "prettier -w . --ignore-path ../../.gitignore",
		"type-check": "tsc --noEmit",
		"generate-db-table-names": "dotenv -e .env.local -e .env.development tsx ./scripts/generateDbTableNames.ts ./src/table-names.ts public | pino-pretty",
		"make-kysely-types": "dotenv -e .env.local -e .env.development kanel --config ./src/kanel/.kanelrc.js && pnpm generate-db-table-names && prettier -w src/"
	},
	"author": "Knowledge Futures, Inc <hello@knowledgefutures.org>",
	"license": "GPL-2.0+",
	"dependencies": {
		"@kristiandupont/recase": "^1.3.1",
		"logger": "workspace:*",
		"utils": "workspace:*"
	},
	"peerDependencies": {
		"@ts-rest/core": "catalog:",
		"kysely": "^0.27.2",
		"zod": "catalog:"
	},
	"devDependencies": {
		"@pubpub/prettier-config": "workspace:*",
		"@ts-rest/core": "catalog:",
		"@types/pg": "^8.11.6",
		"dotenv-cli": "^7.2.1",
		"eslint": "catalog:",
		"kanel": "^3.8.2",
		"kanel-kysely": "^0.4.0",
		"kanel-zod": "^1.3.4",
		"pg": "^8.11.3",
		"prettier": "catalog:",
		"tsconfig": "workspace:*",
		"tsx": "catalog:",
		"typescript": "catalog:",
		"zod": "catalog:"
	},
	"prettier": "@pubpub/prettier-config",
	"preconstruct": {
<<<<<<< HEAD
		"exports": {},
=======
		"exports": true,
		"___experimentalFlags_WILL_CHANGE_IN_PATCH": {
			"typeModule": true,
			"distInRoot": true,
			"importsConditions": true
		},
>>>>>>> ad3daa0b
		"entrypoints": [
			"./Database.ts",
			"./public.ts",
			"./table-names.ts",
			"./types/index.ts"
		]
	}
}<|MERGE_RESOLUTION|>--- conflicted
+++ resolved
@@ -5,29 +5,10 @@
 	"version": "0.0.0",
 	"description": "",
 	"exports": {
-<<<<<<< HEAD
-		"./public": {
-			"module": "./public/dist/db-public.esm.js",
-			"default": "./public/dist/db-public.cjs.js"
-		},
-		"./Database": {
-			"module": "./Database/dist/db-Database.esm.js",
-			"default": "./Database/dist/db-Database.cjs.js"
-		},
-		"./table-names": {
-			"module": "./table-names/dist/db-table-names.esm.js",
-			"default": "./table-names/dist/db-table-names.cjs.js"
-		},
-		"./types": {
-			"module": "./types/dist/db-types.esm.js",
-			"default": "./types/dist/db-types.cjs.js"
-		},
-=======
 		"./public": "./dist/db-public.js",
 		"./Database": "./dist/db-Database.js",
 		"./table-names": "./dist/db-table-names.js",
 		"./types": "./dist/db-types.js",
->>>>>>> ad3daa0b
 		"./package.json": "./package.json"
 	},
 	"files": [
@@ -74,16 +55,12 @@
 	},
 	"prettier": "@pubpub/prettier-config",
 	"preconstruct": {
-<<<<<<< HEAD
-		"exports": {},
-=======
 		"exports": true,
 		"___experimentalFlags_WILL_CHANGE_IN_PATCH": {
 			"typeModule": true,
 			"distInRoot": true,
 			"importsConditions": true
 		},
->>>>>>> ad3daa0b
 		"entrypoints": [
 			"./Database.ts",
 			"./public.ts",
