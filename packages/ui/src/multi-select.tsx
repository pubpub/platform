"use client";

import type { VariantProps } from "class-variance-authority";

import * as React from "react";
import { cva } from "class-variance-authority";
import { CheckIcon, ChevronDown, ChevronUp, WandSparkles, XCircle, XIcon } from "lucide-react";

import { cn } from "utils";

import { Badge } from "./badge";
import { Button } from "./button";
import {
	Command,
	CommandEmpty,
	CommandGroup,
	CommandInput,
	CommandItem,
	CommandList,
	CommandSeparator,
} from "./command";
import { Popover, PopoverContent, PopoverTrigger } from "./popover";
import { Separator } from "./separator";

const ICON_CLASSNAME = "mx-2 h-4 cursor-pointer text-muted-foreground";

const multiSelectVariants = cva(
	"m-1 transition delay-150 duration-300 ease-in-out hover:-translate-y-1 hover:scale-110",
	{
		variants: {
			variant: {
				default: "border-foreground/10 bg-card text-foreground hover:bg-card/80",
				secondary:
					"border-foreground/10 bg-secondary text-secondary-foreground hover:bg-secondary/80",
				destructive:
					"border-transparent bg-destructive text-destructive-foreground hover:bg-destructive/80",
				inverted: "inverted",
			},
		},
		defaultVariants: {
			variant: "default",
		},
	}
);

interface MultiSelectProps
	extends React.ButtonHTMLAttributes<HTMLButtonElement>,
		VariantProps<typeof multiSelectVariants> {
	options: {
		label: string;
		value: string;
		icon?: React.ComponentType<{ className?: string }>;
		node?: React.ReactNode;
	}[];
	onValueChange: (value: string[]) => void;
	defaultValue: string[];
	placeholder?: string;
	animation?: number;
	maxCount?: number;
	asChild?: boolean;
	className?: string;
	badgeClassName?: string;
	showClearAll?: boolean;
}

const XButton = ({
	className,
	onClick,
	dataTestId,
}: {
	className?: string;
	onClick: () => void;
	dataTestId: string;
}) => (
	<span
		role="button"
		tabIndex={0}
		data-testid={dataTestId}
		className={cn("h-4 w-4 cursor-pointer rounded-full hover:bg-white/20", className)}
		onClick={(event) => {
			event.stopPropagation();
			onClick();
		}}
		onKeyDown={(event) => {
			if (event.key === "Enter" || event.key === " ") {
				onClick();
			}
		}}
	>
		<XCircle />
	</span>
);

export const MultiSelect = React.forwardRef<HTMLButtonElement, MultiSelectProps>(
	(
		{
			options,
			onValueChange,
			variant,
			defaultValue = [],
			placeholder = "Select options",
			animation = 0,
			maxCount = 3,
			asChild = false,
			className,
			badgeClassName,
			showClearAll = true,
			...props
		},
		ref
	) => {
		const [selectedValues, setSelectedValues] = React.useState<string[]>(defaultValue);
		const [isPopoverOpen, setIsPopoverOpen] = React.useState(false);
		const [isAnimating, setIsAnimating] = React.useState(false);

		React.useEffect(() => {
			if (JSON.stringify(selectedValues) !== JSON.stringify(defaultValue)) {
				setSelectedValues(defaultValue);
			}
		}, [defaultValue, selectedValues]);

		const handleInputKeyDown = (event: React.KeyboardEvent<HTMLInputElement>) => {
			if (event.key === "Enter") {
				setIsPopoverOpen(true);
			} else if (event.key === "Backspace" && !event.currentTarget.value) {
				const newSelectedValues = [...selectedValues];
				newSelectedValues.pop();
				setSelectedValues(newSelectedValues);
				onValueChange(newSelectedValues);
			}
		};

		const toggleOption = (value: string) => {
			const newSelectedValues = selectedValues.includes(value)
				? selectedValues.filter((v) => v !== value)
				: [...selectedValues, value];
			setSelectedValues(newSelectedValues);
			onValueChange(newSelectedValues);
		};

		const handleClear = () => {
			setSelectedValues([]);
			onValueChange([]);
		};

		const handleTogglePopover = () => {
			setIsPopoverOpen((prev) => !prev);
		};

		const clearExtraOptions = () => {
			const newSelectedValues = selectedValues.slice(0, maxCount);
			setSelectedValues(newSelectedValues);
			onValueChange(newSelectedValues);
		};

		const toggleAll = () => {
			if (selectedValues.length === options.length) {
				handleClear();
			} else {
				const allValues = options.map((option) => option.value);
				setSelectedValues(allValues);
				onValueChange(allValues);
			}
		};

		return (
			<Popover
				open={isPopoverOpen}
				onOpenChange={(open) => {
					setIsPopoverOpen(open);
				}}
			>
				<PopoverTrigger asChild>
					<Button
						ref={ref}
						{...props}
						className={cn(
							"flex h-auto min-h-10 w-full items-center justify-between rounded-md border bg-inherit px-3 py-2 hover:bg-inherit",
							className
						)}
					>
						{selectedValues.length > 0 ? (
							<div className="flex w-full items-center justify-between">
								<div className="flex flex-wrap items-center">
									{selectedValues.slice(0, maxCount).map((value) => {
										const option = options.find((o) => o.value === value);
										const IconComponent = option?.icon;
										return (
											<Badge
												key={value}
												className={cn(
													isAnimating ? "animate-bounce" : "",
													multiSelectVariants({
														variant,
														className: badgeClassName,
													}),
													"flex items-center gap-2",
													badgeClassName
												)}
												style={{ animationDuration: `${animation}s` }}
											>
												{IconComponent && (
													<IconComponent className="mr-2 h-4 w-4" />
												)}

												{option?.label}
												<XButton
													onClick={() => toggleOption(value)}
													dataTestId={`multi-select-remove-${value}`}
												/>
											</Badge>
										);
									})}
									{selectedValues.length > maxCount && (
										<Badge
											className={cn(
												"border-foreground/1 bg-transparent text-foreground hover:bg-transparent",
												isAnimating ? "animate-bounce" : "",
												multiSelectVariants({
													variant,
													className: badgeClassName,
												}),
												"flex items-center gap-2",
												badgeClassName
											)}
											style={{ animationDuration: `${animation}s` }}
										>
											{`+ ${selectedValues.length - maxCount} more`}
											<XButton
												onClick={clearExtraOptions}
												className="hover:bg-black/20"
												dataTestId={`multi-select-clear-extra`}
											/>
										</Badge>
									)}
								</div>
								<div className="flex items-center justify-between">
<<<<<<< HEAD
									{showClearAll && (
										<XIcon
											className="mx-2 h-4 cursor-pointer text-muted-foreground"
											data-testid={`multi-select-clear-all`}
											onClick={(event) => {
												event.stopPropagation();
												handleClear();
											}}
										/>
									)}
=======
									<XIcon
										className={ICON_CLASSNAME}
										onClick={(event) => {
											event.stopPropagation();
											handleClear();
										}}
									/>
>>>>>>> a95ed755
									<Separator
										orientation="vertical"
										className="flex h-full min-h-6"
									/>
									{isPopoverOpen ? (
										<ChevronUp className={ICON_CLASSNAME} />
									) : (
										<ChevronDown className={ICON_CLASSNAME} />
									)}
								</div>
							</div>
						) : (
							<div className="mx-auto flex w-full items-center justify-between">
								<span className="mx-3 text-sm text-muted-foreground">
									{placeholder}
								</span>
								{isPopoverOpen ? (
									<ChevronUp className={ICON_CLASSNAME} />
								) : (
									<ChevronDown className={ICON_CLASSNAME} />
								)}
							</div>
						)}
					</Button>
				</PopoverTrigger>
				<PopoverContent
					className="w-auto p-0"
					align="start"
					onEscapeKeyDown={() => setIsPopoverOpen(false)}
				>
					<Command>
						<CommandInput placeholder="Search..." onKeyDown={handleInputKeyDown} />
						<CommandList>
							<CommandEmpty>No results found.</CommandEmpty>
							<CommandGroup>
								<CommandItem
									key="all"
									onSelect={toggleAll}
									className="cursor-pointer"
									data-testid={`multi-select-toggle-all`}
								>
									<div
										className={cn(
											"mr-2 flex h-4 w-4 items-center justify-center rounded-sm border border-primary",
											selectedValues.length === options.length
												? "bg-primary text-primary-foreground"
												: "opacity-50 [&_svg]:invisible"
										)}
									>
										<CheckIcon className="h-4 w-4" />
									</div>
									<span>(Select All)</span>
								</CommandItem>
								{options.map((option) => {
									const isSelected = selectedValues.includes(option.value);
									return (
										<CommandItem
											key={option.value}
											onSelect={() => toggleOption(option.value)}
											className="cursor-pointer"
											data-testid={`multi-select-option-${option.value}`}
										>
											<div
												className={cn(
													"mr-2 flex h-4 w-4 items-center justify-center rounded-sm border border-primary",
													isSelected
														? "bg-primary text-primary-foreground"
														: "opacity-50 [&_svg]:invisible"
												)}
											>
												<CheckIcon className="h-4 w-4" />
											</div>
											{option.icon && (
												<option.icon className="mr-2 h-4 w-4 text-muted-foreground" />
											)}
											{option.node ?? <span>{option.label}</span>}
										</CommandItem>
									);
								})}
							</CommandGroup>
							<CommandSeparator />
							<CommandGroup>
								<div className="flex items-center justify-between">
									{showClearAll && selectedValues.length > 0 && (
										<>
											<CommandItem
												onSelect={handleClear}
												className="flex-1 cursor-pointer justify-center"
												data-testid={`multi-select-clear`}
											>
												Clear
											</CommandItem>
											<Separator
												orientation="vertical"
												className="flex h-full min-h-6"
											/>
										</>
									)}
									<CommandSeparator />
									<CommandItem
										onSelect={() => setIsPopoverOpen(false)}
										className="flex-1 cursor-pointer justify-center"
										data-testid={`multi-select-close`}
									>
										Close
									</CommandItem>
								</div>
							</CommandGroup>
						</CommandList>
					</Command>
				</PopoverContent>
				{animation > 0 && selectedValues.length > 0 && (
					<WandSparkles
						className={cn(
							"my-2 h-3 w-3 cursor-pointer bg-background text-foreground",
							isAnimating ? "" : "text-muted-foreground"
						)}
						onClick={() => setIsAnimating(!isAnimating)}
					/>
				)}
			</Popover>
		);
	}
);

MultiSelect.displayName = "MultiSelect";<|MERGE_RESOLUTION|>--- conflicted
+++ resolved
@@ -235,10 +235,9 @@
 									)}
 								</div>
 								<div className="flex items-center justify-between">
-<<<<<<< HEAD
 									{showClearAll && (
 										<XIcon
-											className="mx-2 h-4 cursor-pointer text-muted-foreground"
+											className={ICON_CLASSNAME}
 											data-testid={`multi-select-clear-all`}
 											onClick={(event) => {
 												event.stopPropagation();
@@ -246,15 +245,6 @@
 											}}
 										/>
 									)}
-=======
-									<XIcon
-										className={ICON_CLASSNAME}
-										onClick={(event) => {
-											event.stopPropagation();
-											handleClear();
-										}}
-									/>
->>>>>>> a95ed755
 									<Separator
 										orientation="vertical"
 										className="flex h-full min-h-6"
