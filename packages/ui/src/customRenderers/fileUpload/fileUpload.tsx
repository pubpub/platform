--- conflicted
+++ resolved
@@ -32,11 +32,8 @@
 	upload: (fileName: string) => Promise<string | { error: string }>;
 	onUpdateFiles: (files: FormattedFile[]) => void;
 	disabled?: boolean;
-<<<<<<< HEAD
 	endpoint?: string;
-=======
 	id?: string;
->>>>>>> c3bee158
 };
 
 const FileUpload = forwardRef(function FileUpload(props: FileUploadProps, ref) {
@@ -60,7 +57,6 @@
 		});
 	}, [props.onUpdateFiles]);
 
-<<<<<<< HEAD
 	useEffect(() => {
 		uppy.getPlugin<AwsS3Multipart<Meta, AwsBody>>(pluginName)!.setOptions({
 			// TODO: maybe use more specific types for Meta and Body
@@ -90,24 +86,6 @@
 		});
 	}, [props.upload]);
 
-	return <Dashboard uppy={uppy} disabled={props.disabled} />;
-=======
-	uppy.getPlugin<AwsS3Multipart<Meta, AwsBody>>(pluginName)!.setOptions({
-		// TODO: maybe use more specific types for Meta and Body
-		getUploadParameters: async (file) => {
-			if (!file || !file.type) {
-				throw new Error("Could not read file.");
-			}
-			const signedUrl = await props.upload(file.name);
-			return {
-				method: "PUT",
-				url: signedUrl,
-				headers: {
-					"content-type": file.type,
-				},
-			};
-		},
-	});
 	return (
 		<Dashboard
 			uppy={uppy}
@@ -115,7 +93,6 @@
 			id={props.id ? `dashboard-${props.id}` : undefined}
 		/>
 	);
->>>>>>> c3bee158
 });
 
 export { FileUpload };