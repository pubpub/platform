{
	"name": "ui",
	"private": true,
	"version": "0.1.0",
	"main": "dist/ui.cjs.js",
	"module": "dist/ui.esm.js",
	"exports": {
		"./card": {
			"module": "./card/dist/ui-card.esm.js",
			"default": "./card/dist/ui-card.cjs.js"
		},
		"./form": {
			"module": "./form/dist/ui-form.esm.js",
			"default": "./form/dist/ui-form.cjs.js"
		},
		"./icon": {
			"module": "./icon/dist/ui-icon.esm.js",
			"default": "./icon/dist/ui-icon.cjs.js"
		},
		"./tabs": {
			"module": "./tabs/dist/ui-tabs.esm.js",
			"default": "./tabs/dist/ui-tabs.cjs.js"
		},
		"./alert": {
			"module": "./alert/dist/ui-alert.esm.js",
			"default": "./alert/dist/ui-alert.cjs.js"
		},
		"./badge": {
			"module": "./badge/dist/ui-badge.esm.js",
			"default": "./badge/dist/ui-badge.cjs.js"
		},
		"./input": {
			"module": "./input/dist/ui-input.esm.js",
			"default": "./input/dist/ui-input.cjs.js"
		},
		"./label": {
			"module": "./label/dist/ui-label.esm.js",
			"default": "./label/dist/ui-label.cjs.js"
		},
		"./sheet": {
			"module": "./sheet/dist/ui-sheet.esm.js",
			"default": "./sheet/dist/ui-sheet.cjs.js"
		},
		"./table": {
			"module": "./table/dist/ui-table.esm.js",
			"default": "./table/dist/ui-table.cjs.js"
		},
		"./toast": {
			"module": "./toast/dist/ui-toast.esm.js",
			"default": "./toast/dist/ui-toast.cjs.js"
		},
		"./avatar": {
			"module": "./avatar/dist/ui-avatar.esm.js",
			"default": "./avatar/dist/ui-avatar.cjs.js"
		},
		"./button": {
			"module": "./button/dist/ui-button.esm.js",
			"default": "./button/dist/ui-button.cjs.js"
		},
		"./dialog": {
			"module": "./dialog/dist/ui-dialog.esm.js",
			"default": "./dialog/dist/ui-dialog.cjs.js"
		},
		"./select": {
			"module": "./select/dist/ui-select.esm.js",
			"default": "./select/dist/ui-select.cjs.js"
		},
		"./switch": {
			"module": "./switch/dist/ui-switch.esm.js",
			"default": "./switch/dist/ui-switch.cjs.js"
		},
		"./command": {
			"module": "./command/dist/ui-command.esm.js",
			"default": "./command/dist/ui-command.cjs.js"
		},
		"./menubar": {
			"module": "./menubar/dist/ui-menubar.esm.js",
			"default": "./menubar/dist/ui-menubar.cjs.js"
		},
		"./popover": {
			"module": "./popover/dist/ui-popover.esm.js",
			"default": "./popover/dist/ui-popover.cjs.js"
		},
		"./toaster": {
			"module": "./toaster/dist/ui-toaster.esm.js",
			"default": "./toaster/dist/ui-toaster.cjs.js"
		},
		"./tooltip": {
			"module": "./tooltip/dist/ui-tooltip.esm.js",
			"default": "./tooltip/dist/ui-tooltip.cjs.js"
		},
		"./calendar": {
			"module": "./calendar/dist/ui-calendar.esm.js",
			"default": "./calendar/dist/ui-calendar.cjs.js"
		},
		"./checkbox": {
			"module": "./checkbox/dist/ui-checkbox.esm.js",
			"default": "./checkbox/dist/ui-checkbox.cjs.js"
		},
		"./combobox": {
			"module": "./combobox/dist/ui-combobox.esm.js",
			"default": "./combobox/dist/ui-combobox.cjs.js"
		},
		"./skeleton": {
			"module": "./skeleton/dist/ui-skeleton.esm.js",
			"default": "./skeleton/dist/ui-skeleton.cjs.js"
		},
		"./textarea": {
			"module": "./textarea/dist/ui-textarea.esm.js",
			"default": "./textarea/dist/ui-textarea.cjs.js"
		},
		"./separator": {
			"module": "./separator/dist/ui-separator.esm.js",
			"default": "./separator/dist/ui-separator.cjs.js"
		},
		"./use-toast": {
			"module": "./use-toast/dist/ui-use-toast.esm.js",
			"default": "./use-toast/dist/ui-use-toast.cjs.js"
		},
		"./data-table": {
			"module": "./data-table/dist/ui-data-table.esm.js",
			"default": "./data-table/dist/ui-data-table.cjs.js"
		},
		"./hooks": {
			"module": "./hooks/dist/ui-hooks.esm.js",
			"default": "./hooks/dist/ui-hooks.cjs.js"
		},
		"./hover-card": {
			"module": "./hover-card/dist/ui-hover-card.esm.js",
			"default": "./hover-card/dist/ui-hover-card.cjs.js"
		},
		"./pagination": {
			"module": "./pagination/dist/ui-pagination.esm.js",
			"default": "./pagination/dist/ui-pagination.cjs.js"
		},
		"./collapsible": {
			"module": "./collapsible/dist/ui-collapsible.esm.js",
			"default": "./collapsible/dist/ui-collapsible.cjs.js"
		},
		"./date-picker": {
			"module": "./date-picker/dist/ui-date-picker.esm.js",
			"default": "./date-picker/dist/ui-date-picker.cjs.js"
		},
		"./radio-group": {
			"module": "./radio-group/dist/ui-radio-group.esm.js",
			"default": "./radio-group/dist/ui-radio-group.cjs.js"
		},
		"./alert-dialog": {
			"module": "./alert-dialog/dist/ui-alert-dialog.esm.js",
			"default": "./alert-dialog/dist/ui-alert-dialog.cjs.js"
		},
		"./context-menu": {
			"module": "./context-menu/dist/ui-context-menu.esm.js",
			"default": "./context-menu/dist/ui-context-menu.cjs.js"
		},
		"./dropdown-menu": {
			"module": "./dropdown-menu/dist/ui-dropdown-menu.esm.js",
			"default": "./dropdown-menu/dist/ui-dropdown-menu.cjs.js"
		},
		"./auto-form": {
			"module": "./auto-form/dist/ui-auto-form.esm.js",
			"default": "./auto-form/dist/ui-auto-form.cjs.js"
		},
		"./navigation-menu": {
			"module": "./navigation-menu/dist/ui-navigation-menu.esm.js",
			"default": "./navigation-menu/dist/ui-navigation-menu.cjs.js"
		},
		"./customRenderers/confidence/confidence": {
			"module": "./customRenderers/confidence/confidence/dist/ui-customRenderers-confidence-confidence.esm.js",
			"default": "./customRenderers/confidence/confidence/dist/ui-customRenderers-confidence-confidence.cjs.js"
		},
		"./customRenderers/fileUpload/fileUpload": {
			"module": "./customRenderers/fileUpload/fileUpload/dist/ui-customRenderers-fileUpload-fileUpload.esm.js",
			"default": "./customRenderers/fileUpload/fileUpload/dist/ui-customRenderers-fileUpload-fileUpload.cjs.js"
		},
		"./package.json": "./package.json",
		"./customRenderers/confidence": {
			"module": "./customRenderers/confidence/confidence/dist/ui-customRenderers-confidence-confidence.esm.js",
			"default": "./customRenderers/confidence/confidence/dist/ui-customRenderers-confidence-confidence.cjs.js"
		},
		"./customRenderers/fileUpload": {
			"module": "./customRenderers/fileUpload/fileUpload/dist/ui-customRenderers-fileUpload-fileUpload.esm.js",
			"default": "./customRenderers/fileUpload/fileUpload/dist/ui-customRenderers-fileUpload-fileUpload.cjs.js"
		},
		"./tailwind.config.js": {
			"module": "./tailwind.config.js",
			"default": "./tailwind.config.js"
		},
		"./styles.css": {
			"module": "./styles.css",
			"default": "./styles.css"
		}
	},
	"files": [
		"dist",
		"styles.css",
		"alert",
		"alert-dialog",
		"auto-form",
		"avatar",
		"badge",
		"button",
		"calendar",
		"card",
		"checkbox",
		"collapsible",
		"combobox",
		"command",
		"context-menu",
		"data-table",
		"date-picker",
		"dialog",
		"dropdown-menu",
		"form",
		"hover-card",
		"icon",
		"index",
		"input",
		"label",
		"menubar",
		"navigation-menu",
		"pagination",
		"popover",
		"radio-group",
		"select",
		"separator",
		"sheet",
		"skeleton",
		"switch",
		"table",
		"tabs",
		"textarea",
		"toast",
		"toaster",
		"tooltip",
		"use-toast",
		"hooks",
		"customRenderers"
	],
	"scripts": {
		"format": "prettier --check . --ignore-path ../../.gitignore",
		"lint": "eslint **/*.tsx",
		"type-check": "tsc --noEmit"
	},
	"dependencies": {
		"@hookform/resolvers": "^3.3.1",
		"@radix-ui/react-accordion": "^1.1.2",
		"@radix-ui/react-alert-dialog": "^1.0.5",
		"@radix-ui/react-avatar": "^1.0.3",
		"@radix-ui/react-checkbox": "^1.0.4",
		"@radix-ui/react-collapsible": "^1.0.3",
		"@radix-ui/react-context-menu": "^2.1.5",
		"@radix-ui/react-dialog": "^1.0.4",
		"@radix-ui/react-dropdown-menu": "^2.0.5",
		"@radix-ui/react-hover-card": "^1.0.7",
		"@radix-ui/react-icons": "^1.3.0",
		"@radix-ui/react-label": "^2.0.2",
		"@radix-ui/react-menubar": "^1.0.4",
		"@radix-ui/react-navigation-menu": "^1.1.4",
		"@radix-ui/react-popover": "^1.0.6",
		"@radix-ui/react-radio-group": "^1.1.3",
		"@radix-ui/react-select": "^2.0.0",
		"@radix-ui/react-separator": "^1.0.3",
		"@radix-ui/react-slider": "^1.1.2",
		"@radix-ui/react-slot": "^1.0.2",
		"@radix-ui/react-switch": "^1.0.3",
		"@radix-ui/react-tabs": "^1.0.4",
		"@radix-ui/react-toast": "^1.1.4",
		"@radix-ui/react-tooltip": "^1.0.6",
		"@tanstack/react-table": "^8.13.2",
		"@uppy/aws-s3": "^3.4.0",
		"@uppy/core": "^3.6.1",
		"@uppy/dashboard": "^3.6.0",
		"@uppy/drag-drop": "^3.0.3",
		"@uppy/file-input": "^3.0.4",
		"@uppy/progress-bar": "^3.0.4",
		"@uppy/react": "^3.1.4",
		"class-variance-authority": "^0.7.0",
		"clsx": "^2.0.0",
		"cmdk": "^1.0.0",
		"date-fns": "^3.6.0",
		"lucide-react": "^0.357.0",
		"next": "14.1.4",
		"react-day-picker": "^8.10.0",
		"tailwind-merge": "^1.14.0",
		"tailwindcss-animate": "^1.0.6",
		"utils": "workspace:*"
	},
	"peerDependencies": {
		"react": "^18.2.0",
		"react-hook-form": "^7.46.1",
		"tailwindcss": "^3.3.3",
		"zod": "^3.22.4"
	},
	"devDependencies": {
<<<<<<< HEAD
		"@types/react": "^18.2.74",
=======
		"@pubpub/prettier-config": "workspace:*",
		"@pubpub/eslint-config": "workspace:*",
		"@types/react": "^18.2.5",
		"eslint": "^8.57.0",
>>>>>>> c204ca26
		"postcss": "^8.4.20",
		"react": "^18.2.0",
		"react-hook-form": "^7.46.1",
		"tsconfig": "workspace:*",
		"typescript": "^5.4.2",
		"zod": "^3.22.4"
	},
	"preconstruct": {
		"exports": {
			"extra": {
				"./customRenderers/confidence": {
					"module": "./customRenderers/confidence/confidence/dist/ui-customRenderers-confidence-confidence.esm.js",
					"default": "./customRenderers/confidence/confidence/dist/ui-customRenderers-confidence-confidence.cjs.js"
				},
				"./customRenderers/fileUpload": {
					"module": "./customRenderers/fileUpload/fileUpload/dist/ui-customRenderers-fileUpload-fileUpload.esm.js",
					"default": "./customRenderers/fileUpload/fileUpload/dist/ui-customRenderers-fileUpload-fileUpload.cjs.js"
				},
				"./tailwind.config.js": {
					"module": "./tailwind.config.js",
					"default": "./tailwind.config.js"
				},
				"./styles.css": {
					"module": "./styles.css",
					"default": "./styles.css"
				}
			}
		},
		"entrypoints": [
			"alert.tsx",
			"alert-dialog.tsx",
			"auto-form/index.tsx",
			"avatar.tsx",
			"badge.tsx",
			"button.tsx",
			"calendar.tsx",
			"card.tsx",
			"checkbox.tsx",
			"collapsible.tsx",
			"combobox.tsx",
			"command.tsx",
			"context-menu.tsx",
			"data-table.tsx",
			"date-picker.tsx",
			"dialog.tsx",
			"dropdown-menu.tsx",
			"form.tsx",
			"hover-card.tsx",
			"icon.tsx",
			"input.tsx",
			"label.tsx",
			"menubar.tsx",
			"navigation-menu.tsx",
			"pagination.tsx",
			"popover.tsx",
			"radio-group.tsx",
			"select.tsx",
			"separator.tsx",
			"sheet.tsx",
			"skeleton.tsx",
			"switch.tsx",
			"table.tsx",
			"tabs.tsx",
			"textarea.tsx",
			"toast.tsx",
			"toaster.tsx",
			"tooltip.tsx",
			"use-toast.tsx",
			"hooks/index.ts",
			"customRenderers/confidence/confidence.tsx",
			"customRenderers/fileUpload/fileUpload.tsx"
		]
	},
	"eslintConfig": {
		"extends": [
			"@pubpub/eslint-config/base",
			"@pubpub/eslint-config/react"
		]
	},
	"prettier": "@pubpub/prettier-config"
}<|MERGE_RESOLUTION|>--- conflicted
+++ resolved
@@ -293,14 +293,10 @@
 		"zod": "^3.22.4"
 	},
 	"devDependencies": {
-<<<<<<< HEAD
 		"@types/react": "^18.2.74",
-=======
 		"@pubpub/prettier-config": "workspace:*",
 		"@pubpub/eslint-config": "workspace:*",
-		"@types/react": "^18.2.5",
 		"eslint": "^8.57.0",
->>>>>>> c204ca26
 		"postcss": "^8.4.20",
 		"react": "^18.2.0",
 		"react-hook-form": "^7.46.1",
