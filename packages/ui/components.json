{
	"$schema": "https://ui.shadcn.com/schema.json",
	"style": "new-york",
	"rsc": true,
	"tsx": true,
	"tailwind": {
<<<<<<< HEAD
		"config": "tailwind.config.js",
		"css": "./styles.css",
=======
		"config": "tailwind.config.cjs",
		"css": "../../core/app/globals.css",
>>>>>>> 5e73a85c
		"baseColor": "slate",
		"cssVariables": false
	},
	"aliases": {
		"components": "src",
		"utils": "utils",
		"ui": "src"
	}
}<|MERGE_RESOLUTION|>--- conflicted
+++ resolved
@@ -4,13 +4,8 @@
 	"rsc": true,
 	"tsx": true,
 	"tailwind": {
-<<<<<<< HEAD
-		"config": "tailwind.config.js",
+		"config": "tailwind.config.cjs",
 		"css": "./styles.css",
-=======
-		"config": "tailwind.config.cjs",
-		"css": "../../core/app/globals.css",
->>>>>>> 5e73a85c
 		"baseColor": "slate",
 		"cssVariables": false
 	},
