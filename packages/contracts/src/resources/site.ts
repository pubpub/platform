import { initContract } from "@ts-rest/core";
import { z } from "zod";

import type {
	ActionInstances,
	CommunitiesId,
	CoreSchemaType,
	FormElementsId,
	MemberRole,
	PubFields,
	PubFieldsId,
	PubsId,
	PubTypes,
	PubTypesId,
	PubValuesId,
	Stages,
	StagesId,
	Users,
	UsersId,
} from "db/public";
import {
	communitiesIdSchema,
	communityMembershipsSchema,
	coreSchemaTypeSchema,
	memberRoleSchema,
	pubFieldsSchema,
	pubsIdSchema,
	pubTypesIdSchema,
	pubTypesSchema,
	pubValuesSchema,
	stagesIdSchema,
	stagesSchema,
	usersIdSchema,
	usersSchema,
} from "db/public";
import { stageConstraintSchema } from "db/types";

import type { Json, JsonValue } from "./types";
import { CreatePubRequestBodyWithNulls, jsonSchema } from "./types";

export const TOTAL_PUBS_COUNT_HEADER = "x-total-pubs";

export type CreatePubRequestBodyWithNullsNew = z.infer<typeof CreatePubRequestBodyWithNulls> & {
	stageId?: StagesId;
	relatedPubs?: Record<string, { value: Json | Date; pub: CreatePubRequestBodyWithNulls }[]>;
	members?: Record<UsersId, MemberRole>;
};

export const safeUserSchema = usersSchema.omit({ passwordHash: true }).strict();

const CreatePubRequestBodyWithNullsWithStageId = CreatePubRequestBodyWithNulls.extend({
	stageId: stagesIdSchema.optional(),
	values: z.record(
		jsonSchema
			.or(
				z.array(
					z.object({
						value: jsonSchema.or(z.date()),
						relatedPubId: pubsIdSchema,
					})
				)
			)
			.or(z.date())
	),
	members: (
		z.record(usersIdSchema, memberRoleSchema) as z.ZodType<Record<UsersId, MemberRole>>
	).optional(),
});

export const CreatePubRequestBodyWithNullsNew: z.ZodType<CreatePubRequestBodyWithNullsNew> =
	CreatePubRequestBodyWithNullsWithStageId.extend({
		relatedPubs: z
			.lazy(() =>
				z.record(
					z.array(
						z.object({
							value: jsonSchema.or(z.date()),
							pub: CreatePubRequestBodyWithNullsNew,
						})
					)
				)
			)
			.optional(),
	});

const contract = initContract();

const upsertPubRelationsSchema = z.record(
	z.array(
		z.union([
			z.object({
				value: jsonSchema.or(z.date()),
				relatedPub: CreatePubRequestBodyWithNullsNew,
			}),
			z.object({ value: jsonSchema.or(z.date()), relatedPubId: pubsIdSchema }),
		])
	)
);

/**
 * Only add the `stage` if the `withStage` option has not been set to `false
 */
type MaybePubStage<Options extends MaybePubOptions> = Options["withStage"] extends true
	? Options["withStageActionInstances"] extends true
		? { stage: (Stages & { actionInstances: ActionInstances[] }) | null }
		: { stage: Stages | null }
	: Options["withStage"] extends false
		? { stage?: never }
		: { stage?: Stages | null };

/**
 * Only add the `pubType` if the `withPubType` option has not been set to `false
 */
export type PubTypePubField = Pick<
	PubFields,
	"id" | "name" | "slug" | "schemaName" | "isRelation"
> & {
	isTitle: boolean;
};
type MaybePubPubType<Options extends MaybePubOptions> = Options["withPubType"] extends true
	? {
			pubType: PubTypes & {
				fields: PubTypePubField[];
			};
		}
	: Options["withPubType"] extends false
		? { pubType?: never }
		: { pubType?: PubTypes & { fields: PubTypePubField[] } };

/**
 * Only add the `pubType` if the `withPubType` option has not been set to `false
 */
type MaybePubMembers<Options extends MaybePubOptions> = Options["withMembers"] extends true
	? { members: (Omit<Users, "passwordHash"> & { role: MemberRole })[] }
	: Options["withMembers"] extends false
		? { members?: never }
		: { members?: (Omit<Users, "passwordHash"> & { role: MemberRole })[] };

type MaybePubRelatedPub<Options extends MaybePubOptions> = Options["withRelatedPubs"] extends false
	? { relatedPub?: never; relatedPubId: PubsId | null }
	: { relatedPub?: ProcessedPub<Options> | null; relatedPubId: PubsId | null };

type MaybePubLegacyAssignee<Options extends MaybePubOptions> =
	Options["withLegacyAssignee"] extends true
		? { assignee?: Users | null }
		: Options["withLegacyAssignee"] extends false
			? { assignee?: never }
			: { assignee?: Users | null };

/**
 * Those options of `getPubsWithRelatedValuesOptions` that affect the output of `ProcessedPub`
 *
 * This way it's more easy to specify what kind of `ProcessedPub` we want as e.g. the input type of a function
 *
 **/
export type MaybePubOptions = {
	/**
	 * Whether to recursively fetch related pubs.
	 *
	 * @default true
	 */
	withRelatedPubs?: boolean;
	/**
	 * Whether to include the pub type.
	 *
	 * @default false
	 */
	withPubType?: boolean;
	/**
	 * Whether to include the stage.
	 *
	 * @default false
	 */
	withStage?: boolean;
	/**
	 * Whether to include action instances for pub stages.
	 *
	 * @default false
	 */
	withStageActionInstances?: boolean;
	/**
	 * Whether to include members of the pub.
	 *
	 * @default false
	 */
	withMembers?: boolean;
	/**
	 * Whether to include the legacy assignee.
	 *
	 * @default false
	 */
	withLegacyAssignee?: boolean;
	/**
	 * Whether to include the values.
	 *
	 * @default boolean
	 */
	withValues?: boolean;
};

/**
 * Information about the field that the value belongs to.
 */
type ValueFieldInfo = {
	schemaName: CoreSchemaType;
	fieldId: PubFieldsId;
	fieldSlug: string;
	fieldName: string;
	rank: string | null;
};

type ValueBase = {
	id: PubValuesId;
	value: unknown;
	createdAt: Date;
	updatedAt: Date;
} & ValueFieldInfo;

type ValuesWithFormElements =
	| // With both values and form elements
	(ValueBase & {
			formElementId: FormElementsId;
			formElementLabel: string | null;
			formElementConfig:
				| { label?: string }
				| { relationshipConfig: { label?: string } }
				| null;
	  })
	// With only value info
	| ValueBase
	// With only form info
	| ({
			id: null;
			value: null;
			createdAt: null;
			updatedAt: null;
			formElementId: FormElementsId;
			formElementLabel: string | null;
			formElementConfig:
				| { label?: string }
				| { relationshipConfig: { label?: string } }
				| null;
	  } & ValueFieldInfo);

type ProcessedPubBase = {
	id: PubsId;
	stageId: StagesId | null;
	communityId: CommunitiesId;
	pubTypeId: PubTypesId;
	createdAt: Date;
	title: string | null;
	depth: number;
	isCycle?: boolean;
	/**
	 * The `updatedAt` of the latest value, or of the pub if the pub itself has a higher `updatedAt` or if there are no values
	 *
	 * We do this because the Pub itself is rarely if ever changed over time.
	 * TODO: Possibly add the `updatedAt` of `PubsInStages` here as well?
	 * At time of writing (2024/11/04) I don't think that table has an `updatedAt`.
	 */
	updatedAt: Date;
};

export type ProcessedPub<Options extends MaybePubOptions = {}> = ProcessedPubBase & {
	/**
	 * Is an empty array if `withValues` is false
	 */
	values: (ValueBase & MaybePubRelatedPub<Options>)[];
} & MaybePubStage<Options> &
	MaybePubPubType<Options> &
	MaybePubMembers<Options> &
	MaybePubLegacyAssignee<Options>;

export type ProcessedPubWithForm<
	Options extends Omit<MaybePubOptions, "withValues" & { withValues: true }> = {},
> = ProcessedPubBase & {
	values: (ValuesWithFormElements & MaybePubRelatedPub<Options>)[];
} & MaybePubStage<Options> &
	MaybePubPubType<Options> &
	MaybePubMembers<Options> &
	MaybePubLegacyAssignee<Options>;

export interface NonGenericProcessedPub extends ProcessedPubBase {
	stage?: Stages | null;
	pubType?: PubTypes;
	values?: (ValueBase & {
		relatedPub?: NonGenericProcessedPub | null;
		relatedPubId: PubsId | null;
	})[];
}

const pubTypeWithFieldsSchema = pubTypesSchema.extend({
	fields: z.array(pubFieldsSchema.extend({ isTitle: z.boolean() })),
});

const processedPubSchema: z.ZodType<NonGenericProcessedPub> = z.object({
	id: pubsIdSchema,
	stageId: stagesIdSchema.nullable(),
	communityId: communitiesIdSchema,
	pubTypeId: pubTypesIdSchema,
	isCycle: z.boolean().optional(),
	depth: z.number(),
	title: z.string().nullable(),
	values: z.array(
		pubValuesSchema.extend({
			value: jsonSchema,
			fieldSlug: z.string(),
			fieldName: z.string(),
			schemaName: coreSchemaTypeSchema,
			relatedPubId: pubsIdSchema.nullable(),
			relatedPub: z.lazy(() => processedPubSchema.nullish()),
			rank: z.string().nullable(),
		})
	),
	createdAt: z.date(),
	updatedAt: z.date(),
	stage: stagesSchema.nullish(),
	pubType: pubTypeWithFieldsSchema.optional(),
	assignee: usersSchema.nullish(),
});

const preferRepresentationHeaderSchema = z.object({
	Prefer: z
		.enum(["return=representation", "return=minimal"])
		.describe(
			"Whether to return the full representation of the updated resource. Defaults to `return=representation`, which will return the updated resource. If you want to avoid returning the updated resource, set this to `return=minimal`. This saves bandwidth, and is usually slightly faster."
		)
		.optional()
		.default("return=minimal"),
});

export const filterOperators = [
	"$eq",
	"$eqi",
	"$ne",
	"$nei",
	"$lt",
	"$lte",
	"$gt",
	"$gte",
	"$contains",
	"$notContains",
	"$containsi",
	"$notContainsi",
	"$exists",
	"$null",
	"$notNull",
	"$in",
	"$notIn",
	"$between",
	"$startsWith",
	"$startsWithi",
	"$endsWith",
	"$endsWithi",
	"$jsonPath", // json path (maybe dangerous),
] as const;

export type FilterOperator = (typeof filterOperators)[number];

export const logicalOperators = ["$and", "$or", "$not"] as const;

export type LogicalOperator = (typeof logicalOperators)[number];

export type BaseFilter = {
	[O in FilterOperator]?: unknown;
};

/**
 * at the slug level, you can do something like
 *
 * ```ts
 * {
 *  title: {
 *    $or: [
 *      { $contains: "value" },
 *      { $contains: "value2" }
 *    ]
 *  }
 * }
 * ```
 *
 * or
 *
 * ```ts
 * {
 *  title: {
 *    $or: { $contains: "value", $contains: "value2" }
 *  }
 * }
 * ```
 *
 * or
 *
 * ```ts
 * {
 *  title: { $not: { $contains: "value" } }
 * }
 */
export type FieldLevelLogicalFilter = {
	$and?: FieldLevelFilter | FieldLevelFilter[];
	$or?: FieldLevelFilter | FieldLevelFilter[];
	$not?: FieldLevelFilter;
};

/**
 * At the top level, you can do something like
 *
 * ```ts
 * {
 *  $and: [
 *    { $eq: "value" },
 *    { $eq: "value2" }
 *  ]
 * }
 * ```
 *
 * or nested
 *
 * ```ts
 * {
 *  $or: [
 *    { $or: [
 *      { title: { $eq: "value" } },
 *      { content: { $eq: "value2" } }
 *    ]},
 *    { title: { $contains: "value3" } }
 *  ]
 * }
 * ```
 *
 * or, instead of an array, you can use a single filter
 *
 * // this is the same if you would remove $and
 * ```ts
 * {
 *  $and: {
 *    title: { $eq: "value" },
 *    content: { $contains: "value2" }
 *  }
 * }
 * ```
 *
 * `$not` always takes an object, not an array
 *
 * ```ts
 * {
 *  $not: {
 *    $and: [
 *      { title: { $eq: "value" } },
 *      { content: { $contains: "value2" } }
 *    ]
 *  }
 * }
 * ```
 *
 */
export type TopLevelLogicalFilter = {
	$and?: Filter[] | Filter;
	$or?: Filter[] | Filter;
	$not?: Filter;
};

/**
 * & here, because you can mix and match field level operators and top level logical operators
 */
export type FieldLevelFilter = BaseFilter & FieldLevelLogicalFilter;

export type SlugKeyFilter = {
	[slug: string]: FieldLevelFilter;
};

/**
 * | here, because you can only have either a slug key filter or a top level logical filter
 */
export type Filter = SlugKeyFilter | TopLevelLogicalFilter;

const coercedNumber = z.coerce.number();
const coercedBoolean = z.enum(["true", "false"]).transform((val) => val === "true");
const coercedDate = z.coerce.date();

const allSchema = z.union([coercedNumber, coercedBoolean, coercedDate, z.string()]);

const numberOrDateSchema = z.coerce.number().or(z.coerce.date());

export const baseFilterSchema = z
	.object({
		$eq: allSchema.describe("Equal to"),
		$eqi: z.string().describe("Equal to (case insensitive)"),
		$ne: allSchema.describe("Not equal to"),
		$nei: z.string().describe("Not equal to (case insensitive)"),
		$lt: numberOrDateSchema.describe("Less than"),
		$lte: numberOrDateSchema.describe("Less than or equal to"),
		$gt: numberOrDateSchema.describe("Greater than"),
		$gte: numberOrDateSchema.describe("Greater than or equal to"),
		$contains: z.string().describe("Contains"),
		$notContains: z.string().describe("Does not contain"),
		$containsi: z.string().describe("Contains (case insensitive)"),
		$notContainsi: z.string().describe("Does not contain (case insensitive)"),
		$null: z
			.string()
			.transform(() => true)
			.describe("Is null"),
		$notNull: z
			.string()
			.transform(() => true)
			.describe("Is not null"),
		$exists: coercedBoolean.describe("Exists"),
		$in: z.array(allSchema).describe("In"),
		$notIn: z.array(allSchema).describe("Not in"),
		$between: z.tuple([numberOrDateSchema, numberOrDateSchema]).describe("Between"),
		$startsWith: z.string().describe("Starts with"),
		$startsWithi: z.string().describe("Starts with (case insensitive)"),
		$endsWith: z.string().describe("Ends with"),
		$endsWithi: z.string().describe("Ends with (case insensitive)"),
		$size: z.number().describe("Size"),
		$jsonPath: z
			.string()
			.describe(
				"You can use this to filter more complex json fields, like arrays. See the Postgres documentation for more detail.\n" +
					'Example: `filters[community-slug:jsonField][$jsonPath]="$[2] > 90"`\n' +
					"This will filter the third element in the array, and check if it's greater than 90."
			),
	})
	// .passthrough()
	.partial() satisfies z.ZodType<{
	[K in FilterOperator]?: any;
}>;

const fieldSlugSchema = z.string();
// .regex(/^[a-zA-Z0-9_.:-]+$/, "At this level, you can only use field slugs");

const baseFilterSchemaWithAndOr: z.ZodType<FieldLevelFilter> = z
	.lazy(() =>
		baseFilterSchema
			.extend({
				$and: z.array(baseFilterSchemaWithAndOr).or(baseFilterSchemaWithAndOr),
				$or: z.array(baseFilterSchemaWithAndOr).or(baseFilterSchemaWithAndOr),
				$not: baseFilterSchemaWithAndOr,
			})
			.partial()
	)
	.superRefine((data, ctx) => {
		if (!Object.keys(data).length) {
			ctx.addIssue({
				path: ctx.path,
				code: z.ZodIssueCode.custom,
				message: "Filter must have at least one operator (base filter)",
			});
			return false;
		}
		return true;
	});

export const filterSchema: z.ZodType<Filter> = z.lazy(() => {
	const schema = z
		.union([
			z.record(fieldSlugSchema, baseFilterSchemaWithAndOr),
			z
				.object({
					$and: filterSchema.or(z.array(filterSchema)),
					$or: filterSchema.or(z.array(filterSchema)),
					$not: filterSchema,
				})
				.partial(),
		])
		// ideally this would be `.and`, st you can have both fieldSlugs and topLevelLogicalOperators on the same level, but
		// zod does not really support this
		.superRefine((data, ctx) => {
			if (!Object.keys(data).length) {
				ctx.addIssue({
					path: ctx.path,
					code: z.ZodIssueCode.custom,
					message: "Filter must have at least one operator",
				});
				return false;
			}
			return true;
		});

	return schema;
});

const getPubQuerySchema = z.object({
	depth: z
		.number()
		.int()
		.positive()
		.default(2)
		.describe(
			"The depth to which to fetch children and related pubs. Defaults to 2, which means to fetch the top level pub and one degree of related pubs."
		),
	withChildren: z.boolean().default(false).describe("Whether to fetch children."),
	withRelatedPubs: z
		.boolean()
		.default(false)
		.describe("Whether to include related pubs with the values"),
	withPubType: z.boolean().default(false).describe("Whether to fetch the pub type."),
	withStage: z.boolean().default(false).describe("Whether to fetch the stage."),
	withMembers: z.boolean().default(false).describe("Whether to fetch the pub's members."),
	fieldSlugs: z
		.array(z.string())
		// this is necessary bc the query parser doesn't handle single string values as arrays
		.or(z.string().transform((slug) => [slug]))
		.optional()
		.describe(
			"Which field values to include in the response. Useful if you have very large pubs or want to save on bandwidth."
		),
});

export type FTSReturn = {
	id: PubsId;
	createdAt: Date;
	updatedAt: Date;
	communityId: CommunitiesId;
	assigneeId: UsersId | null;
	title: string | null;
	searchVector: string | null;
	stage: {
		id: StagesId;
		name: string;
	} | null;
	pubType: {
		id: PubTypesId;
		createdAt: Date;
		updatedAt: Date;
		communityId: CommunitiesId;
		name: string;
		description: string | null;
	};
	titleHighlights: string;
	matchingValues: {
		slug: string;
		name: string;
		value: Json;
		isTitle: boolean;
		highlights: string;
	}[];
};

export const ftsReturnSchema = z.object({
	id: pubsIdSchema,
	createdAt: z.date(),
	updatedAt: z.date(),
	communityId: communitiesIdSchema,
	assigneeId: usersIdSchema.nullable(),
	title: z.string().nullable(),
	searchVector: z.string().nullable(),
	stage: z
		.object({
			id: stagesIdSchema,
			name: z.string(),
		})
		.nullable(),
	pubType: pubTypesSchema,
	titleHighlights: z.string(),
	matchingValues: z.array(
		z.object({
			slug: z.string(),
			name: z.string(),
			value: jsonSchema,
			isTitle: z.boolean(),
			highlights: z.string(),
		})
	),
}) satisfies z.ZodType<FTSReturn>;

export const zodErrorSchema = z.object({
	name: z.string(),
	issues: z.array(
		z.object({
			code: z.string(),
			expected: z.string(),
			received: z.string(),
			path: z.array(z.string()),
			message: z.string(),
		})
	),
});

export const siteApi = contract.router(
	{
		pubs: {
			search: {
				method: "GET",
				path: "/pubs/search",
				summary: "Search for pubs",
				description: "Search for pubs by title or value.",
				query: z.object({
					query: z.string(),
				}),
				responses: {
					200: ftsReturnSchema.array(),
				},
			},
			get: {
				method: "GET",
				path: "/pubs/:pubId",
				summary: "Gets a pub",
				description:
					"Get a pub by ID. This endpoint is used by the PubPub site builder to get a pub's details.",
				pathParams: z.object({
					pubId: z.string().uuid(),
				}),
				query: getPubQuerySchema.optional(),
				responses: {
					200: processedPubSchema,
				},
			},
			getMany: {
				method: "GET",
				path: "/pubs",
				summary: "Gets a list of pubs",
				description:
					"Get a list of pubs by ID. This endpoint is used by the PubPub site builder to get a list of pubs.",
				query: getPubQuerySchema
					.extend({
<<<<<<< HEAD
						pubIds: pubsIdSchema
							.or(z.array(pubsIdSchema))
							.optional()
							.describe("Filter by pub ID."),
						pubTypeId: pubTypesIdSchema
							.or(z.array(pubTypesIdSchema))
							.optional()
							.describe("Filter by pub type ID."),
						stageId: stageConstraintSchema
							.or(z.array(stageConstraintSchema))
							.optional()
							.describe("Filter by stage ID."),
=======
						pubTypeId: pubTypesIdSchema
							.array()
							// this is necessary bc the query parser doesn't handle single string values as arrays
							.or(pubTypesIdSchema.transform((id) => [id]))
							.optional()
							.describe("Filter by pub type IDs."),
						stageId: stagesIdSchema.optional().describe("Filter by stage ID."),
>>>>>>> a95ed755
						limit: z.number().default(10),
						offset: z.number().default(0).optional(),
						orderBy: z.enum(["createdAt", "updatedAt"]).optional(),
						orderDirection: z.enum(["asc", "desc"]).optional(),
						/**
						 * The parsing of `filters` is handled in the route itself instead,
						 * because ts-rest cannot parse nested objects in query strings.
						 * eg `?filters[community-slug:fieldName][$eq]=value` becomes
						 * `{ filters['community-slug:fieldName']['$eq']: 'value'}`,
						 * rather than `{ filters: { 'community-slug:fieldName': { $eq: 'value' } } }`.
						 */
						filters: z
							.record(z.any())
							.optional()
							.describe(
								[
									"Filter pubs by their values or by `updatedAt` or `createdAt`.",
									"",
									"**Filters**",
									"- `$eq`: Equal to. Works with strings, numbers, dates, booleans.",
									"- `$eqi`: Equal to (case insensitive). Works with strings.",
									"- `$ne`: Not equal to. Works with strings, numbers, dates, booleans.",
									"- `$nei`: Not equal to (case insensitive). Works with strings.",
									"- `$lt`: Less than. Works with numbers, dates.",
									"- `$lte`: Less than or equal to. Works with numbers, dates.",
									"- `$gt`: Greater than. Works with numbers, dates.",
									"- `$gte`: Greater than or equal to. Works with numbers, dates.",
									"- `$contains`: Contains substring. Works with strings.",
									"- `$notContains`: Does not contain substring. Works with strings.",
									"- `$containsi`: Contains substring (case insensitive). Works with strings.",
									"- `$notContainsi`: Does not contain substring (case insensitive). Works with strings.",
									"- `$exists`: Exists. Works with boolean values - use `filters[field][$exists]=true`, or `filters[field][$exists]=false`.",
									"- `$null`: Is null. No value needed - use `filters[field][$null]=true`.",
									"- `$notNull`: Is not null. No value needed - use `filters[field][$notNull]=true`.",
									"- `$in`: Value is in array. Format: `filters[field][$in]=value1,value2,value3`.",
									"- `$notIn`: Value is not in array. Format: `filters[field][$notIn]=value1,value2,value3`.",
									"- `$between`: Value is between two values. Format: `filters[field][$between]=min,max`.",
									"- `$startsWith`: String starts with. Works with strings.",
									"- `$startsWithi`: String starts with (case insensitive). Works with strings.",
									"- `$endsWith`: String ends with. Works with strings.",
									"- `$endsWithi`: String ends with (case insensitive). Works with strings.",
									"- `$jsonPath`: JSON path query for complex JSON fields. Example: `filters[field][$jsonPath]='$[2] > 90'`",
									"",
									"**Logical Operators**",
									"- `$and`: All conditions must match. Format: `filters[$and][0][field][$eq]=value&filters[$and][1][field2][$eq]=value2`",
									"- `$or`: Any condition can match. Format: `filters[$or][0][field][$eq]=value&filters[$or][1][field2][$eq]=value2`",
									"- `$not`: Negate a condition. Format: `filters[$not][field][$eq]=value`",
									"",
									"**Examples**",
									"- Basic equality: `filters[community-slug:fieldName][$eq]=value`",
									"- Date range: `filters[createdAt][$gte]=2023-01-01&filters[createdAt][$lte]=2023-12-31`",
									"- Logical OR: `filters[$or][0][updatedAt][$gte]=2020-01-01&filters[$or][1][createdAt][$gte]=2020-01-02`",
									"- Case-insensitive search: `filters[title][$containsi]=search term`",
									"- Null check: `filters[assigneeId][$null]=true`",
									"- JSON array filter: `filters[community-slug:jsonField][$jsonPath]='$[2] > 90'`",
								].join("\n")
							),
					})
					.passthrough()
					.optional(),
				responses: {
					200: z.array(processedPubSchema),
				},
			},
			create: {
				summary: "Creates a pub",
				description: "Creates a pub.",
				method: "POST",
				path: "/pubs",
				headers: preferRepresentationHeaderSchema,
				body: CreatePubRequestBodyWithNullsNew,
				responses: {
					201: processedPubSchema,
					204: z.never().optional(),
				},
			},
			update: {
				summary: "Updates a pub",
				description: "Updates a pubs values.",
				method: "PATCH",
				path: "/pubs/:pubId",
				headers: preferRepresentationHeaderSchema,
				body: z.record(jsonSchema),
				responses: {
					200: processedPubSchema,
					204: z.never().optional(),
				},
			},
			archive: {
				summary: "Archives a pub",
				description: "Archives a pub by ID.",
				method: "DELETE",
				body: z.never().nullish(),
				path: "/pubs/:pubId",
				responses: {
					204: z.never().optional(),
					404: z.literal("Pub not found"),
				},
			},
			relations: {
				update: {
					summary: "Update pub relation fields",
					description:
						"Updates pub relations for the specified slugs. Only adds or modifies specified relations, leaves existing relations alone. If you want to replace all relations for a field, use PUT.",
					method: "PATCH",
					path: "/pubs/:pubId/relations",
					headers: preferRepresentationHeaderSchema,
					body: upsertPubRelationsSchema,
					responses: {
						200: processedPubSchema,
						204: z.never().optional(),
						400: zodErrorSchema.or(z.string()),
					},
				},
				replace: {
					summary: "Replace pub relation fields",
					description:
						"Replaces all pub relations for the specified slugs. If you want to add or modify relations without overwriting existing ones, use PATCH.",
					method: "PUT",
					path: "/pubs/:pubId/relations",
					headers: preferRepresentationHeaderSchema,
					body: upsertPubRelationsSchema,
					responses: {
						200: processedPubSchema,
						204: z.never().optional(),
						400: zodErrorSchema.or(z.string()),
					},
				},
				remove: {
					summary: "Remove pub relation fields",
					description:
						"Removes related pubs from the specified pubfields. Provide a dictionary with field slugs as keys and arrays of pubIds to remove as values. Use '*' to remove all relations for a given field slug.\n Note: This endpoint does not remove the related pubs themselves, only the relations.",
					method: "DELETE",
					path: "/pubs/:pubId/relations",
					headers: preferRepresentationHeaderSchema,
					body: z.record(z.union([z.literal("*"), z.array(pubsIdSchema)])),
					responses: {
						200: processedPubSchema,
						204: z.never().optional(),
						400: zodErrorSchema.or(z.string()),
					},
				},
			},
		},
		pubTypes: {
			get: {
				path: "/pub-types/:pubTypeId",
				method: "GET",
				summary: "Gets a pub type",
				description:
					"Get a pub type by ID. This endpoint is used by the PubPub site builder to get a pub type's details.",
				pathParams: z.object({
					pubTypeId: z.string().uuid(),
				}),
				responses: {
					200: pubTypesSchema,
				},
			},
			getMany: {
				path: "/pub-types",
				method: "GET",
				summary: "Gets a list of pub types",
				description:
					"Get a list of pub types by ID. This endpoint is used by the PubPub site builder to get a list of pub types.",
				query: z
					.object({
						limit: z.number().default(10),
						offset: z.number().default(0).optional(),
						orderBy: z.enum(["createdAt", "updatedAt"]).optional(),
						orderDirection: z.enum(["asc", "desc"]).optional(),
					})
					.optional(),
				responses: {
					200: pubTypesSchema.array(),
				},
			},
		},
		stages: {
			get: {
				path: "/stages/:stageId",
				method: "GET",
				summary: "Gets a stage",
				description:
					"Get a stage by ID. This endpoint is used by the PubPub site builder to get a stage's details.",
				pathParams: z.object({
					stageId: z.string().uuid(),
				}),
				responses: {
					200: stagesSchema,
				},
			},
			getMany: {
				path: "/stages",
				method: "GET",
				summary: "Gets a list of stages",
				description:
					"Get a list of stages by ID. This endpoint is used by the PubPub site builder to get a list of stages.",
				query: z
					.object({
						limit: z.number().default(10),
						offset: z.number().default(0).optional(),
						orderBy: z.enum(["createdAt", "updatedAt"]).optional(),
						orderDirection: z.enum(["asc", "desc"]).optional(),
					})
					.optional(),
				responses: {
					200: stagesSchema.array(),
				},
			},
		},
		users: {
			search: {
				path: "/users/search",
				method: "GET",
				summary: "Get a list of matching users for autocomplete",
				description:
					"Get a list of users matching the provided query. Used for rendering suggestions in an autocomplete input for selecting users.",
				query: z.object({
					communityId: communitiesIdSchema,
					email: z.string(),
					name: z.string().optional(),
					limit: z.number().optional(),
				}),
				responses: {
					200: safeUserSchema
						.extend({ member: communityMembershipsSchema.nullable().optional() })
						.array(),
				},
			},
		},
		members: {
			get: {
				path: "/members/:memberId",
				method: "GET",
				summary: "Gets a member",
				description:
					"Get a member by its community membership ID. This endpoint is used by the MemberSelect component, though we may not want to keep this since community membership IDs can change and would prefer to use user ID.",
				pathParams: z.object({
					memberId: z.string().uuid(),
				}),
				responses: {
					200: safeUserSchema.extend({ member: communityMembershipsSchema.nullable() }),
				},
			},
		},
	},
	{
		strictStatusCodes: true,
		pathPrefix: "/api/v0/c/:communitySlug/site",
		baseHeaders: z.object({
			authorization: z
				.string()
				.regex(/^Bearer /)
				.optional(),
		}),
		commonResponses: {
			// this makes sure that 400 is always a valid response code
			400: zodErrorSchema,
			403: z.string(),
			404: z.string(),
		},
	}
);<|MERGE_RESOLUTION|>--- conflicted
+++ resolved
@@ -714,28 +714,22 @@
 					"Get a list of pubs by ID. This endpoint is used by the PubPub site builder to get a list of pubs.",
 				query: getPubQuerySchema
 					.extend({
-<<<<<<< HEAD
 						pubIds: pubsIdSchema
 							.or(z.array(pubsIdSchema))
 							.optional()
 							.describe("Filter by pub ID."),
-						pubTypeId: pubTypesIdSchema
-							.or(z.array(pubTypesIdSchema))
-							.optional()
-							.describe("Filter by pub type ID."),
-						stageId: stageConstraintSchema
-							.or(z.array(stageConstraintSchema))
-							.optional()
-							.describe("Filter by stage ID."),
-=======
 						pubTypeId: pubTypesIdSchema
 							.array()
 							// this is necessary bc the query parser doesn't handle single string values as arrays
 							.or(pubTypesIdSchema.transform((id) => [id]))
 							.optional()
 							.describe("Filter by pub type IDs."),
-						stageId: stagesIdSchema.optional().describe("Filter by stage ID."),
->>>>>>> a95ed755
+						stageId: stageConstraintSchema
+							.array()
+							// this is necessary bc the query parser doesn't handle single string values as arrays
+							.or(stagesIdSchema.transform((id) => [id]))
+							.optional()
+							.describe("Filter by stage ID."),
 						limit: z.number().default(10),
 						offset: z.number().default(0).optional(),
 						orderBy: z.enum(["createdAt", "updatedAt"]).optional(),
