import { initContract } from "@ts-rest/core";
import { z } from "zod";

<<<<<<< HEAD
import type { PubsId, StagesId } from "db/public";
import {
	communitiesIdSchema,
	communityMembershipsSchema,
	pubsIdSchema,
	pubsSchema,
	pubTypesSchema,
	stagesIdSchema,
	stagesSchema,
	usersSchema,
=======
import type {
	CommunitiesId,
	CoreSchemaType,
	PubFieldsId,
	PubsId,
	PubTypes,
	PubTypesId,
	PubValuesId,
	Stages,
	StagesId,
} from "db/public";
import {
	communitiesIdSchema,
	coreSchemaTypeSchema,
	pubFieldsIdSchema,
	pubFieldsSchema,
	pubsIdSchema,
	pubsSchema,
	pubTypesIdSchema,
	pubTypesSchema,
	pubValuesIdSchema,
	pubValuesSchema,
	stagesIdSchema,
	stagesSchema,
>>>>>>> 57bd15a2
} from "db/public";

import type { Json } from "./integrations";
import {
	CreatePubRequestBodyWithNulls,
	CreatePubRequestBodyWithNullsBase,
	jsonSchema,
} from "./integrations";

export type CreatePubRequestBodyWithNullsNew = z.infer<typeof CreatePubRequestBodyWithNullsBase> & {
	stageId?: StagesId;
	children?: CreatePubRequestBodyWithNulls[];
	relatedPubs?: Record<string, { value: Json; pub: CreatePubRequestBodyWithNulls }[]>;
};

export const safeUserSchema = usersSchema.omit({ passwordHash: true }).strict();

const CreatePubRequestBodyWithNullsWithStageId = CreatePubRequestBodyWithNullsBase.extend({
	stageId: stagesIdSchema.optional(),
	values: z.record(
		jsonSchema.or(
			z.object({
				value: jsonSchema,
				relatedPubId: pubsIdSchema,
			})
		)
	),
});

export const CreatePubRequestBodyWithNullsNew: z.ZodType<CreatePubRequestBodyWithNullsNew> =
	CreatePubRequestBodyWithNullsWithStageId.extend({
		children: z.lazy(() => CreatePubRequestBodyWithNullsNew.array().optional()),
		relatedPubs: z
			.lazy(() =>
				z.record(
					z.array(z.object({ value: jsonSchema, pub: CreatePubRequestBodyWithNullsNew }))
				)
			)
			.optional(),
	});

const contract = initContract();

export type PubWithChildren = z.infer<typeof pubsSchema> & {
	children?: PubWithChildren[];
};

const pubWithChildrenSchema: z.ZodType<PubWithChildren> = pubsSchema.and(
	z.object({
		children: z.lazy(() => z.array(pubWithChildrenSchema).optional()),
	})
);

const upsertPubRelationsSchema = z.record(
	z.array(
		z.union([
			z.object({
				value: jsonSchema,
				relatedPub: CreatePubRequestBodyWithNullsNew,
			}),
			z.object({ value: jsonSchema, relatedPubId: pubsIdSchema }),
		])
	)
);

/**
 * Only add the `children` if the `withChildren` option has not been set to `false
 */
type MaybePubChildren<Options extends MaybePubOptions> = Options["withChildren"] extends false
	? { children?: never }
	: { children: ProcessedPub<Options>[] };

/**
 * Only add the `stage` if the `withStage` option has not been set to `false
 */
type MaybePubStage<Options extends MaybePubOptions> = Options["withStage"] extends true
	? { stage: Stages }
	: { stage?: never };

/**
 * Only add the `pubType` if the `withPubType` option has not been set to `false
 */
type MaybePubPubType<Options extends MaybePubOptions> = Options["withPubType"] extends true
	? { pubType: PubTypes }
	: { pubType?: never };

type MaybePubRelatedPub<Options extends MaybePubOptions> = Options["withRelatedPubs"] extends false
	? { relatedPub?: never; relatedPubId: PubsId | null }
	: { relatedPub?: ProcessedPub<Options> | null; relatedPubId: PubsId | null };

/**
 * Those options of `GetPubsWithRelatedValuesAndChildrenOptions` that affect the output of `ProcessedPub`
 *
 * This way it's more easy to specify what kind of `ProcessedPub` we want as e.g. the input type of a function
 *
 **/
type MaybePubOptions = {
	/**
	 * Whether to recursively fetch children up to depth `depth`.
	 *
	 * @default true
	 */
	withChildren?: boolean;
	/**
	 * Whether to recursively fetch related pubs.
	 *
	 * @default true
	 */
	withRelatedPubs?: boolean;
	/**
	 * Whether to include the pub type.
	 *
	 * @default false
	 */
	withPubType?: boolean;
	/**
	 * Whether to include the stage.
	 *
	 * @default false
	 */
	withStage?: boolean;
};

type ValueBase = {
	id: PubValuesId;
	fieldId: PubFieldsId;
	value: unknown;
	createdAt: Date;
	updatedAt: Date;
	/**
	 * Information about the field that the value belongs to.
	 */
	schemaName: CoreSchemaType;
	fieldSlug: string;
};

type ProcessedPubBase = {
	id: PubsId;
	stageId: StagesId | null;
	communityId: CommunitiesId;
	pubTypeId: PubTypesId;
	parentId: PubsId | null;
	createdAt: Date;
	/**
	 * The `updatedAt` of the latest value, or of the pub if the pub itself has a higher `updatedAt` or if there are no values
	 *
	 * We do this because the Pub itself is rarely if ever changed over time.
	 * TODO: Possibly add the `updatedAt` of `PubsInStages` here as well?
	 * At time of writing (2024/11/04) I don't think that table has an `updatedAt`.
	 */
	updatedAt: Date;
};

export type ProcessedPub<Options extends MaybePubOptions = {}> = ProcessedPubBase & {
	values: (ValueBase & MaybePubRelatedPub<Options>)[];
} & MaybePubChildren<Options> &
	MaybePubStage<Options> &
	MaybePubPubType<Options>;

export interface NonGenericProcessedPub extends ProcessedPubBase {
	stage?: Stages;
	pubType?: PubTypes;
	children?: NonGenericProcessedPub[];
	values: (ValueBase & {
		relatedPub?: NonGenericProcessedPub | null;
		relatedPubId: PubsId | null;
	})[];
}

const processedPubSchema: z.ZodType<NonGenericProcessedPub> = z.object({
	id: pubsIdSchema,
	stageId: stagesIdSchema.nullable(),
	communityId: communitiesIdSchema,
	pubTypeId: pubTypesIdSchema,
	parentId: pubsIdSchema.nullable(),
	values: z.array(
		pubValuesSchema.extend({
			value: jsonSchema,
			fieldSlug: z.string(),
			schemaName: coreSchemaTypeSchema,
			relatedPubId: pubsIdSchema.nullable(),
			relatedPub: z.lazy(() => processedPubSchema.nullish()),
		})
	),
	createdAt: z.date(),
	updatedAt: z.date(),
	stage: stagesSchema.optional(),
	pubType: pubTypesSchema
		.extend({
			fields: z.array(pubFieldsSchema),
		})
		.optional(),
	children: z.lazy(() => z.array(processedPubSchema)).optional(),
});

const preferRepresentationHeaderSchema = z.object({
	Prefer: z
		.enum(["return=representation", "return=minimal"])
		.describe(
			"Whether to return the full representation of the updated resource. Defaults to `return=representation`, which will return the updated resource. If you want to avoid returning the updated resource, set this to `return=minimal`. This saves bandwidth, and is usually slightly faster."
		)
		.optional()
		.default("return=minimal"),
});

const getPubQuerySchema = z
	.object({
		depth: z
			.number()
			.int()
			.positive()
			.default(2)
			.describe(
				"The depth to which to fetch children and related pubs. Defaults to 2, which means to fetch the top level pub and its children."
			),
		withChildren: z.boolean().default(false).describe("Whether to fetch children."),
		withRelatedPubs: z
			.boolean()
			.default(false)
			.describe("Whether to include related pubs with the values"),
		withPubType: z.boolean().default(false).describe("Whether to fetch the pub type."),
		withStage: z.boolean().default(false).describe("Whether to fetch the stage."),
		fieldSlugs: z
			.array(z.string())
			// this is necessary bc the query parser doesn't handle single string values as arrays
			.or(z.string().transform((slug) => [slug]))
			.optional()
			.describe(
				"Which field values to include in the response. Useful if you have very large pubs or want to save on bandwidth."
			),
	})
	.passthrough();

export const siteApi = contract.router(
	{
		pubs: {
			get: {
				method: "GET",
				path: "/pubs/:pubId",
				summary: "Gets a pub",
				description:
					"Get a pub and its children by ID. This endpoint is used by the PubPub site builder to get a pub's details.",
				pathParams: z.object({
					pubId: z.string().uuid(),
				}),
				query: getPubQuerySchema,
				responses: {
					200: processedPubSchema,
				},
			},
			getMany: {
				method: "GET",
				path: "/pubs",
				summary: "Gets a list of pubs",
				description:
					"Get a list of pubs by ID. This endpoint is used by the PubPub site builder to get a list of pubs.",
				query: getPubQuerySchema.extend({
					pubTypeId: pubTypesIdSchema.optional().describe("Filter by pub type ID."),
					stageId: stagesIdSchema.optional().describe("Filter by stage ID."),
					limit: z.number().default(10),
					offset: z.number().default(0).optional(),
					orderBy: z.enum(["createdAt", "updatedAt"]).optional(),
					orderDirection: z.enum(["asc", "desc"]).optional(),
				}),
				responses: {
					200: z.array(processedPubSchema),
				},
			},
			create: {
				summary: "Creates a pub",
				description: "Creates a pub.",
				method: "POST",
				path: "/pubs",
				headers: preferRepresentationHeaderSchema,
				body: CreatePubRequestBodyWithNullsNew,
				responses: {
					201: processedPubSchema,
					204: z.never().optional(),
				},
			},
			update: {
				summary: "Updates a pub",
				description: "Updates a pubs values.",
				method: "PATCH",
				path: "/pubs/:pubId",
				headers: preferRepresentationHeaderSchema,
				body: z.record(jsonSchema),
				responses: {
					200: processedPubSchema,
					204: z.never().optional(),
				},
			},
			archive: {
				summary: "Archives a pub",
				description: "Archives a pub by ID.",
				method: "DELETE",
				body: z.never().nullish(),
				path: "/pubs/:pubId",
				responses: {
					204: z.never().optional(),
					404: z.literal("Pub not found"),
				},
			},
			relations: {
				update: {
					summary: "Update pub relation fields",
					description:
						"Updates pub relations for the specified slugs. Only adds or modifies specified relations, leaves existing relations alone. If you want to replace all relations for a field, use PUT.",
					method: "PATCH",
					path: "/pubs/:pubId/relations",
					headers: preferRepresentationHeaderSchema,
					body: upsertPubRelationsSchema,
					responses: {
						200: processedPubSchema,
						204: z.never().optional(),
					},
				},
				replace: {
					summary: "Replace pub relation fields",
					description:
						"Replaces all pub relations for the specified slugs. If you want to add or modify relations without overwriting existing ones, use PATCH.",
					method: "PUT",
					path: "/pubs/:pubId/relations",
					headers: preferRepresentationHeaderSchema,
					body: upsertPubRelationsSchema,
					responses: {
						200: processedPubSchema,
						204: z.never().optional(),
					},
				},
				remove: {
					summary: "Remove pub relation fields",
					description:
						"Removes related pubs from the specified pubfields. Provide a dictionary with field slugs as keys and arrays of pubIds to remove as values. Use '*' to remove all relations for a given field slug.\n Note: This endpoint does not remove the related pubs themselves, only the relations.",
					method: "DELETE",
					path: "/pubs/:pubId/relations",
					headers: preferRepresentationHeaderSchema,
					body: z.record(z.union([z.literal("*"), z.array(pubsIdSchema)])),
					responses: {
						200: processedPubSchema,
						204: z.never().optional(),
					},
				},
			},
		},
		pubTypes: {
			get: {
				path: "/pub-types/:pubTypeId",
				method: "GET",
				summary: "Gets a pub type",
				description:
					"Get a pub type by ID. This endpoint is used by the PubPub site builder to get a pub type's details.",
				pathParams: z.object({
					pubTypeId: z.string().uuid(),
				}),
				responses: {
					200: pubTypesSchema,
				},
			},
			getMany: {
				path: "/pub-types",
				method: "GET",
				summary: "Gets a list of pub types",
				description:
					"Get a list of pub types by ID. This endpoint is used by the PubPub site builder to get a list of pub types.",
				query: z.object({
					limit: z.number().default(10),
					offset: z.number().default(0).optional(),
					orderBy: z.enum(["createdAt", "updatedAt"]).optional(),
					orderDirection: z.enum(["asc", "desc"]).optional(),
				}),
				responses: {
					200: pubTypesSchema.array(),
				},
			},
		},
		stages: {
			get: {
				path: "/stages/:stageId",
				method: "GET",
				summary: "Gets a stage",
				description:
					"Get a stage by ID. This endpoint is used by the PubPub site builder to get a stage's details.",
				pathParams: z.object({
					stageId: z.string().uuid(),
				}),
				responses: {
					200: stagesSchema,
				},
			},
			getMany: {
				path: "/stages",
				method: "GET",
				summary: "Gets a list of stages",
				description:
					"Get a list of stages by ID. This endpoint is used by the PubPub site builder to get a list of stages.",
				query: z.object({
					limit: z.number().default(10),
					offset: z.number().default(0).optional(),
					orderBy: z.enum(["createdAt", "updatedAt"]).optional(),
					orderDirection: z.enum(["asc", "desc"]).optional(),
				}),
				responses: {
					200: stagesSchema.array(),
				},
			},
		},
		searchUsers: {
			path: "/searchUsers",
			method: "GET",
			summary: "Get a list of matching users for autocomplete",
			description:
				"Get a list of users matching the provided query. Used for rendering suggestions in an autocomplete input for selecting users.",
			query: z.object({
				communityId: communitiesIdSchema,
				email: z.string(),
				name: z.string().optional(),
				limit: z.number().optional(),
			}),
			responses: {
				200: safeUserSchema
					.extend({ member: communityMembershipsSchema.nullable().optional() })
					.array(),
			},
		},
	},
	{
		pathPrefix: "/api/v0/c/:communitySlug/site",
		baseHeaders: z.object({
			authorization: z
				.string()
				.regex(/^Bearer /)
				.optional(),
		}),
	}
);<|MERGE_RESOLUTION|>--- conflicted
+++ resolved
@@ -1,18 +1,6 @@
 import { initContract } from "@ts-rest/core";
 import { z } from "zod";
 
-<<<<<<< HEAD
-import type { PubsId, StagesId } from "db/public";
-import {
-	communitiesIdSchema,
-	communityMembershipsSchema,
-	pubsIdSchema,
-	pubsSchema,
-	pubTypesSchema,
-	stagesIdSchema,
-	stagesSchema,
-	usersSchema,
-=======
 import type {
 	CommunitiesId,
 	CoreSchemaType,
@@ -26,18 +14,17 @@
 } from "db/public";
 import {
 	communitiesIdSchema,
+	communityMembershipsSchema,
 	coreSchemaTypeSchema,
-	pubFieldsIdSchema,
 	pubFieldsSchema,
 	pubsIdSchema,
 	pubsSchema,
 	pubTypesIdSchema,
 	pubTypesSchema,
-	pubValuesIdSchema,
 	pubValuesSchema,
 	stagesIdSchema,
 	stagesSchema,
->>>>>>> 57bd15a2
+	usersSchema,
 } from "db/public";
 
 import type { Json } from "./integrations";
