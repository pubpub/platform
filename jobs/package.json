--- conflicted
+++ resolved
@@ -3,18 +3,11 @@
 	"version": "0.0.0",
 	"private": true,
 	"scripts": {
-<<<<<<< HEAD
-		"start": "tsx index.ts",
-		"dev": "dotenv -e .env.local tsx index.ts --watch | pino-pretty"
-	},
-	"files": [
-=======
 		"start": "tsx -r ./tracing.ts index.ts",
-		"dev": "dotenv -e .env.development tsx index.ts"
+		"dev": "dotenv -e .env.development tsx index.ts | pino-pretty"
 	},
 	"files": [
 		"tracing.ts",
->>>>>>> 3dac6edc
 		"index.ts"
 	],
 	"dependencies": {
