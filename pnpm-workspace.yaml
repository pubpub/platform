packages:
    - "core"
    - "jobs"
    - "config/*"
    - "integrations/*"
    - "packages/*"
    - "storybook"

# A catalog is used to line up the package versions across workspaces
catalog:
    next: ^15.1.0
    eslint: ^9.9.0
    prettier: ^3.3.3
    tailwindcss: ^3.4.10
    tailwind-merge: ^2.5.2
    clsx: ^2.0.0
    postcss: ^8.4.27
    date-fns: ^4.1.0
    tsx: ^4.19.0
    typescript: 5.7.2
    zod: ^3.23.8
    react-hook-form: ^7.54.2
    "@hookform/resolvers": ^3.9.1
    "@sinclair/typebox": ^0.32.34
    "@types/node": ^20
    "@honeycombio/opentelemetry-node": ^0.6.1
<<<<<<< HEAD
    "@opentelemetry/auto-instrumentations-node": 0.53.0
    "@sentry/nextjs": "^8.47.0"
=======
    "@opentelemetry/auto-instrumentations-node": ^0.41.1
    "@sentry/nextjs": "^8.48.0"
>>>>>>> 10b923c3
    "@ts-rest/core": 3.51.0
    "@ts-rest/next": 3.51.0
    "@ts-rest/open-api": 3.51.0
    "@ts-rest/serverless": 3.51.0
    "@ts-rest/react-query": 3.51.0

catalogs:
    react18:
        react: 18.3.1
        react-dom: 18.3.0
        "@types/react": ^18.3.5
        "@types/react-dom": ^18.3.0
    react19:
        react: ^19.0.0
        react-dom: ^19.0.0
        "@types/react": ^19.0.0
        "@types/react-dom": ^19.0.0<|MERGE_RESOLUTION|>--- conflicted
+++ resolved
@@ -24,13 +24,8 @@
     "@sinclair/typebox": ^0.32.34
     "@types/node": ^20
     "@honeycombio/opentelemetry-node": ^0.6.1
-<<<<<<< HEAD
     "@opentelemetry/auto-instrumentations-node": 0.53.0
-    "@sentry/nextjs": "^8.47.0"
-=======
-    "@opentelemetry/auto-instrumentations-node": ^0.41.1
     "@sentry/nextjs": "^8.48.0"
->>>>>>> 10b923c3
     "@ts-rest/core": 3.51.0
     "@ts-rest/next": 3.51.0
     "@ts-rest/open-api": 3.51.0
