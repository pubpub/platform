packages:
    - "core"
    - "jobs"
    - "config/*"
    - "packages/*"
    - "storybook"
    - "docs"
    - "site-builder"

# A catalog is used to line up the package versions across workspaces
catalog:
    next: ^15.5.0
    eslint: ^9.9.0
    katex: ^0.16.18
    prettier: ^3.6.2
    tailwindcss: 3.4.14
    tailwind-merge: ^2.5.2
    clsx: ^2.0.0
    postcss: ^8.4.27
    autoprefixer: ^10.4.21
    date-fns: ^4.1.0
<<<<<<< HEAD
    nuqs: "2.4.3"
    # not manually specifying this lead to two different versions of nuqs being installed
    # see https://github.com/47ng/nuqs/issues/798
    "@babel/core": 7.27.4
    tsx: ^4.19.0
    typescript: 5.7.2
    vitest: ^3.1.4
    vite: "^6.0.0"
    vite-tsconfig-paths: "^5.1.4"
    "@vitejs/plugin-react": "^4.5.0"
    zod: ^3.24.3
=======
    nuqs: "^2.4.3"
    tsx: ^4.19.0
    typescript: ^5.9.2
    vite: ^6.0.0
    vitest: ^3.0.5
    zod: ^3.23.8
>>>>>>> e75a05b4
    react-hook-form: ^7.54.2
    "@hookform/resolvers": ^3.9.1
    "@playwright/test": ^1.52.0
    "@sinclair/typebox": ^0.34.30
    "@types/node": ^20
    "@handlewithcare/react-prosemirror": "^2.4.12"
    "@honeycombio/opentelemetry-node": ^0.6.1
    "@opentelemetry/auto-instrumentations-node": 0.53.0
    "@sentry/nextjs": "^10.5.0"
    "@ts-rest/core": 3.51.0
    "@ts-rest/next": 3.51.0
    "@ts-rest/open-api": 3.51.0
    "@ts-rest/serverless": 3.51.0
    "@ts-rest/react-query": 3.51.0
    "prosemirror-model": "1.25.3"
    "prosemirror-view": "1.39.2"
    "prosemirror-state": "1.4.3"

catalogs:
    react18:
        react: 18.3.1
        react-dom: 18.3.0
        "@types/react": ^18.3.5
        "@types/react-dom": ^18.3.0
    react19:
        react: ^19.1.1
        react-dom: ^19.1.1
        "@types/react": ^19.1.10
        "@types/react-dom": ^19.1.7
        react-reconciler: "0.32.0"<|MERGE_RESOLUTION|>--- conflicted
+++ resolved
@@ -19,26 +19,17 @@
     postcss: ^8.4.27
     autoprefixer: ^10.4.21
     date-fns: ^4.1.0
-<<<<<<< HEAD
     nuqs: "2.4.3"
     # not manually specifying this lead to two different versions of nuqs being installed
     # see https://github.com/47ng/nuqs/issues/798
     "@babel/core": 7.27.4
     tsx: ^4.19.0
-    typescript: 5.7.2
+    typescript: ^5.9.2
     vitest: ^3.1.4
     vite: "^6.0.0"
     vite-tsconfig-paths: "^5.1.4"
     "@vitejs/plugin-react": "^4.5.0"
     zod: ^3.24.3
-=======
-    nuqs: "^2.4.3"
-    tsx: ^4.19.0
-    typescript: ^5.9.2
-    vite: ^6.0.0
-    vitest: ^3.0.5
-    zod: ^3.23.8
->>>>>>> e75a05b4
     react-hook-form: ^7.54.2
     "@hookform/resolvers": ^3.9.1
     "@playwright/test": ^1.52.0
