packages:
    - "core"
    - "jobs"
    - "config/*"
    - "packages/*"
    - "storybook"
    - "docs"

# A catalog is used to line up the package versions across workspaces
catalog:
    next: ^15.2.3
    eslint: ^9.9.0
    katex: ^0.16.18
    prettier: ^3.4.2
    tailwindcss: ^3.4.10
    tailwind-merge: ^2.5.2
    clsx: ^2.0.0
    postcss: ^8.4.27
    autoprefixer: ^10.4.20
    date-fns: ^4.1.0
    nuqs: "^2.4.1"
    tsx: ^4.19.0
    typescript: 5.7.2
    vitest: ^3.0.5
    zod: ^3.23.8
    react-hook-form: ^7.54.2
    "@hookform/resolvers": ^3.9.1
    "@playwright/test": ^1.49.0
    "@sinclair/typebox": ^0.34.30
    "@types/node": ^20
    "@handlewithcare/react-prosemirror": "^2.4.2"
    "@honeycombio/opentelemetry-node": ^0.6.1
    "@opentelemetry/auto-instrumentations-node": 0.53.0
    "@sentry/nextjs": "^9.10.1"
    "@ts-rest/core": 3.51.0
    "@ts-rest/next": 3.51.0
    "@ts-rest/open-api": 3.51.0
    "@ts-rest/serverless": 3.51.0
    "@ts-rest/react-query": 3.51.0
<<<<<<< HEAD
    "prosemirror-model": 1.24.1
    "prosemirror-state": 1.4.3
=======
    "prosemirror-model": "1.25.1"
    "prosemirror-view": "1.39.2"
    "prosemirror-state": "1.4.3"
>>>>>>> 3e96677a

catalogs:
    react18:
        react: 18.3.1
        react-dom: 18.3.0
        "@types/react": ^18.3.5
        "@types/react-dom": ^18.3.0
    react19:
        react: ^19.1.0
        react-dom: ^19.1.0
        "@types/react": ^19.1.0
        "@types/react-dom": ^19.1.0
        react-reconciler: "0.32.0"<|MERGE_RESOLUTION|>--- conflicted
+++ resolved
@@ -37,14 +37,9 @@
     "@ts-rest/open-api": 3.51.0
     "@ts-rest/serverless": 3.51.0
     "@ts-rest/react-query": 3.51.0
-<<<<<<< HEAD
-    "prosemirror-model": 1.24.1
-    "prosemirror-state": 1.4.3
-=======
     "prosemirror-model": "1.25.1"
     "prosemirror-view": "1.39.2"
     "prosemirror-state": "1.4.3"
->>>>>>> 3e96677a
 
 catalogs:
     react18:
