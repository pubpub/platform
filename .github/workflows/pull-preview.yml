--- conflicted
+++ resolved
@@ -60,12 +60,9 @@
                   sed -i "s|image: PLATFORM_IMAGE|image: $PLATFORM_IMAGE|" docker-compose.preview.yml
                   sed -i "s|image: JOBS_IMAGE|image: $JOBS_IMAGE|" docker-compose.preview.yml
                   sed -i "s|image: MIGRATIONS_IMAGE|image: $MIGRATIONS_IMAGE|" docker-compose.preview.yml
-<<<<<<< HEAD
                   sed -i "s|image: SITE_BUILDER_IMAGE|image: $SITE_BUILDER_IMAGE|" docker-compose.preview.yml
-=======
                   sed -i "s|DATACITE_REPOSITORY_ID: DATACITE_REPOSITORY_ID|DATACITE_REPOSITORY_ID: ${{ secrets.PREVIEW_DATACITE_REPOSITORY_ID }}|" docker-compose.preview.yml
                   sed -i "s|DATACITE_PASSWORD: DATACITE_PASSWORD|DATACITE_PASSWORD: ${{ secrets.PREVIEW_DATACITE_PASSWORD }}|" docker-compose.preview.yml
->>>>>>> 00ec8dcf
                   sed -i "s|email someone@example.com|email dev@pubpub.org|" self-host/caddy/Caddyfile
                   sed -i "s|example.com|{\$PUBLIC_URL}|" self-host/caddy/Caddyfile
 
