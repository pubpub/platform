--- conflicted
+++ resolved
@@ -124,11 +124,7 @@
               run: while [ "`docker inspect -f {{.State.Health.Status}} ${{steps.log-container-id.outputs.CONTAINER_ID}}`" != "healthy" ]; do     sleep .2; done
 
             - name: Run integration tests
-<<<<<<< HEAD
-              run: pnpm playwright:test
-=======
               run: pnpm playwright:test --filter ${{ matrix.package }} --env-mode=loose
->>>>>>> d935cdec
               env:
                   NODE_ENV: test
                   INTEGRATION_TEST_HOST: localhost
