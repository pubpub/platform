--- conflicted
+++ resolved
@@ -1,11 +1,7 @@
 import { User } from "@pubpub/sdk";
 import { cookies, headers } from "next/headers";
-<<<<<<< HEAD
-import { Toaster } from "ui";
 import { env } from "~/lib/env.mjs";
-=======
 import { Toaster } from "ui/toaster";
->>>>>>> d3d1b998
 import "ui/styles.css";
 import { expect } from "utils";
 import { Integration } from "~/lib/Integration";
