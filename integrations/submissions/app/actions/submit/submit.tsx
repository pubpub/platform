--- conflicted
+++ resolved
@@ -5,7 +5,7 @@
 import { useForm } from "react-hook-form";
 import * as z from "zod";
 
-import { useIntegration } from "@pubpub/sdk/src/react/IntegrationProvider";
+import { useIntegration } from "@pubpub/sdk/react";
 import { Button } from "ui/button";
 import { Card, CardContent, CardDescription, CardFooter, CardHeader, CardTitle } from "ui/card";
 import {
@@ -25,11 +25,6 @@
 import { cn, DOI_REGEX, isDoi, normalizeDoi, URL_REGEX } from "utils";
 
 import { submit } from "./actions";
-<<<<<<< HEAD
-import { FetchMetadataButton } from "./FetchMetadataButton";
-=======
-import { useIntegration } from "@pubpub/sdk/react";
->>>>>>> 4dd3dad6
 
 type Props = {
 	instanceId: string;
