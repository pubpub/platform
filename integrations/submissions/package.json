--- conflicted
+++ resolved
@@ -3,13 +3,8 @@
 	"version": "0.1.0",
 	"private": true,
 	"scripts": {
-<<<<<<< HEAD
 		"dev": "next dev -p 3002 | pino-pretty",
-		"build": "next build",
-=======
-		"dev": "next dev -p 3002",
 		"build": "SKIP_VALIDATION=true next build",
->>>>>>> 3dac6edc
 		"start": "next start",
 		"lint": "next lint",
 		"type-check": "tsc"
