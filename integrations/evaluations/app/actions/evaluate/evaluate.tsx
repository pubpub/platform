--- conflicted
+++ resolved
@@ -42,21 +42,11 @@
 		defaultValues: {},
 	});
 
-<<<<<<< HEAD
 	const [persistedValues, persist] = useLocalStorage<any>(props.instanceId);
 
 	const onSubmit = async (values) => {
-		values.Title = `Evaluation of "${pub.values["Title"]}"`;
+		values.Title = `Evaluation of "${pub.values["unjournal/title"]}"`;
 		const result = await evaluate(props.instanceId, pub.id, values);
-=======
-	const onSubmit = async (values: z.infer<typeof schema>) => {
-		const result = await evaluate(
-			props.instanceId,
-			pub.id,
-			pub.values['unjournal/title'] as string,
-			values.description
-		);
->>>>>>> d92b997a
 		if ("error" in result && typeof result.error === "string") {
 			toast({
 				title: "Error",
@@ -89,13 +79,8 @@
 			<form onSubmit={form.handleSubmit(onSubmit)}>
 				<Card>
 					<CardHeader>
-<<<<<<< HEAD
 						<CardTitle>{pubType.name}</CardTitle>
 						<CardDescription>{pubType.description}</CardDescription>
-=======
-						<CardTitle>{pub.values['unjournal/title'] as string}</CardTitle>
-						<CardDescription>Submit Your Evaluation</CardDescription>
->>>>>>> d92b997a
 					</CardHeader>
 					<CardContent>{GeneratedFormFields}</CardContent>
 					<CardFooter className={cn("flex justify-between")}>
